--- conflicted
+++ resolved
@@ -15,16 +15,9 @@
 #include <ATen/native/CompositeRandomAccessor.h>
 #include <ATen/native/TopKImpl.h>
 #include <c10/core/WrapDimMinimal.h>
-#include <c10/util/SmallBuffer.h>
 #include <c10/util/irange.h>
-
 #ifdef USE_FBGEMM
 #include <fbgemm/Utils.h>
-#endif
-
-#if USE_X86_SIMD_SORT && (defined(CPU_CAPABILITY_AVX512) || defined(CPU_CAPABILITY_AVX2))
-#define XSS_COMPILE_TIME_SUPPORTED
-#include <src/x86simdsort-static-incl.h>
 #endif
 
 namespace at::native {
@@ -126,7 +119,6 @@
     std::vector<int64_t> tmp_vals(elements);
     const scalar_t* sorted_keys = nullptr;
     const int64_t* sorted_vals = nullptr;
-
     std::tie(sorted_keys, sorted_vals) = fbgemm::radix_sort_parallel(
         keys,
         vals,
@@ -175,119 +167,6 @@
   }
 }
 
-<<<<<<< HEAD
-#if defined(XSS_COMPILE_TIME_SUPPORTED)
-
-#define AT_DISPATCH_CASE_XSS_TYPES(...)          \
-  AT_DISPATCH_CASE(at::ScalarType::Long, __VA_ARGS__) \
-  AT_DISPATCH_CASE(at::ScalarType::Int, __VA_ARGS__) \
-  AT_DISPATCH_CASE(at::ScalarType::Double, __VA_ARGS__) \
-  AT_DISPATCH_CASE(at::ScalarType::Float, __VA_ARGS__)
-
-#define AT_DISPATCH_XSS_TYPES(TYPE, NAME, ...) \
-  AT_DISPATCH_SWITCH(TYPE, NAME, AT_DISPATCH_CASE_XSS_TYPES(__VA_ARGS__))
-
-static bool can_use_xss_sort(const TensorBase& values, const TensorBase& indices, int64_t dim, const bool stable) {
-  // xss_sort is not a stable sort
-  if (stable) return false;
-
-  auto type = values.scalar_type();
-  if (! (type == ScalarType::Long || type == ScalarType::Int || type == ScalarType::Double || type == ScalarType::Float)) return false;
-
-  return true;
-}
-
-static bool xss_sort_preferred(const TensorBase& values, const bool descending) {
-#if defined(XSS_USE_OPENMP) || !defined(USE_FBGEMM)
-    return true;
-#else
-    // Without OpenMP support for x86-simd-sort, fbgemm radix sort is faster when it can be used
-    return !can_use_radix_sort(values, descending);
-#endif
-}
-
-static void xss_sort_kernel(
-    const TensorBase& values,
-    const TensorBase& indices,
-    int64_t dim,
-    bool descending) {
-  auto iter = TensorIteratorConfig()
-    .check_all_same_dtype(false)
-    .resize_outputs(false)
-    .declare_static_shape(values.sizes(), /*squash_dims=*/dim)
-    .add_output(values)
-    .add_output(indices)
-    .build();
-
-  using index_t = int64_t;
-
-  AT_DISPATCH_XSS_TYPES(values.scalar_type(), "xss_sort_kernel", [&] {
-
-    auto values_dim_stride = values.stride(dim);
-    auto indices_dim_stride = indices.stride(dim);
-    auto dim_size = values.size(dim);
-
-    auto loop = [&](char** data, const int64_t* strides, int64_t n) {
-      auto* values_data_bytes = data[0];
-      auto* indices_data_bytes = data[1];
-
-      if(values_data_bytes==nullptr || indices_data_bytes==nullptr){
-        return;
-      }
-
-      if (values_dim_stride == 1 && indices_dim_stride == 1){
-        for (const auto i C10_UNUSED : c10::irange(n)) {
-          x86simdsortStatic::keyvalue_qsort<scalar_t, index_t>(
-              reinterpret_cast<scalar_t*>(values_data_bytes),
-              reinterpret_cast<index_t*>(indices_data_bytes),
-              dim_size,
-              true,
-              descending);
-
-          values_data_bytes += strides[0];
-          indices_data_bytes += strides[1];
-        }
-      }else{
-        c10::SmallBuffer<scalar_t, 0> tmp_values(dim_size);
-        c10::SmallBuffer<index_t, 0> tmp_indices(dim_size);
-
-        for (const auto i : c10::irange(n)) {
-          TensorAccessor<scalar_t, 1> mode_values_acc(
-              reinterpret_cast<scalar_t*>(data[0] + i * strides[0]),
-              &dim_size, &values_dim_stride);
-          TensorAccessor<index_t, 1> mode_indices_acc(
-              reinterpret_cast<index_t*>(data[1] + i * strides[1]),
-              &dim_size, &indices_dim_stride);
-
-          for (const auto j : c10::irange(dim_size)) {
-            tmp_values[j] = mode_values_acc[j];
-            tmp_indices[j] = j;
-          }
-
-          x86simdsortStatic::keyvalue_qsort<scalar_t, index_t>(
-              tmp_values.data(),
-              tmp_indices.data(),
-              dim_size,
-              true,
-              descending);
-
-          for (const auto j : c10::irange(dim_size)) {
-            mode_values_acc[j] = tmp_values[j];
-            mode_indices_acc[j] = tmp_indices[j];
-          }
-        }
-      }
-    };
-
-    int64_t grain_size = internal::GRAIN_SIZE / std::max(int64_t{1}, dim_size);
-    iter.for_each(loop, /*grain_size=*/grain_size);
-
-  });
-}
-#endif
-
-=======
->>>>>>> 9629835b
 static void sort_kernel(
     const TensorBase& self,
     const TensorBase& values,
@@ -302,14 +181,6 @@
     // https://github.com/pytorch/pytorch/issues/91420
     return;
   }
-
-#if defined(XSS_COMPILE_TIME_SUPPORTED)
-  if (can_use_xss_sort(values, indices, dim, stable) && xss_sort_preferred(values, descending)){
-    xss_sort_kernel(values, indices, dim, descending);
-    return;
-  }
-#endif
-
 #ifdef USE_FBGEMM
   if (can_use_radix_sort(values, descending)) {
     parallel_sort1d_kernel(values, indices);
@@ -361,7 +232,6 @@
     int64_t dim,
     bool largest,
     bool sorted) {
-
   auto sizes = self.sizes();
   auto iter = TensorIteratorConfig()
     .check_all_same_dtype(false)
@@ -396,7 +266,7 @@
 
 } // anonymous namespace
 
-ALSO_REGISTER_AVX512_DISPATCH(sort_stub, &sort_kernel);
-ALSO_REGISTER_AVX512_DISPATCH(topk_stub, &topk_kernel);
+REGISTER_DISPATCH(sort_stub, &sort_kernel);
+REGISTER_DISPATCH(topk_stub, &topk_kernel);
 
 } //at::native