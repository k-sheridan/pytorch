#define TORCH_ASSERT_ONLY_METHOD_OPERATORS
#include <ATen/Config.h>
#include <torch/library.h>
#include <ATen/core/Tensor.h>
#include <ATen/native/ConvUtils.h>
#include <ATen/native/onednn/Conv.h>
#include <ATen/native/utils/ParamUtils.h>

#ifndef AT_PER_OPERATOR_HEADERS
#include <ATen/NativeFunctions.h>
#include <ATen/Functions.h>
#else
#include <ATen/ops/_add_relu_native.h>
#include <ATen/ops/_to_dense_native.h>
#include <ATen/ops/convolution.h>
#include <ATen/ops/empty.h>
#include <ATen/ops/empty_like.h>
#include <ATen/ops/mkldnn_convolution_native.h>
#include <ATen/ops/onednn_convolution_native.h>
#endif

#if !AT_ONEDNN_ENABLED()

namespace at { namespace native {

Tensor onednn_convolution(
    const Tensor& input, const Tensor& weight, const std::optional<Tensor>& bias_opt,
    IntArrayRef padding, IntArrayRef stride, IntArrayRef dilation, int64_t groups) {
  TORCH_CHECK(false, "onednn_convolution_forward: ATen not compiled with ONEDNN support");
}

Tensor mkldnn_convolution(
    const Tensor& input, const Tensor& weight, const std::optional<Tensor>& bias_opt,
    IntArrayRef padding, IntArrayRef stride, IntArrayRef dilation, int64_t groups) {
  TORCH_CHECK(false, "mkldnn_convolution_forward: ATen not compiled with ONEDNN support");
}

REGISTER_NO_CPU_DISPATCH(onednn_convolution_backward_stub);
REGISTER_NO_CPU_DISPATCH(onednn_convolution_transpose_stub);
REGISTER_NO_CPU_DISPATCH(onednn_convolution_transpose_backward_stub);

}}

#else // AT_ONEDNN_ENABLED

#include <ATen/native/onednn/ONEDNNCommon.h>
#include <ATen/native/onednn/Utils.h>
#include <ATen/native/ConvUtils.h>
#include <c10/util/irange.h>

namespace at { namespace native {

// follow check rules from native/Convolution.cpp without transpose supported
static void check_shape_forward(const Tensor& input,
                                const Tensor& weight,
                                const Tensor& bias,
                                const IntArrayRef& padding,
                                const IntArrayRef& stride,
                                const IntArrayRef& dilation,
                                const int64_t groups) {
#define ONEDNN_CONV_ARG_CHECK(IT, OP) std::any_of(IT.begin(), IT.end(), [](auto x) { return x OP 0; })
  auto is_padding_neg = ONEDNN_CONV_ARG_CHECK(padding, <);
  auto is_stride_nonpos = ONEDNN_CONV_ARG_CHECK(stride, <=);
  auto is_dilation_nonpos = ONEDNN_CONV_ARG_CHECK(dilation, <=);
#undef ONEDNN_CONV_ARG_CHECK
  TORCH_CHECK(!is_padding_neg, "negative padding is not supported");
  TORCH_CHECK(!is_stride_nonpos, "non-positive stride is not supported");
  TORCH_CHECK(!is_dilation_nonpos, "non-positive dilation is not supported");
  TORCH_CHECK(groups > 0, "non-positive groups is not supported");

  int64_t k = input.ndimension();
  const IntArrayRef& weight_sizes = weight.sizes();
  int64_t weight_dim = weight_sizes.size();

  TORCH_CHECK(weight_dim == k,
              "Expected ", weight_dim, "-dimensional input for ", weight_dim,
              "-dimensional weight ", weight_sizes, ", but got ", k, "-dimensional input of size ",
              input.sizes(), " instead");
  TORCH_CHECK(weight_sizes[0] >= groups,
              "Given groups=", groups, ", expected weight to be at least ", groups,
              " at dimension 0, but got weight of size ", weight_sizes, " instead");
  TORCH_CHECK(weight_sizes[0] % groups == 0,
              "Given groups=", groups, ", expected weight to be divisible by ",
              groups, " at dimension 0, but got weight of size [", weight_sizes,
              "] instead");
  TORCH_CHECK(input.size(1) == (weight_sizes[1] * groups),
              "Given groups=", groups, ", weight of size ", weight_sizes,
              ", expected input", input.sizes(), " to have ",
              (weight_sizes[1] * groups), " channels, but got ", input.size(1),
              " channels instead");
  TORCH_CHECK(!bias.defined() || (bias.ndimension() == 1 && bias.size(0) == weight_sizes[0]),
              "Given weight of size ", weight_sizes,
              ", expected bias to be 1-dimensional with ", weight_sizes[0], " elements",
              ", but got bias of size ", bias.sizes(), " instead");

  std::vector<int64_t> input_shape;
  std::vector<int64_t> kernel_shape;
  bool kernel_size_correct = true;

  for (const auto i : c10::irange(2, k)) {
    input_shape.push_back(input.size(i) + 2 * padding[i-2]);
    // log new kernel size considering dilation
    kernel_shape.push_back(dilation[i-2] * (weight_sizes[i]-1) + 1);
    if (input_shape.back() < kernel_shape.back()) {
      kernel_size_correct = false;
    }
  }

  TORCH_CHECK(input_shape.size() == kernel_shape.size(), "Inconsistent shape between Input and Kernel");

  if (!kernel_size_correct) {
    // If kernel size is incorrect
    std::ostringstream input_ss;
    std::ostringstream kernel_ss;
    std::string separator = "";

    for (int i = 0, len = input_shape.size(); i < len; ++i) {
      input_ss << separator << input_shape[i];
      kernel_ss << separator << kernel_shape[i];
      separator = " x ";
    }

    TORCH_CHECK(false, "Calculated padded input size per channel: (", input_ss.str(), "). "
                "Kernel size: (", kernel_ss.str(), "). Kernel size can't be greater than actual input size");
  }
}

#define ONEDNNTensor(itensor, options)                                  \
  new_with_itensor_onednn(                                              \
      std::move(itensor),                                               \
      optTypeMetaToScalarType(options.dtype_opt()),                     \
      options.device_opt())

// Note [ONEDNN Convolution Memory Formats]
// ~~~~~~~~~~~~~~~~~~~~~~~~~~~~~~~~~~~~~~~~~~~~~~~~~~~
// ONEDNN has 3 types of memory formats in convolution:
//
// In case memory format passed from PyTorch (aka. user layout)
// differs from the internal layout which ONEDNN used, a `reorder` is needed;
// otherwise when user layout is identical to internal layout,
// ONEDNN uses a memory `view` upon an existing CPU tensor.
//
// 1. NCHW (CPU tensor, contiguous)
//  input reorder:  NCHW(user) -> Blocked(internal)
//  weight reorder: OIHW(user) -> Blocked(internal)
//  output reorder: Blocked(internal) -> NCHW(user)
//
// 2. NHWC: (CPU tensor, channels last)
//  input view:     NHWC(user) -> NHWC(internal)
//  weight reorder: OHWI(user) -> Blocked(internal)
//  output view:    NHWC(internal) -> NHWC(user)
//
// 3. Blocked (ONEDNN tensor):
//  By explicitly converting a tensor to onednn, e.g. `x.to_mkldnn()`,
//  blocked format will propagate between layers. Input, output will be in blocked format.
//
//  For inference case, weight can be prepacked into blocked format by
//  (so as to save weight reoder overhead):
//      model = torch.utils.mkldnn.to_mkldnn(model)
//
//  For training case, grad_output can be CPU tensor or ONEDNN tensor,
//  but weight/bias and grad_weight/grad_bias are always CPU tensor.
//

static inline at::MemoryFormat onednn_convolution_memory_format(int64_t dims, bool is_channels_last) {
   auto memory_format =  at::MemoryFormat::Contiguous;
   if (is_channels_last) {
      memory_format = dims == 4 ? at::MemoryFormat::ChannelsLast : at::MemoryFormat::ChannelsLast3d;
   }
   return memory_format;
}

static void _onednn_convolution_out (
    const Tensor& input_t,
    const Tensor& weight_t,
    const Tensor& bias,
    std::vector<int64_t>& output_sizes,
    ideep::tensor& y,
    IntArrayRef stride,
    IntArrayRef dilation,
    IntArrayRef padding,
    int64_t groups,
    bool is_channels_last,
    const ideep::attr_t& op_attr) {
  auto memory_format = onednn_convolution_memory_format(input_t.ndimension(), is_channels_last);
  auto input = input_t.is_onednn() ? input_t : input_t.contiguous(memory_format);
  auto weight = weight_t.is_onednn() ? weight_t : weight_t.contiguous(memory_format);
  const ideep::tensor x = itensor_from_tensor(input, /*from_const_data_ptr*/true);
  const ideep::tensor w = itensor_from_tensor(weight, /*from_const_data_ptr*/true);
  if (bias.defined()) {
    const ideep::tensor b = itensor_from_tensor(bias, /*from_const_data_ptr*/true);
    ideep::convolution_forward::compute_v3(
        x,
        w,
        b,
        {output_sizes.cbegin(), output_sizes.cend()},
        y,
        {stride.begin(), stride.end()},
        {dilation.begin(), dilation.end()},
        {padding.begin(), padding.end()},
        {padding.begin(), padding.end()},
        groups,
        is_channels_last,
        op_attr);
  } else {
    ideep::convolution_forward::compute_v3(
        x,
        w,
        {output_sizes.cbegin(), output_sizes.cend()},
        y,
        {stride.begin(), stride.end()},
        {dilation.begin(), dilation.end()},
        {padding.begin(), padding.end()},
        {padding.begin(), padding.end()},
        groups,
        is_channels_last,
        op_attr);
  }
}

static Tensor _onednn_convolution(
    const Tensor& input_t,
    const Tensor& weight_t,
    const std::optional<Tensor>& bias_opt,
    IntArrayRef padding,
    IntArrayRef stride,
    IntArrayRef dilation,
    int64_t groups,
    bool use_channels_last,
    c10::string_view attr = "none",
    torch::List<std::optional<at::Scalar>> scalars =
        torch::List<std::optional<at::Scalar>>(),
    std::optional<c10::string_view> algorithm = std::nullopt) {
  ideep::attr_t op_attr = ideep::attr_t();
  if (attr != "none") {
    auto it = fusion_unary_attr_map().find(attr);
    TORCH_CHECK(
        it != fusion_unary_attr_map().end(), "Fusion behavior undefined.");
    op_attr = it->second(scalars, algorithm);
  }
  // See [Note: hacky wrapper removal for optional tensor]
  c10::MaybeOwned<Tensor> bias_maybe_owned = at::borrow_from_optional_tensor(bias_opt);
  const Tensor& bias = *bias_maybe_owned;

  onednn_check_low_precision(input_t.scalar_type(), "onednn_convolution");

  int64_t dim = input_t.ndimension() - 2;
  const auto padding_expanded = expand_param_if_needed(padding, "padding", dim);
  const auto stride_expanded = expand_param_if_needed(stride, "stride", dim);
  const auto dilation_expanded = expand_param_if_needed(dilation, "dilation", dim);

  check_shape_forward(input_t, weight_t, bias, padding_expanded, stride_expanded, dilation_expanded, groups);

  auto memory_format =
      onednn_convolution_memory_format(input_t.ndimension(), use_channels_last);

  auto output_sizes = conv_output_size(input_t.sizes(), weight_t.sizes(), padding_expanded, stride_expanded, dilation_expanded);
  auto output = at::empty({0}, input_t.options());
  ideep::tensor y;
  if (use_channels_last) {
    output.resize_(output_sizes, memory_format);
    y = itensor_from_tensor(output);
  }
  _onednn_convolution_out(
      input_t,
      weight_t,
      bias,
      output_sizes,
      y,
      stride_expanded,
      dilation_expanded,
      padding_expanded,
      groups,
      use_channels_last,
      op_attr);

  if (input_t.is_onednn()) {
    return ONEDNNTensor(y, input_t.options());
  } else if (!use_channels_last) {
    return onednn_to_dense(ONEDNNTensor(y, input_t.options()));
  } else {
    return output;
  }
}

Tensor onednn_convolution(
    const Tensor& input_t,
    const Tensor& weight_t,
    const std::optional<Tensor>& bias_opt,
    IntArrayRef padding,
    IntArrayRef stride,
    IntArrayRef dilation,
    int64_t groups) {
  bool use_channels_last = onednn_conv_use_channels_last(input_t, weight_t);
  return _onednn_convolution(
      input_t,
      weight_t,
      bias_opt,
      padding,
      stride,
      dilation,
      groups,
      use_channels_last);
}

Tensor mkldnn_convolution(
    const Tensor& input_t,
    const Tensor& weight_t,
    const std::optional<Tensor>& bias_opt,
    IntArrayRef padding,
    IntArrayRef stride,
    IntArrayRef dilation,
    int64_t groups) {
  return at::native::onednn_convolution(input_t, weight_t, bias_opt, padding, stride, dilation, groups);
}

Tensor onednn_convolution_pointwise(
    const Tensor& input_t,
    const Tensor& weight_t,
    const std::optional<Tensor>& bias_opt,
    IntArrayRef padding,
    IntArrayRef stride,
    IntArrayRef dilation,
    int64_t groups,
    c10::string_view attr,
    torch::List<std::optional<at::Scalar>> scalars,
    std::optional<c10::string_view> algorithm) {
  c10::impl::ExcludeDispatchKeyGuard edkg(c10::autograd_dispatch_keyset);
  bool use_channels_last =
      weight_t.is_onednn() || onednn_conv_use_channels_last(input_t, weight_t);
  return _onednn_convolution(
      input_t,
      weight_t,
      bias_opt,
      padding,
      stride,
      dilation,
      groups,
      use_channels_last,
      attr,
      scalars,
      algorithm);
}


// Fuse convolution+binary_op+unary_op for good performance, which doing such
// operation: output=unary_op(binary_op(conv(input_t, ...), other_t, alpha)).
// The binary_attr means which binary_op is, it can be "add", or
// other binary operation. the unary_attr means which unary_op is,
// it can be "relu" or other unary operation, if it is none, meaning that
// there doesn't have a unary post op. unary_scalars and unary_algorithm
// are the parameters of the unary op, such as "hardtanh" has scalar parameters,
// "gelu" has algorithm parameters.
Tensor onednn_convolution_pointwise_binary(
    const Tensor& input_t,
    const Tensor& other_t,
    const Tensor& weight_t,
    const std::optional<Tensor>& bias_opt,
    IntArrayRef padding,
    IntArrayRef stride,
    IntArrayRef dilation,
    int64_t groups,
    c10::string_view binary_attr,
    std::optional<at::Scalar> alpha,
    std::optional<c10::string_view> unary_attr,
    torch::List<std::optional<at::Scalar>> unary_scalars,
    std::optional<c10::string_view> unary_algorithm) {
  TORCH_CHECK(
      input_t.ndimension() == 4 || input_t.ndimension() == 5,
      "onednn_convolution_pointwise_binary: currently only support 2d and 3d")
  TORCH_CHECK(
      !alpha.has_value() || alpha.value().to<float>() == 1.0,
      "onednn_convolution_pointwise_binary: the alpha value should be none or 1.0");

  c10::MaybeOwned<Tensor> bias_maybe_owned =
      at::borrow_from_optional_tensor(bias_opt);
  const Tensor& bias = *bias_maybe_owned;

  // Make sure inputs have same type(device, layout, dtype), device is cpu and
  // dtype is float, bfloat16 or half.
  check_onednn_binary_fusion_inputs(input_t, other_t, weight_t, bias);

  int64_t dim = input_t.ndimension() - 2;
  const auto padding_expanded = expand_param_if_needed(padding, "padding", dim);
  const auto stride_expanded = expand_param_if_needed(stride, "stride", dim);
  const auto dilation_expanded = expand_param_if_needed(dilation, "dilation", dim);
  check_shape_forward(
      input_t, weight_t, bias, padding_expanded, stride_expanded, dilation_expanded, groups);

  auto output_sizes = conv_output_size(
      input_t.sizes(), weight_t.sizes(), padding_expanded, stride_expanded, dilation_expanded);
  // TODO: support broadcast binary fusion.
  TORCH_CHECK(
      output_sizes == other_t.sizes(),
      "Binary Fusion's inputs should have same shape");
  // Only calling fusion path for channels_last path.
  // TODO: OneDNN doesn't optimize well for groups > 1 case, it will be enabled
  // at next OneDNN release.
  bool use_channels_last =
      weight_t.is_onednn() || onednn_conv_use_channels_last(input_t, weight_t);
  bool can_be_fused = groups == 1 && use_channels_last;

  c10::string_view unary_attr_value = "none";
  ideep::algorithm unary_alg;
  if (unary_attr.has_value()) {
    auto it_unary = fusion_unary_alg_map().find(unary_attr.value());
    // Now, we only support conv+binary+relu.
    TORCH_CHECK(
        it_unary != fusion_unary_alg_map().end(),
        "Unary Fusion behavior undefined.");
    unary_attr_value = unary_attr.value();
    unary_alg = it_unary->second;
  }
  auto it_binary = fusion_binary_alg_map().find(binary_attr);
  TORCH_CHECK(
      it_binary != fusion_binary_alg_map().end(),
      "Binary Fusion behavior undefined.");
  c10::impl::ExcludeDispatchKeyGuard edkg(c10::autograd_dispatch_keyset);
  if (can_be_fused) {
    auto memory_format =
        onednn_convolution_memory_format(input_t.ndimension(), true);
    auto input = input_t.contiguous(memory_format);
    auto weight =
        weight_t.is_onednn() ? weight_t : weight_t.contiguous(memory_format);
    auto other = other_t.contiguous(memory_format);
    auto output = at::empty_like(other);
    const ideep::tensor x = itensor_from_tensor(input);
    const ideep::tensor w = itensor_from_tensor(weight);
    const ideep::tensor z = itensor_from_tensor(other);
    ideep::tensor y = itensor_from_tensor(output);
    auto output_size = other.sizes().vec();
    ideep::tag format_tag = ideep::tag::nhwc;
    if (input_t.ndimension() == 5) {
      format_tag = ideep::tag::ndhwc;
    }
    auto other_desc = ideep::tensor::desc(
        output_size, get_onednn_dtype(weight.scalar_type()), format_tag);

    ideep::attr_t op_attr;
    ideep::post_ops po;
    po.append_binary(it_binary->second, other_desc);
    if (unary_attr_value != "none") {
      po.append_eltwise(unary_alg, 0.f, 0.f);
    }
    op_attr.set_post_ops(po);

    if (bias.defined()) {
      const ideep::tensor b = itensor_from_tensor(bias);
      ideep::convolution_forward::compute_binary(
          x,
          z,
          w,
          b,
          output_size,
          y,
          stride_expanded,
          dilation_expanded,
          padding_expanded,
          padding_expanded,
          groups,
          /* is_channels_last */ true,
          op_attr);
    } else {
      ideep::convolution_forward::compute_binary(
          x,
          z,
          w,
          output_size,
          y,
          stride_expanded,
          dilation_expanded,
          padding_expanded,
          padding_expanded,
          groups,
          /* is_channels_last */ true,
          op_attr);
    }
    return output;
  } else {
    // Fallback case, if inputs are not channels last or have different dtype,
    // OneDNN fusion may have performance regression.
    Tensor output;
    if (weight_t.is_onednn()) {
      output = _onednn_convolution(
          input_t, weight_t, bias, padding_expanded, stride_expanded, dilation, groups, true);
    } else {
      output = at::convolution(
          input_t, weight_t, bias, stride_expanded, padding_expanded, dilation_expanded, false, 0, groups);
    }
    if (binary_attr == "add" && unary_attr_value != "none") {
      output = at::native::add_relu_(output, other_t);
      return output;
    }
    if (binary_attr == "add") {
      output.add_(other_t);
    } else if (binary_attr == "sub") {
      output.sub_(other_t);
    } else if (binary_attr == "mul") {
      output.mul_(other_t);
    } else {
      output.div_(other_t);
    }
    if (unary_attr_value != "none") {
      output.relu_();
    }
    return output;
  }
}

// Fuse convolution+binary_op+unary_op for good performance, which doing
// such operation: other_t=unary_op(binary_op(conv(input_t, ...), other_t,
// alpha)). The binary_attr means which binary_op is, it can be "add", or other
// binary operation. the unary_attr means which unary_op is, it can be "relu" or
// other unary operation, if it is none, meaning that there doesn't have a unary
// post op. unary_scalars and unary_algorithm are the parameters of the unary
// op, such as "hardtanh" has scalar parameters "gelu" has algorithm parameters.

Tensor& onednn_convolution_pointwise_binary_(
    Tensor& other_t,
    const Tensor& input_t,
    const Tensor& weight_t,
    const std::optional<Tensor>& bias_opt,
    IntArrayRef padding,
    IntArrayRef stride,
    IntArrayRef dilation,
    int64_t groups,
    c10::string_view binary_attr,
    std::optional<at::Scalar> alpha,
    std::optional<c10::string_view> unary_attr,
    torch::List<std::optional<at::Scalar>> unary_scalars,
    std::optional<c10::string_view> unary_algorithm) {
  // other_t += convolution(...), other_t = unary(other_t)
  TORCH_CHECK(
      input_t.ndimension() == 4 || input_t.ndimension() == 5,
      "onednn_convolution_add_: currently only support 2d and 3d")
  TORCH_CHECK(
      binary_attr == "add",
      "onednn_convolution_pointwise_binary_: only support binary op fusion")
  TORCH_CHECK(
      !alpha.has_value() || alpha.value().to<float>() == 1.0,
      "onednn_convolution_pointwise_binary: the alpha value for the binary op should be none(meaning 1.0) or 1.0");
  TORCH_CHECK(
      !unary_attr.has_value() || unary_attr.value() == "relu",
      "onednn_convolution_pointwise_binary: only support none or relu unary op fusion after binary op");

  c10::MaybeOwned<Tensor> bias_maybe_owned =
      at::borrow_from_optional_tensor(bias_opt);
  const Tensor& bias = *bias_maybe_owned;

  // Make sure inputs have same type(device, layout, dtype), device is cpu and
  // dtype is float, bfloat16 or half.
  check_onednn_binary_fusion_inputs(input_t, other_t, weight_t, bias);
  int64_t dim = input_t.ndimension() - 2;
  const auto padding_expanded = expand_param_if_needed(padding, "padding", dim);
  const auto stride_expanded = expand_param_if_needed(stride, "stride", dim);
  const auto dilation_expanded = expand_param_if_needed(dilation, "dilation", dim);
  check_shape_forward(
      input_t, weight_t, bias, padding, stride, dilation, groups);

  auto output_sizes = conv_output_size(
      input_t.sizes(), weight_t.sizes(), padding_expanded, stride_expanded, dilation_expanded);
  TORCH_CHECK(
      output_sizes == other_t.sizes(),
      "Add Fusion's inputs should have same shape");
  // Only calling fusion path for channels_last path and the output is contiguous tensor(channels_last).
  bool can_be_fused = (weight_t.is_onednn() ||
                       onednn_conv_use_channels_last(input_t, weight_t)) &&
      (other_t.is_contiguous(at::MemoryFormat::ChannelsLast) ||
       other_t.is_contiguous(at::MemoryFormat::ChannelsLast3d));
  c10::impl::ExcludeDispatchKeyGuard edkg(c10::autograd_dispatch_keyset);
  if (can_be_fused) {
    ideep::tensor y = itensor_from_tensor(other_t);
    ideep::attr_t op_attr;
    if (unary_attr.has_value()) {
      op_attr = ideep::attr_t::residual();
    } else {
      op_attr = ideep::attr_t::fuse_sum();
    }
    _onednn_convolution_out(
        input_t,
        weight_t,
        bias,
        output_sizes,
        y,
        stride_expanded,
        dilation_expanded,
        padding_expanded,
        groups,
        true,
        op_attr);
  } else {
    // Fallback case, if inputs are not channels last or have different dtype,
    // OneDNN fusion may have performance regression.
    Tensor output;
    if (weight_t.is_onednn()) {
      output = _onednn_convolution(
          input_t, weight_t, bias, padding_expanded, stride_expanded, dilation_expanded, groups, true);
    } else {
      output = at::convolution(
          input_t, weight_t, bias, stride_expanded, padding_expanded, dilation_expanded, false, 0, groups);
    }
    if (unary_attr.has_value()) {
      other_t = at::native::add_relu_(other_t, output);
    } else {
      other_t.add_(output);
    }
  }
  return other_t;
}

namespace{
std::vector<int64_t> _original_deconv_weight_size(
    const Tensor& weight_t,
    int64_t groups) {
  TORCH_CHECK(weight_t.is_onednn() || weight_t.is_meta(), "expects weight_t to be onednn or meta tensor");
  // The size of weight_t is the prepacked size.
  //  Groups > 1: [g*o, i/g, ...]
  //  Groups == 1: [o, i, ...]
  // Returns original weight size in [i, o, ...]
  auto dim = weight_t.sizes().size();
  TORCH_CHECK(dim > 2);

  std::vector<int64_t> weight_IOHW_sizes(dim);
  if (groups > 1) {
    weight_IOHW_sizes[0] = weight_t.sizes()[1] * groups;
    weight_IOHW_sizes[1] = weight_t.sizes()[0] / groups;
  } else {
    weight_IOHW_sizes[0] = weight_t.sizes()[1];
    weight_IOHW_sizes[1] = weight_t.sizes()[0];
  }
  for (const auto d : c10::irange(2, dim)) {
    weight_IOHW_sizes[d] = weight_t.sizes()[d];
  }
  return weight_IOHW_sizes;
}


Tensor _onednn_convolution_transpose(
    const Tensor& input_t,
    const Tensor& weight_t,
    const std::optional<Tensor>& bias_opt,
    IntArrayRef padding,
    IntArrayRef output_padding,
    IntArrayRef stride,
    IntArrayRef dilation,
    int64_t groups,
    bool use_channels_last,
    c10::string_view attr = "none",
    torch::List<std::optional<at::Scalar>> scalars =
        torch::List<std::optional<at::Scalar>>(),
    std::optional<c10::string_view> algorithm = std::nullopt) {
  ideep::attr_t op_attr = ideep::attr_t();
  if (attr != "none") {
    auto it = fusion_unary_attr_map().find(attr);
    TORCH_CHECK(it != fusion_unary_attr_map().end(), "Fusion behavior undefined.");
    op_attr = it->second(scalars, algorithm);
  }

  // See [Note: hacky wrapper removal for optional tensor]
  c10::MaybeOwned<Tensor> bias_maybe_owned = at::borrow_from_optional_tensor(bias_opt);
  const Tensor& bias = *bias_maybe_owned;

  onednn_check_low_precision(input_t.scalar_type(), "onednn_convolution_transpose");

  std::vector<int64_t> weight_IOHW_sizes = weight_t.is_onednn() ? _original_deconv_weight_size(weight_t, groups) : weight_t.sizes().vec();

  auto memory_format =
      onednn_convolution_memory_format(input_t.ndimension(), use_channels_last);

  auto input = input_t.is_onednn() ? input_t : input_t.contiguous(memory_format);
  auto weight = weight_t.is_onednn() ? weight_t : weight_t.contiguous(memory_format);

  int64_t dim = input.ndimension() - 2;
  const auto padding_expanded = expand_param_if_needed(padding, "padding", dim);
  const auto stride_expanded = expand_param_if_needed(stride, "stride", dim);
  const auto dilation_expanded = expand_param_if_needed(dilation, "dilation", dim);
  const auto output_padding_expanded = expand_param_if_needed(output_padding, "output_padding", dim);
  auto output_sizes = conv_input_size(input.sizes(), weight_IOHW_sizes, padding_expanded, output_padding_expanded, stride_expanded, dilation_expanded, groups);
  auto output = at::empty({0}, input.options());

  const ideep::tensor x = itensor_from_tensor(input, /*from_const_data_ptr*/true);

  ideep::tensor w = itensor_from_tensor(weight, /*from_const_data_ptr*/true);
  if (!weight.is_onednn()) {
    // onednn transposed convolution has weight in logical order of OIHW or OIDHW,
    // while PyTorch has IOHW or IODHW, `._tranpose()` switches strides (no memory copy).
    w.transpose_(0, 1);
  }

  ideep::tensor y;
  if (use_channels_last) {
    output.resize_(output_sizes, memory_format);
    y = itensor_from_tensor(output);
  }

  if (bias.defined()) {
    const ideep::tensor b = itensor_from_tensor(bias, /*from_const_data_ptr*/true);
    ideep::convolution_transpose_forward::compute_v3(
        x,
        w,
        b,
        output_sizes,
        y,
        stride_expanded,
        padding_expanded,
        padding_r(padding_expanded, output_padding_expanded),
        dilation.vec(),
        groups,
        use_channels_last,
        op_attr);
  } else {
    ideep::convolution_transpose_forward::compute_v3(
        x,
        w,
        output_sizes,
        y,
        stride_expanded,
        padding_expanded,
        padding_r(padding_expanded, output_padding_expanded),
        dilation.vec(),
        groups,
        use_channels_last,
        op_attr);
  }
  if (input.is_onednn()) {
    return ONEDNNTensor(y, input.options());
  } else if (!use_channels_last) {
    return onednn_to_dense(ONEDNNTensor(y, input.options()));
  } else {
    return output;
  }
}

Tensor onednn_convolution_transpose_pointwise_meta(
    const Tensor& input_t,
    const Tensor& weight_t,
    const std::optional<Tensor>& bias_opt,
    IntArrayRef padding,
    IntArrayRef output_padding,
    IntArrayRef stride,
    IntArrayRef dilation,
    int64_t groups,
    c10::string_view attr,
    torch::List<std::optional<at::Scalar>> scalars,
    std::optional<c10::string_view> algorithm) {

  std::vector<int64_t> weight_IOHW_sizes = _original_deconv_weight_size(weight_t, groups);
  int64_t dim = input_t.ndimension() - 2;
  const auto padding_expanded = expand_param_if_needed(padding, "padding", dim);
  const auto stride_expanded = expand_param_if_needed(stride, "stride", dim);
  const auto dilation_expanded = expand_param_if_needed(dilation, "dilation", dim);
  const auto output_padding_expanded = expand_param_if_needed(output_padding, "output_padding", dim);
  auto output_sizes = conv_input_size(input_t.sizes(), weight_IOHW_sizes, padding_expanded , output_padding_expanded , stride_expanded , dilation_expanded , groups);

  auto output = at::empty(output_sizes, input_t.options());
  return output;
}

Tensor onednn_convolution_backward_input(
    IntArrayRef input_size,
    const Tensor& grad_output,
    const Tensor& weight,
    IntArrayRef padding,
    IntArrayRef stride,
    IntArrayRef dilation,
    int64_t groups,
    bool bias_defined,
    bool is_channels_last) {
  auto grad_input = at::empty({0}, grad_output.options());

  auto grad_y = itensor_from_tensor(grad_output, /*from_const_data_ptr*/true);
  auto w = itensor_view_from_dense(weight, /*from_const_data_ptr*/true);

  ideep::tensor grad_x;
  if (is_channels_last) {
    auto memory_format = onednn_convolution_memory_format(grad_output.ndimension(), is_channels_last);
    grad_input.resize_(input_size, memory_format);
    grad_x = itensor_from_tensor(grad_input);
  }
  ideep::convolution_backward_data::compute_v2(
      grad_y,
      w,
      input_size.vec(),
      grad_x,
      stride.vec(),
      dilation.vec(),
      padding.vec(),
      padding.vec(),
      groups,
      is_channels_last);

  if (grad_output.is_onednn()) {
    return ONEDNNTensor(grad_x, grad_output.options());
  } else if (!is_channels_last){
    return onednn_to_dense(ONEDNNTensor(grad_x, grad_output.options()));
  } else {
    return grad_input;
  }
}

std::tuple<Tensor, Tensor> onednn_convolution_backward_weights(
    IntArrayRef weight_size,
    const Tensor& grad_output,
    const Tensor& input,
    IntArrayRef padding,
    IntArrayRef stride,
    IntArrayRef dilation,
    int64_t groups,
    bool bias_defined,
    bool is_channels_last) {
  const ideep::tensor grad_y = itensor_from_tensor(grad_output, /*from_const_data_ptr*/true);
  const ideep::tensor x = itensor_from_tensor(input, /*from_const_data_ptr*/true);

  ideep::tensor grad_w, grad_b;
  if (bias_defined) {
    ideep::convolution_backward_weights::compute_v2(
        x,
        grad_y,
        weight_size.vec(),
        grad_w,
        grad_b,
        stride.vec(),
        dilation.vec(),
        padding.vec(),
        padding.vec(),
        groups,
        is_channels_last);
  } else {
    ideep::convolution_backward_weights::compute_v2(
        x,
        grad_y,
        weight_size.vec(),
        grad_w,
        stride.vec(),
        dilation.vec(),
        padding.vec(),
        padding.vec(),
        groups,
        is_channels_last);
  }

  if (!is_channels_last) {
    return std::make_tuple(
        onednn_to_dense(ONEDNNTensor(grad_w, grad_output.options())),
        bias_defined ? onednn_to_dense(ONEDNNTensor(grad_b, grad_output.options())) : Tensor());
  } else {
    auto memory_format = onednn_convolution_memory_format(grad_output.ndimension(), is_channels_last);
    return std::make_tuple(
        onednn_to_dense(ONEDNNTensor(grad_w, grad_output.options())).to(memory_format),
        bias_defined ? onednn_to_dense(ONEDNNTensor(grad_b, grad_output.options())) : Tensor());
  }
}

std::tuple<Tensor, Tensor, Tensor> onednn_convolution_backward(
    const Tensor& input_t, const Tensor& grad_output_t, const Tensor& weight_t,
    IntArrayRef padding, IntArrayRef stride, IntArrayRef dilation, int64_t groups, std::array<bool,3> output_mask)
{
  bool is_channels_last = onednn_conv_use_channels_last(input_t, weight_t);
  auto memory_format = onednn_convolution_memory_format(input_t.ndimension(), is_channels_last);
  Tensor grad_output = grad_output_t.is_onednn() ? grad_output_t : grad_output_t.contiguous(memory_format);

  Tensor input = input_t.is_onednn() ? input_t : input_t.contiguous(memory_format);
  Tensor weight = weight_t.is_onednn() ? weight_t : weight_t.contiguous(memory_format);
  int64_t dim = input.ndimension() - 2;
  const auto padding_expanded = expand_param_if_needed(padding, "padding", dim);
  const auto stride_expanded = expand_param_if_needed(stride, "stride", dim);
  const auto dilation_expanded = expand_param_if_needed(dilation, "dilation", dim);
  Tensor grad_input, grad_weight, grad_bias;
  if (output_mask[0]) {
    grad_input = onednn_convolution_backward_input(
      input.sizes(), grad_output, weight, padding_expanded, stride_expanded, dilation_expanded, groups, output_mask[2], is_channels_last);
  }
  if (output_mask[1] || output_mask[2]) {
    std::tie(grad_weight, grad_bias) = onednn_convolution_backward_weights(
      weight.sizes(), grad_output, input, padding_expanded, stride_expanded, dilation_expanded, groups, output_mask[2], is_channels_last);
  }
  return std::make_tuple(grad_input, grad_weight, grad_bias);
}
}

Tensor onednn_convolution_transpose_pointwise(
    const Tensor& input_t,
    const Tensor& weight_t,
    const std::optional<Tensor>& bias_opt,
    IntArrayRef padding,
    IntArrayRef output_padding,
    IntArrayRef stride,
    IntArrayRef dilation,
    int64_t groups,
    c10::string_view attr,
    torch::List<std::optional<at::Scalar>> scalars,
    std::optional<c10::string_view> algorithm) {
  c10::impl::ExcludeDispatchKeyGuard edkg(c10::autograd_dispatch_keyset);
  bool use_channels_last =
<<<<<<< HEAD
      weight_t.is_mkldnn() || mkldnn_conv_use_channels_last(input_t, weight_t);
  return _onednn_convolution_transpose(
=======
      weight_t.is_mkldnn() || onednn_conv_use_channels_last(input_t, weight_t);
  return _mkldnn_convolution_transpose(
>>>>>>> 7950f289
      input_t,
      weight_t,
      bias_opt,
      padding,
      output_padding,
      stride,
      dilation,
      groups,
      use_channels_last,
      attr,
      scalars,
      algorithm
  );
}

REGISTER_ALL_CPU_DISPATCH(onednn_convolution_backward_stub, &onednn_convolution_backward);

namespace{
Tensor onednn_convolution_transpose(
    const Tensor& input,
    const Tensor& weight,
    const std::optional<Tensor>& bias_opt,
    IntArrayRef padding,
    IntArrayRef output_padding,
    IntArrayRef stride,
    IntArrayRef dilation,
    int64_t groups)
{
  bool use_channels_last = onednn_conv_use_channels_last(input, weight);
  return _onednn_convolution_transpose(
      input,
      weight,
      bias_opt,
      padding,
      output_padding,
      stride,
      dilation,
      groups,
      use_channels_last
  );
}

Tensor onednn_convolution_transpose_backward_input(
    IntArrayRef input_size,
    const Tensor& grad_output,
    const Tensor& weight,
    IntArrayRef padding,
    IntArrayRef output_padding,
    IntArrayRef stride,
    IntArrayRef dilation,
    int64_t groups,
    bool bias_defined,
    bool is_channels_last) {
  auto grad_input = at::empty({0}, grad_output.options());

  auto grad_y = itensor_from_tensor(grad_output, /*from_const_data_ptr*/true);
  auto w = itensor_view_from_dense(weight, /*from_const_data_ptr*/true).transpose_(0, 1);

  ideep::tensor grad_x;
  if (is_channels_last) {
    auto memory_format = onednn_convolution_memory_format(grad_output.ndimension(), is_channels_last);
    grad_input.resize_(input_size, memory_format);
    grad_x = itensor_from_tensor(grad_input);
  }
  ideep::convolution_transpose_backward_data::compute_v3(
      grad_y,
      w,
      input_size.vec(),
      grad_x,
      stride.vec(),
      padding.vec(),
      padding_r(padding, output_padding),
      dilation.vec(),
      groups,
      is_channels_last);

  if (grad_output.is_onednn()) {
    return ONEDNNTensor(grad_x, grad_output.options());
  } else if (!is_channels_last){
    return onednn_to_dense(ONEDNNTensor(grad_x, grad_output.options()));
  } else {
    return grad_input;
  }
}

std::tuple<Tensor,Tensor> onednn_convolution_transpose_backward_weights(
    IntArrayRef weight_size,
    const Tensor& grad_output,
    const Tensor& input,
    IntArrayRef padding,
    IntArrayRef output_padding,
    IntArrayRef stride,
    IntArrayRef dilation,
    int64_t groups,
    bool bias_defined,
    bool is_channels_last) {
  auto grad_y = itensor_from_tensor(grad_output, /*from_const_data_ptr*/true);
  auto x = itensor_from_tensor(input, /*from_const_data_ptr*/true);

  ideep::tensor grad_w, grad_b;
  if (bias_defined) {
    ideep::convolution_transpose_backward_weights::compute_v3(
        x,
        grad_y,
        weight_size.vec(),
        grad_w,
        grad_b,
        stride.vec(),
        padding.vec(),
        padding_r(padding, output_padding),
        dilation.vec(),
        groups,
        is_channels_last);
  } else {
    ideep::convolution_transpose_backward_weights::compute_v3(
        x,
        grad_y,
        weight_size.vec(),
        grad_w,
        stride.vec(),
        padding.vec(),
        padding_r(padding, output_padding),
        dilation.vec(),
        groups,
        is_channels_last);
  }

  if (!is_channels_last) {
    return std::make_tuple(
        onednn_to_dense(ONEDNNTensor(grad_w, grad_output.options())),
        bias_defined ? onednn_to_dense(ONEDNNTensor(grad_b, grad_output.options())) : Tensor());
  } else {
    auto memory_format = onednn_convolution_memory_format(grad_output.ndimension(), is_channels_last);
    return std::make_tuple(
        onednn_to_dense(ONEDNNTensor(grad_w, grad_output.options())).to(memory_format),
        bias_defined ? onednn_to_dense(ONEDNNTensor(grad_b, grad_output.options())) : Tensor());
  }
}

std::tuple<Tensor, Tensor, Tensor> onednn_convolution_transpose_backward(
    const Tensor& input_t, const Tensor& grad_output_t, const Tensor& weight_t,
    IntArrayRef padding, IntArrayRef output_padding, IntArrayRef stride, IntArrayRef dilation, int64_t groups,
    std::array<bool,3> output_mask)
{
  bool is_channels_last = onednn_conv_use_channels_last(input_t, weight_t);
  auto memory_format = onednn_convolution_memory_format(input_t.ndimension(), is_channels_last);
  Tensor grad_output = grad_output_t.is_onednn() ? grad_output_t : grad_output_t.contiguous(memory_format);
  auto input = input_t.is_onednn() ? input_t : input_t.contiguous(memory_format);
  auto weight = weight_t.is_onednn() ? weight_t : weight_t.contiguous(memory_format);
  int64_t dim = input.ndimension() - 2;
  const auto padding_expanded = expand_param_if_needed(padding, "padding", dim);
  const auto stride_expanded = expand_param_if_needed(stride, "stride", dim);
  const auto dilation_expanded = expand_param_if_needed(dilation, "dilation", dim);
  const auto output_padding_expanded = expand_param_if_needed(output_padding, "output_padding", dim);

  Tensor grad_input, grad_weight, grad_bias;
  if (output_mask[0]) {
    grad_input = onednn_convolution_transpose_backward_input(
        input.sizes(), grad_output, weight, padding_expanded , output_padding_expanded , stride_expanded , dilation_expanded , groups, output_mask[2], is_channels_last);
  }
  if (output_mask[1] || output_mask[2]) {
    std::tie(grad_weight, grad_bias) = onednn_convolution_transpose_backward_weights(
        weight.sizes(), grad_output, input, padding_expanded , output_padding_expanded , stride_expanded , dilation_expanded , groups, output_mask[2], is_channels_last);
  }
  return std::make_tuple(grad_input, grad_weight, grad_bias);
}
}

REGISTER_ALL_CPU_DISPATCH(onednn_convolution_transpose_stub, &onednn_convolution_transpose);
REGISTER_ALL_CPU_DISPATCH(onednn_convolution_transpose_backward_stub, &onednn_convolution_transpose_backward);

TORCH_LIBRARY_IMPL(onednn, CPU, m) {
  m.impl(
      TORCH_SELECTIVE_NAME("onednn::_convolution_pointwise"),
      TORCH_FN(onednn_convolution_pointwise));
  m.impl(
      TORCH_SELECTIVE_NAME("onednn::_convolution_pointwise.binary"),
      TORCH_FN(onednn_convolution_pointwise_binary));
  m.impl(
      TORCH_SELECTIVE_NAME("onednn::_convolution_pointwise_.binary"),
      TORCH_FN(onednn_convolution_pointwise_binary_));
  m.impl(
      TORCH_SELECTIVE_NAME("onednn::_convolution_transpose_pointwise"),
      TORCH_FN(onednn_convolution_transpose_pointwise));
}

TORCH_LIBRARY_IMPL(onednn, OnednnCPU, m) {
  m.impl(
      TORCH_SELECTIVE_NAME("onednn::_convolution_pointwise"),
      TORCH_FN(onednn_convolution_pointwise));
  m.impl(
      TORCH_SELECTIVE_NAME("onednn::_convolution_pointwise.binary"),
      TORCH_FN(onednn_convolution_pointwise_binary));
  m.impl(
      TORCH_SELECTIVE_NAME("onednn::_convolution_pointwise_.binary"),
      TORCH_FN(onednn_convolution_pointwise_binary_));
  m.impl(
      TORCH_SELECTIVE_NAME("onednn::_convolution_transpose_pointwise"),
      TORCH_FN(onednn_convolution_transpose_pointwise));
}

TORCH_LIBRARY_IMPL(onednn, Meta, m) {
  m.impl(
      TORCH_SELECTIVE_NAME("onednn::_convolution_transpose_pointwise"),
      TORCH_FN(onednn_convolution_transpose_pointwise_meta));
}
}}  // namespace at::native

#endif<|MERGE_RESOLUTION|>--- conflicted
+++ resolved
@@ -892,13 +892,8 @@
     std::optional<c10::string_view> algorithm) {
   c10::impl::ExcludeDispatchKeyGuard edkg(c10::autograd_dispatch_keyset);
   bool use_channels_last =
-<<<<<<< HEAD
-      weight_t.is_mkldnn() || mkldnn_conv_use_channels_last(input_t, weight_t);
+      weight_t.is_mkldnn() || onednn_conv_use_channels_last(input_t, weight_t);
   return _onednn_convolution_transpose(
-=======
-      weight_t.is_mkldnn() || onednn_conv_use_channels_last(input_t, weight_t);
-  return _mkldnn_convolution_transpose(
->>>>>>> 7950f289
       input_t,
       weight_t,
       bias_opt,
