#pragma once

#include <c10/core/ScalarType.h>
#include <c10/macros/Macros.h>
#include <c10/util/Exception.h>
#include <c10/util/Half.h>
#include <c10/util/Metaprogramming.h>
#include <c10/util/complex.h>
#include <c10/util/string_view.h>

#ifdef __CUDACC__
#include <cuda.h> // For CUDA_VERSION
#endif

#ifdef TEMPLATE_SELECTIVE_BUILD
#include <ATen/selected_mobile_ops.h>
#else
namespace at {
/**
 * The method should_include_kernel_dtype() returns true/false
 * based on whether the switching code for a specific dtype should be
 * included based on build time constants generated from tracing model
 * execution. This method will be implemented via code-generation and
 * included in this file when code-gen is ready.
 */
inline constexpr bool should_include_kernel_dtype(
    const char* /*kernel_tag_str*/,
    at::ScalarType /*scalar_type*/
) {
  return true;
}
} // namespace at
#endif

/**
 * In the Facebook internal build (using BUCK), this macro is enabled by
 * passing in -c pt.enable_record_kernel_dtype=1 when building the tracer
 * binary.
 */
#if defined ENABLE_RECORD_KERNEL_FUNCTION_DTYPE
namespace at {
namespace detail {
TORCH_API void record_kernel_function_dtype(std::string name);
}
} // namespace at

#define RECORD_KERNEL_FUNCTION_DTYPE(NAME, enum_type) \
  at::detail::record_kernel_function_dtype(           \
      std::string(NAME) + "$" + toString(enum_type));
#else
#define RECORD_KERNEL_FUNCTION_DTYPE(NAME, enum_type)
#endif

#define AT_PRIVATE_CHECK_SELECTIVE_BUILD(enum_type)   \
  do {                                                \
    if constexpr (!at::should_include_kernel_dtype(   \
                      at_dispatch_name, enum_type)) { \
      AT_ERROR(                                       \
          "dtype '",                                  \
          toString(enum_type),                        \
          "' not selected for kernel tag ",           \
          at_dispatch_name);                          \
    }                                                 \
  } while (0)

#define AT_PRIVATE_CASE_TYPE_USING_HINT(enum_type, HINT, ...)           \
  case enum_type: {                                                     \
    AT_PRIVATE_CHECK_SELECTIVE_BUILD(enum_type);                        \
    using HINT C10_UNUSED = c10::impl::ScalarTypeToCPPTypeT<enum_type>; \
    return __VA_ARGS__();                                               \
  }

#define AT_DISPATCH_CASE(enum_type, ...) \
  AT_PRIVATE_CASE_TYPE_USING_HINT(enum_type, scalar_t, __VA_ARGS__)

#define AT_DISPATCH_CASE_QINT(enum_type, scalar_type, ...)            \
  case enum_type: {                                                   \
    AT_PRIVATE_CHECK_SELECTIVE_BUILD(enum_type);                      \
    using scalar_t = scalar_type;                                     \
    using underlying_t C10_UNUSED = typename scalar_t::underlying;    \
    const auto& SCALAR_TYPE C10_UNUSED = enum_type;                   \
    const auto& UNDERLYING_TYPE C10_UNUSED = toUnderlying(enum_type); \
    return __VA_ARGS__();                                             \
  }

#define AT_QINT_SUB_BYTE_PRIVATE_CASE_TYPE(                           \
    enum_type, scalar_type, bitwidth, qmin, qmax, ...)                \
  case enum_type: {                                                   \
    AT_PRIVATE_CHECK_SELECTIVE_BUILD(enum_type);                      \
    using scalar_t = scalar_type;                                     \
    using underlying_t C10_UNUSED = typename scalar_t::underlying;    \
    const auto& SCALAR_TYPE C10_UNUSED = enum_type;                   \
    const auto& UNDERLYING_TYPE C10_UNUSED = toUnderlying(enum_type); \
    C10_UNUSED int bit_width = bitwidth;                              \
    C10_UNUSED int64_t quant_min = qmin;                              \
    C10_UNUSED int64_t quant_max = qmax;                              \
    return __VA_ARGS__();                                             \
  }

namespace detail {

inline at::ScalarType scalar_type(at::ScalarType s) {
  return s;
}

<<<<<<< HEAD
C10_DEPRECATED_MESSAGE(
    "passing at::DeprecatedTypeProperties to an AT_DISPATCH macro is deprecated, "
    "pass an at::ScalarType instead")
inline at::ScalarType scalar_type(const at::DeprecatedTypeProperties& t) {
  return t.scalarType();
}

C10_DEPRECATED_MESSAGE(
    "AT_DISPATCH_ALL_TYPES_AND_HALF is deprecated, "
    "use AT_DISPATCH_ALL_TYPES_AND(at::ScalarType::Half, ...) instead")
inline void deprecated_AT_DISPATCH_ALL_TYPES_AND_HALF() {}

C10_DEPRECATED_MESSAGE(
    "AT_DISPATCH_ALL_TYPES_AND_HALF_AND_COMPLEX is deprecated, "
    "use AT_DISPATCH_ALL_TYPES_AND_COMPLEX_AND(at::ScalarType::Half, ...) "
    "instead")
inline void deprecated_AT_DISPATCH_ALL_TYPES_AND_HALF_AND_COMPLEX() {}

=======
>>>>>>> 2ce2e4df
} // namespace detail

// The AT_DISPATCH_* family of macros provides the ability to
// conveniently generate specializations of a kernel over all of the
// dtypes we care about in PyTorch.  We call it "dispatch" because
// we are "dispatching" to the correct, dtype-specific kernel.
//
// A standard usage looks like:
//
//      AT_DISPATCH_ALL_TYPES(self.scalar_type(), "op_name", [&] {
//          // Your code here, with 'scalar_t' now defined to
//          // be the dtype in question
//      });
//
// There are many variations of this macro, so it's important to
// understand exactly /which/ dtypes you want to get instantiated, as
// well as what the "default" set is.
//
// The default set of dtypes that are instantiated (e.g., by
// AT_DISPATCH_ALL_TYPES) are floating point types (float, double),
// and integral types (int32_t, int64_t, int16_t, int8_t, uint8_t),
// but NOT booleans (bool), half-precision floats (Half) or
// complex number (c10::complex<float>, c10::complex<double>).
// This "cut" is somewhat historical (the default types are the
// ones that TH historically supported), but it also reflects the
// fact that the non-default types are "poorly" behaved (booleans
// are NOT integers mod 2, half precision operations ~essentially
// don't exist on CPU, complex numbers are an experimental application).
//
// Here are the questions you should generally ask to decide which
// dispatch you want:
//
// 1. Is this an integral or floating point specific operation?
//    (If so, you'll want one of the FLOATING or INTEGRAL macros.)
//
// 2. Should half be supported?  (If you're on CPU, the answer is almost
//    definitely no.  If you do want support, use one of the AND_HALF
//    macros)
//
// Much rarer situations:
//
// 3. Should bool be supported?  (You often have to write your kernel
//    differently if arithmetic operations are involved.)  If so,
//    Use AT_DISPATCH_ALL_TYPES_AND along with ScalarType::Bool
//
// 4. Should complex be supported?  The answer is almost always no,
//    unless you are working on "generic" code that should work on
//    all dtypes.
//
// Parameters:
// -----------
//
// 1. The NAME argument is a "tag" that is used to trace and then
//    conditionally compile fragments of the case statements such
//    that the kernel functions are specialized only for the dtypes
//    that are needed. The NAME parameter *must* be a build time
//    const char* (can't be std::string, etc...)
//
// Please ensure that the NAME is unique for every implementation
// or you run the risk of over-including code for the kernel
// functions. There is no risk of missing out on any code, so
// it's mostly a risk of a Type-2 error, and not a Type-1 error.
//
// Switch-like syntax:
// -------------------
// There is also a switch-case like syntax which is useful if a kernel
// needs to be specialized for particular scalar types
//
//      AT_DISPATCH_SWITCH(self.scalar_type(), "op_name",
//          AT_DISPATCH_CASE_INTEGRAL_TYPES([&] {
//            op_integral<scalar_t>(iter);
//          })
//          AT_DISPATCH_CASE_FLOATING_TYPES([&] {
//            op_floating<scalar_t>(iter);
//          })
//          AT_DISPATCH_CASE(kBool, [&] {
//            op_bool(iter);
//          })
//      );
//
// For each AT_DISPATCH_FOO macro, there is a corresponding
// AT_DISPATCH_CASE_FOO macro which can be used inside of an
// AT_DISPATCH_SWITCH block.

// NB: the the_type variable is not used, but we have kept it for
// backwards compatibility.  It's probably not used by anyone though;
// but we're just being safe (and it doesn't hurt.)  Note we must
// use it to shut up warnings about unused store.

#define AT_DISPATCH_SWITCH(TYPE, NAME, ...)                                 \
  [&] {                                                                     \
    const auto& the_type = TYPE;                                            \
    constexpr const char* at_dispatch_name = NAME;                          \
    /* don't use TYPE again in case it is an expensive or side-effect op */ \
    at::ScalarType _st = ::detail::scalar_type(the_type);                   \
    RECORD_KERNEL_FUNCTION_DTYPE(at_dispatch_name, _st);                    \
    switch (_st) {                                                          \
      __VA_ARGS__                                                           \
      default:                                                              \
        AT_ERROR(                                                           \
            '"',                                                            \
            at_dispatch_name,                                               \
            "\" not implemented for '",                                     \
            toString(_st),                                                  \
            "'");                                                           \
    }                                                                       \
  }()

#define AT_DISPATCH_CASE_FLOATING_TYPES(...)            \
  AT_DISPATCH_CASE(at::ScalarType::Double, __VA_ARGS__) \
  AT_DISPATCH_CASE(at::ScalarType::Float, __VA_ARGS__)

#define AT_DISPATCH_FLOATING_TYPES(TYPE, NAME, ...) \
  AT_DISPATCH_SWITCH(TYPE, NAME, AT_DISPATCH_CASE_FLOATING_TYPES(__VA_ARGS__))

#define AT_DISPATCH_CASE_FLOATING_TYPES_AND_HALF(...)   \
  AT_DISPATCH_CASE(at::ScalarType::Double, __VA_ARGS__) \
  AT_DISPATCH_CASE(at::ScalarType::Float, __VA_ARGS__)  \
  AT_DISPATCH_CASE(at::ScalarType::Half, __VA_ARGS__)

#define AT_DISPATCH_FLOATING_TYPES_AND_HALF(TYPE, NAME, ...) \
  AT_DISPATCH_SWITCH(                                        \
      TYPE, NAME, AT_DISPATCH_CASE_FLOATING_TYPES_AND_HALF(__VA_ARGS__))

#define AT_DISPATCH_CASE_REDUCED_FLOATING_TYPES(...)  \
  AT_DISPATCH_CASE(at::ScalarType::Half, __VA_ARGS__) \
  AT_DISPATCH_CASE(at::ScalarType::BFloat16, __VA_ARGS__)

#define AT_DISPATCH_REDUCED_FLOATING_TYPES(TYPE, NAME, ...) \
  AT_DISPATCH_SWITCH(                                       \
      TYPE, NAME, AT_DISPATCH_CASE_REDUCED_FLOATING_TYPES(__VA_ARGS__))

#define AT_DISPATCH_CASE_FLOATING_TYPES_AND(SCALARTYPE, ...) \
  AT_DISPATCH_CASE_FLOATING_TYPES(__VA_ARGS__)               \
  AT_DISPATCH_CASE(SCALARTYPE, __VA_ARGS__)

#define AT_DISPATCH_FLOATING_TYPES_AND(SCALARTYPE, TYPE, NAME, ...) \
  AT_DISPATCH_SWITCH(                                               \
      TYPE,                                                         \
      NAME,                                                         \
      AT_DISPATCH_CASE_FLOATING_TYPES_AND(SCALARTYPE, __VA_ARGS__))

#define AT_DISPATCH_CASE_FLOATING_TYPES_AND2(SCALARTYPE1, SCALARTYPE2, ...) \
  AT_DISPATCH_CASE_FLOATING_TYPES(__VA_ARGS__)                              \
  AT_DISPATCH_CASE(SCALARTYPE1, __VA_ARGS__)                                \
  AT_DISPATCH_CASE(SCALARTYPE2, __VA_ARGS__)

#define AT_DISPATCH_FLOATING_TYPES_AND2(       \
    SCALARTYPE1, SCALARTYPE2, TYPE, NAME, ...) \
  AT_DISPATCH_SWITCH(                          \
      TYPE,                                    \
      NAME,                                    \
      AT_DISPATCH_CASE_FLOATING_TYPES_AND2(    \
          SCALARTYPE1, SCALARTYPE2, __VA_ARGS__))

#define AT_DISPATCH_CASE_FLOATING_TYPES_AND3(   \
    SCALARTYPE1, SCALARTYPE2, SCALARTYPE3, ...) \
  AT_DISPATCH_CASE_FLOATING_TYPES(__VA_ARGS__)  \
  AT_DISPATCH_CASE(SCALARTYPE1, __VA_ARGS__)    \
  AT_DISPATCH_CASE(SCALARTYPE2, __VA_ARGS__)    \
  AT_DISPATCH_CASE(SCALARTYPE3, __VA_ARGS__)

#define AT_DISPATCH_FLOATING_TYPES_AND3(                    \
    SCALARTYPE1, SCALARTYPE2, SCALARTYPE3, TYPE, NAME, ...) \
  AT_DISPATCH_SWITCH(                                       \
      TYPE,                                                 \
      NAME,                                                 \
      AT_DISPATCH_CASE_FLOATING_TYPES_AND3(                 \
          SCALARTYPE1, SCALARTYPE2, SCALARTYPE3, __VA_ARGS__))

#define AT_DISPATCH_CASE_FLOATING_TYPES_AND4(                \
    SCALARTYPE1, SCALARTYPE2, SCALARTYPE3, SCALARTYPE4, ...) \
  AT_DISPATCH_CASE_FLOATING_TYPES(__VA_ARGS__)               \
  AT_DISPATCH_CASE(SCALARTYPE1, __VA_ARGS__)                 \
  AT_DISPATCH_CASE(SCALARTYPE2, __VA_ARGS__)                 \
  AT_DISPATCH_CASE(SCALARTYPE3, __VA_ARGS__)                 \
  AT_DISPATCH_CASE(SCALARTYPE4, __VA_ARGS__)

#define AT_DISPATCH_CASE_FLOATING_TYPES_AND5(                             \
    SCALARTYPE1, SCALARTYPE2, SCALARTYPE3, SCALARTYPE4, SCALARTYPE5, ...) \
  AT_DISPATCH_CASE_FLOATING_TYPES(__VA_ARGS__)                            \
  AT_DISPATCH_CASE(SCALARTYPE1, __VA_ARGS__)                              \
  AT_DISPATCH_CASE(SCALARTYPE2, __VA_ARGS__)                              \
  AT_DISPATCH_CASE(SCALARTYPE3, __VA_ARGS__)                              \
  AT_DISPATCH_CASE(SCALARTYPE4, __VA_ARGS__)                              \
  AT_DISPATCH_CASE(SCALARTYPE5, __VA_ARGS__)

#define AT_DISPATCH_FLOATING_TYPES_AND4(                                 \
    SCALARTYPE1, SCALARTYPE2, SCALARTYPE3, SCALARTYPE4, TYPE, NAME, ...) \
  AT_DISPATCH_SWITCH(                                                    \
      TYPE,                                                              \
      NAME,                                                              \
      AT_DISPATCH_CASE_FLOATING_TYPES_AND4(                              \
          SCALARTYPE1, SCALARTYPE2, SCALARTYPE3, SCALARTYPE4, __VA_ARGS__))

#define AT_DISPATCH_FLOATING_TYPES_AND5(    \
    SCALARTYPE1,                            \
    SCALARTYPE2,                            \
    SCALARTYPE3,                            \
    SCALARTYPE4,                            \
    SCALARTYPE5,                            \
    TYPE,                                   \
    NAME,                                   \
    ...)                                    \
  AT_DISPATCH_SWITCH(                       \
      TYPE,                                 \
      NAME,                                 \
      AT_DISPATCH_CASE_FLOATING_TYPES_AND5( \
          SCALARTYPE1,                      \
          SCALARTYPE2,                      \
          SCALARTYPE3,                      \
          SCALARTYPE4,                      \
          SCALARTYPE5,                      \
          __VA_ARGS__))

#define AT_DISPATCH_CASE_COMPLEX_TYPES(...)                    \
  AT_DISPATCH_CASE(at::ScalarType::ComplexDouble, __VA_ARGS__) \
  AT_DISPATCH_CASE(at::ScalarType::ComplexFloat, __VA_ARGS__)

#define AT_DISPATCH_COMPLEX_TYPES(TYPE, NAME, ...) \
  AT_DISPATCH_SWITCH(TYPE, NAME, AT_DISPATCH_CASE_COMPLEX_TYPES(__VA_ARGS__))

#define AT_DISPATCH_CASE_COMPLEX_TYPES_AND(SCALARTYPE, ...) \
  AT_DISPATCH_CASE_COMPLEX_TYPES(__VA_ARGS__)               \
  AT_DISPATCH_CASE(SCALARTYPE, __VA_ARGS__)

#define AT_DISPATCH_COMPLEX_TYPES_AND(SCALARTYPE, TYPE, NAME, ...) \
  AT_DISPATCH_SWITCH(                                              \
      TYPE, NAME, AT_DISPATCH_CASE_COMPLEX_TYPES_AND(SCALARTYPE, __VA_ARGS__))

#define AT_DISPATCH_CASE_FLOATING_AND_COMPLEX_TYPES(...) \
  AT_DISPATCH_CASE_FLOATING_TYPES(__VA_ARGS__)           \
  AT_DISPATCH_CASE_COMPLEX_TYPES(__VA_ARGS__)

#define AT_DISPATCH_FLOATING_AND_COMPLEX_TYPES(TYPE, NAME, ...) \
  AT_DISPATCH_SWITCH(                                           \
      TYPE, NAME, AT_DISPATCH_CASE_FLOATING_AND_COMPLEX_TYPES(__VA_ARGS__))

#define AT_DISPATCH_CASE_FLOATING_AND_COMPLEX_TYPES_AND1(SCALARTYPE, ...) \
  AT_DISPATCH_CASE_FLOATING_AND_COMPLEX_TYPES(__VA_ARGS__)                \
  AT_DISPATCH_CASE(SCALARTYPE, __VA_ARGS__)

#define AT_DISPATCH_FLOATING_AND_COMPLEX_TYPES_AND1(    \
    SCALARTYPE, TYPE, NAME, ...)                        \
  AT_DISPATCH_SWITCH(                                   \
      TYPE,                                             \
      NAME,                                             \
      AT_DISPATCH_CASE_FLOATING_AND_COMPLEX_TYPES_AND1( \
          SCALARTYPE, __VA_ARGS__))

#define AT_DISPATCH_CASE_FLOATING_AND_COMPLEX_TYPES_AND2(  \
    SCALARTYPE1, SCALARTYPE2, ...)                         \
  AT_DISPATCH_CASE_FLOATING_AND_COMPLEX_TYPES(__VA_ARGS__) \
  AT_DISPATCH_CASE(SCALARTYPE1, __VA_ARGS__)               \
  AT_DISPATCH_CASE(SCALARTYPE2, __VA_ARGS__)

#define AT_DISPATCH_FLOATING_AND_COMPLEX_TYPES_AND2(    \
    SCALARTYPE1, SCALARTYPE2, TYPE, NAME, ...)          \
  AT_DISPATCH_SWITCH(                                   \
      TYPE,                                             \
      NAME,                                             \
      AT_DISPATCH_CASE_FLOATING_AND_COMPLEX_TYPES_AND2( \
          SCALARTYPE1, SCALARTYPE2, __VA_ARGS__))

#define AT_DISPATCH_CASE_FLOATING_AND_COMPLEX_TYPES_AND3(  \
    SCALARTYPE1, SCALARTYPE2, SCALARTYPE3, ...)            \
  AT_DISPATCH_CASE_FLOATING_AND_COMPLEX_TYPES(__VA_ARGS__) \
  AT_DISPATCH_CASE(SCALARTYPE1, __VA_ARGS__)               \
  AT_DISPATCH_CASE(SCALARTYPE2, __VA_ARGS__)               \
  AT_DISPATCH_CASE(SCALARTYPE3, __VA_ARGS__)

#define AT_DISPATCH_FLOATING_AND_COMPLEX_TYPES_AND3(        \
    SCALARTYPE1, SCALARTYPE2, SCALARTYPE3, TYPE, NAME, ...) \
  AT_DISPATCH_SWITCH(                                       \
      TYPE,                                                 \
      NAME,                                                 \
      AT_DISPATCH_CASE_FLOATING_AND_COMPLEX_TYPES_AND3(     \
          SCALARTYPE1, SCALARTYPE2, SCALARTYPE3, __VA_ARGS__))

#define AT_DISPATCH_CASE_FLOATING_AND_COMPLEX_TYPES_AND4(    \
    SCALARTYPE1, SCALARTYPE2, SCALARTYPE3, SCALARTYPE4, ...) \
  AT_DISPATCH_CASE_FLOATING_AND_COMPLEX_TYPES(__VA_ARGS__)   \
  AT_DISPATCH_CASE(SCALARTYPE1, __VA_ARGS__)                 \
  AT_DISPATCH_CASE(SCALARTYPE2, __VA_ARGS__)                 \
  AT_DISPATCH_CASE(SCALARTYPE3, __VA_ARGS__)                 \
  AT_DISPATCH_CASE(SCALARTYPE4, __VA_ARGS__)

#define AT_DISPATCH_FLOATING_AND_COMPLEX_TYPES_AND4(                     \
    SCALARTYPE1, SCALARTYPE2, SCALARTYPE3, SCALARTYPE4, TYPE, NAME, ...) \
  AT_DISPATCH_SWITCH(                                                    \
      TYPE,                                                              \
      NAME,                                                              \
      AT_DISPATCH_CASE_FLOATING_AND_COMPLEX_TYPES_AND4(                  \
          SCALARTYPE1, SCALARTYPE2, SCALARTYPE3, SCALARTYPE4, __VA_ARGS__))

#define AT_DISPATCH_CASE_FLOATING_AND_COMPLEX_TYPES_AND5(                 \
    SCALARTYPE1, SCALARTYPE2, SCALARTYPE3, SCALARTYPE4, SCALARTYPE5, ...) \
  AT_DISPATCH_CASE_FLOATING_AND_COMPLEX_TYPES(__VA_ARGS__)                \
  AT_DISPATCH_CASE(SCALARTYPE1, __VA_ARGS__)                              \
  AT_DISPATCH_CASE(SCALARTYPE2, __VA_ARGS__)                              \
  AT_DISPATCH_CASE(SCALARTYPE3, __VA_ARGS__)                              \
  AT_DISPATCH_CASE(SCALARTYPE4, __VA_ARGS__)                              \
  AT_DISPATCH_CASE(SCALARTYPE5, __VA_ARGS__)

#define AT_DISPATCH_FLOATING_AND_COMPLEX_TYPES_AND5(    \
    SCALARTYPE1,                                        \
    SCALARTYPE2,                                        \
    SCALARTYPE3,                                        \
    SCALARTYPE4,                                        \
    SCALARTYPE5,                                        \
    TYPE,                                               \
    NAME,                                               \
    ...)                                                \
  AT_DISPATCH_SWITCH(                                   \
      TYPE,                                             \
      NAME,                                             \
      AT_DISPATCH_CASE_FLOATING_AND_COMPLEX_TYPES_AND5( \
          SCALARTYPE1,                                  \
          SCALARTYPE2,                                  \
          SCALARTYPE3,                                  \
          SCALARTYPE4,                                  \
          SCALARTYPE5,                                  \
          __VA_ARGS__))

#define AT_DISPATCH_CASE_FLOATING_AND_COMPLEX_TYPES_AND6(  \
    SCALARTYPE1,                                           \
    SCALARTYPE2,                                           \
    SCALARTYPE3,                                           \
    SCALARTYPE4,                                           \
    SCALARTYPE5,                                           \
    SCALARTYPE6,                                           \
    ...)                                                   \
  AT_DISPATCH_CASE_FLOATING_AND_COMPLEX_TYPES(__VA_ARGS__) \
  AT_DISPATCH_CASE(SCALARTYPE1, __VA_ARGS__)               \
  AT_DISPATCH_CASE(SCALARTYPE2, __VA_ARGS__)               \
  AT_DISPATCH_CASE(SCALARTYPE3, __VA_ARGS__)               \
  AT_DISPATCH_CASE(SCALARTYPE4, __VA_ARGS__)               \
  AT_DISPATCH_CASE(SCALARTYPE5, __VA_ARGS__)               \
  AT_DISPATCH_CASE(SCALARTYPE6, __VA_ARGS__)

#define AT_DISPATCH_FLOATING_AND_COMPLEX_TYPES_AND6(    \
    SCALARTYPE1,                                        \
    SCALARTYPE2,                                        \
    SCALARTYPE3,                                        \
    SCALARTYPE4,                                        \
    SCALARTYPE5,                                        \
    SCALARTYPE6,                                        \
    TYPE,                                               \
    NAME,                                               \
    ...)                                                \
  AT_DISPATCH_SWITCH(                                   \
      TYPE,                                             \
      NAME,                                             \
      AT_DISPATCH_CASE_FLOATING_AND_COMPLEX_TYPES_AND6( \
          SCALARTYPE1,                                  \
          SCALARTYPE2,                                  \
          SCALARTYPE3,                                  \
          SCALARTYPE4,                                  \
          SCALARTYPE5,                                  \
          SCALARTYPE6,                                  \
          __VA_ARGS__))

#define AT_DISPATCH_CASE_INTEGRAL_TYPES(...)          \
  AT_DISPATCH_CASE(at::ScalarType::Byte, __VA_ARGS__) \
  AT_DISPATCH_CASE(at::ScalarType::Char, __VA_ARGS__) \
  AT_DISPATCH_CASE(at::ScalarType::Int, __VA_ARGS__)  \
  AT_DISPATCH_CASE(at::ScalarType::Long, __VA_ARGS__) \
  AT_DISPATCH_CASE(at::ScalarType::Short, __VA_ARGS__)

#define AT_DISPATCH_INTEGRAL_TYPES(TYPE, NAME, ...) \
  AT_DISPATCH_SWITCH(TYPE, NAME, AT_DISPATCH_CASE_INTEGRAL_TYPES(__VA_ARGS__))

#define AT_DISPATCH_CASE_INTEGRAL_TYPES_AND(SCALARTYPE, ...) \
  AT_DISPATCH_CASE_INTEGRAL_TYPES(__VA_ARGS__)               \
  AT_DISPATCH_CASE(SCALARTYPE, __VA_ARGS__)

#define AT_DISPATCH_INTEGRAL_TYPES_AND(SCALARTYPE, TYPE, NAME, ...) \
  AT_DISPATCH_SWITCH(                                               \
      TYPE,                                                         \
      NAME,                                                         \
      AT_DISPATCH_CASE_INTEGRAL_TYPES_AND(SCALARTYPE, __VA_ARGS__))

#define AT_DISPATCH_CASE_ALL_TYPES(...)        \
  AT_DISPATCH_CASE_INTEGRAL_TYPES(__VA_ARGS__) \
  AT_DISPATCH_CASE_FLOATING_TYPES(__VA_ARGS__)

#define AT_DISPATCH_ALL_TYPES(TYPE, NAME, ...) \
  AT_DISPATCH_SWITCH(TYPE, NAME, AT_DISPATCH_CASE_ALL_TYPES(__VA_ARGS__))

#define AT_DISPATCH_CASE_QINT_TYPES(...)                      \
  AT_DISPATCH_CASE_QINT(at::kQInt8, at::qint8, __VA_ARGS__)   \
  AT_DISPATCH_CASE_QINT(at::kQUInt8, at::quint8, __VA_ARGS__) \
  AT_DISPATCH_CASE_QINT(at::kQInt32, at::qint32, __VA_ARGS__)

#define AT_DISPATCH_QINT_TYPES(TYPE, NAME, ...) \
  AT_DISPATCH_SWITCH(TYPE, NAME, AT_DISPATCH_CASE_QINT_TYPES(__VA_ARGS__))

#define AT_DISPATCH_CASE_QINT_TYPES_AND(SCALARTYPE, ...) \
  AT_DISPATCH_CASE_QINT_TYPES(__VA_ARGS__)               \
  AT_DISPATCH_CASE(SCALARTYPE, __VA_ARGS__)

#define AT_DISPATCH_QINT_TYPES_AND(SCALARTYPE, TYPE, NAME, ...) \
  AT_DISPATCH_SWITCH(                                           \
      TYPE, NAME, AT_DISPATCH_CASE_QINT_TYPES_AND(SCALARTYPE, __VA_ARGS__))

#define AT_DISPATCH_CASE_QINT_BYTE_TYPES(...)               \
  AT_DISPATCH_CASE_QINT(at::kQInt8, at::qint8, __VA_ARGS__) \
  AT_DISPATCH_CASE_QINT(at::kQUInt8, at::quint8, __VA_ARGS__)

#define AT_DISPATCH_QINT_BYTE_TYPES(TYPE, NAME, ...) \
  AT_DISPATCH_SWITCH(TYPE, NAME, AT_DISPATCH_CASE_QINT_BYTE_TYPES(__VA_ARGS__))

#define AT_DISPATCH_CASE_QINT_AND_SUB_BYTE_TYPES(...)                     \
  AT_QINT_SUB_BYTE_PRIVATE_CASE_TYPE(                                     \
      at::kQInt8, at::qint8, CHAR_BIT, SCHAR_MIN, SCHAR_MAX, __VA_ARGS__) \
  AT_QINT_SUB_BYTE_PRIVATE_CASE_TYPE(                                     \
      at::kQUInt8, at::quint8, CHAR_BIT, 0, UCHAR_MAX, __VA_ARGS__)       \
  AT_QINT_SUB_BYTE_PRIVATE_CASE_TYPE(                                     \
      at::kQInt32,                                                        \
      at::qint32,                                                         \
      CHAR_BIT * sizeof(int),                                             \
      INT_MIN,                                                            \
      INT_MAX,                                                            \
      __VA_ARGS__)                                                        \
  AT_QINT_SUB_BYTE_PRIVATE_CASE_TYPE(                                     \
      at::kQUInt4x2, at::quint4x2, 4, 0, 15, __VA_ARGS__)                 \
  AT_QINT_SUB_BYTE_PRIVATE_CASE_TYPE(                                     \
      at::kQUInt2x4, at::quint2x4, 2, 0, 3, __VA_ARGS__)

#define AT_DISPATCH_QINT_AND_SUB_BYTE_TYPES(TYPE, NAME, ...) \
  AT_DISPATCH_SWITCH(                                        \
      TYPE, NAME, AT_DISPATCH_CASE_QINT_AND_SUB_BYTE_TYPES(__VA_ARGS__))

#define AT_DISPATCH_CASE_ALL_TYPES_AND_COMPLEX(...) \
  AT_DISPATCH_CASE_ALL_TYPES(__VA_ARGS__)           \
  AT_DISPATCH_CASE_COMPLEX_TYPES(__VA_ARGS__)

#define AT_DISPATCH_ALL_TYPES_AND_COMPLEX(TYPE, NAME, ...) \
  AT_DISPATCH_SWITCH(                                      \
      TYPE, NAME, AT_DISPATCH_CASE_ALL_TYPES_AND_COMPLEX(__VA_ARGS__))

#define AT_DISPATCH_CASE_ALL_TYPES_AND(SCALARTYPE, ...) \
  AT_DISPATCH_CASE_ALL_TYPES(__VA_ARGS__)               \
  AT_DISPATCH_CASE(SCALARTYPE, __VA_ARGS__)

#define AT_DISPATCH_ALL_TYPES_AND(SCALARTYPE, TYPE, NAME, ...) \
  AT_DISPATCH_SWITCH(                                          \
      TYPE, NAME, AT_DISPATCH_CASE_ALL_TYPES_AND(SCALARTYPE, __VA_ARGS__))

#define AT_DISPATCH_CASE_ALL_TYPES_AND_COMPLEX_AND(SCALARTYPE, ...) \
  AT_DISPATCH_CASE_ALL_TYPES_AND_COMPLEX(__VA_ARGS__)               \
  AT_DISPATCH_CASE(SCALARTYPE, __VA_ARGS__)

#define AT_DISPATCH_ALL_TYPES_AND_COMPLEX_AND(SCALARTYPE, TYPE, NAME, ...) \
  AT_DISPATCH_SWITCH(                                                      \
      TYPE,                                                                \
      NAME,                                                                \
      AT_DISPATCH_CASE_ALL_TYPES_AND_COMPLEX_AND(SCALARTYPE, __VA_ARGS__))

#define AT_DISPATCH_CASE_ALL_TYPES_AND2(SCALARTYPE1, SCALARTYPE2, ...) \
  AT_DISPATCH_CASE_ALL_TYPES(__VA_ARGS__)                              \
  AT_DISPATCH_CASE(SCALARTYPE1, __VA_ARGS__)                           \
  AT_DISPATCH_CASE(SCALARTYPE2, __VA_ARGS__)

#define AT_DISPATCH_ALL_TYPES_AND2(SCALARTYPE1, SCALARTYPE2, TYPE, NAME, ...) \
  AT_DISPATCH_SWITCH(                                                         \
      TYPE,                                                                   \
      NAME,                                                                   \
      AT_DISPATCH_CASE_ALL_TYPES_AND2(SCALARTYPE1, SCALARTYPE2, __VA_ARGS__))

#define AT_DISPATCH_CASE_ALL_TYPES_AND_COMPLEX_AND2(  \
    SCALARTYPE1, SCALARTYPE2, ...)                    \
  AT_DISPATCH_CASE_ALL_TYPES_AND_COMPLEX(__VA_ARGS__) \
  AT_DISPATCH_CASE(SCALARTYPE1, __VA_ARGS__)          \
  AT_DISPATCH_CASE(SCALARTYPE2, __VA_ARGS__)

#define AT_DISPATCH_ALL_TYPES_AND_COMPLEX_AND2(    \
    SCALARTYPE1, SCALARTYPE2, TYPE, NAME, ...)     \
  AT_DISPATCH_SWITCH(                              \
      TYPE,                                        \
      NAME,                                        \
      AT_DISPATCH_CASE_ALL_TYPES_AND_COMPLEX_AND2( \
          SCALARTYPE1, SCALARTYPE2, __VA_ARGS__))

#define AT_DISPATCH_CASE_ALL_TYPES_AND3(        \
    SCALARTYPE1, SCALARTYPE2, SCALARTYPE3, ...) \
  AT_DISPATCH_CASE_ALL_TYPES(__VA_ARGS__)       \
  AT_DISPATCH_CASE(SCALARTYPE1, __VA_ARGS__)    \
  AT_DISPATCH_CASE(SCALARTYPE2, __VA_ARGS__)    \
  AT_DISPATCH_CASE(SCALARTYPE3, __VA_ARGS__)

#define AT_DISPATCH_ALL_TYPES_AND3(                         \
    SCALARTYPE1, SCALARTYPE2, SCALARTYPE3, TYPE, NAME, ...) \
  AT_DISPATCH_SWITCH(                                       \
      TYPE,                                                 \
      NAME,                                                 \
      AT_DISPATCH_CASE_ALL_TYPES_AND3(                      \
          SCALARTYPE1, SCALARTYPE2, SCALARTYPE3, __VA_ARGS__))

#define AT_DISPATCH_CASE_ALL_TYPES_AND_COMPLEX_AND3(  \
    SCALARTYPE1, SCALARTYPE2, SCALARTYPE3, ...)       \
  AT_DISPATCH_CASE_ALL_TYPES_AND_COMPLEX(__VA_ARGS__) \
  AT_DISPATCH_CASE(SCALARTYPE1, __VA_ARGS__)          \
  AT_DISPATCH_CASE(SCALARTYPE2, __VA_ARGS__)          \
  AT_DISPATCH_CASE(SCALARTYPE3, __VA_ARGS__)

#define AT_DISPATCH_ALL_TYPES_AND_COMPLEX_AND3(             \
    SCALARTYPE1, SCALARTYPE2, SCALARTYPE3, TYPE, NAME, ...) \
  AT_DISPATCH_SWITCH(                                       \
      TYPE,                                                 \
      NAME,                                                 \
      AT_DISPATCH_CASE_ALL_TYPES_AND_COMPLEX_AND3(          \
          SCALARTYPE1, SCALARTYPE2, SCALARTYPE3, __VA_ARGS__))

#define AT_DISPATCH_CASE_ALL_TYPES_AND_COMPLEX_AND4(         \
    SCALARTYPE1, SCALARTYPE2, SCALARTYPE3, SCALARTYPE4, ...) \
  AT_DISPATCH_CASE_ALL_TYPES_AND_COMPLEX(__VA_ARGS__)        \
  AT_DISPATCH_CASE(SCALARTYPE1, __VA_ARGS__)                 \
  AT_DISPATCH_CASE(SCALARTYPE2, __VA_ARGS__)                 \
  AT_DISPATCH_CASE(SCALARTYPE3, __VA_ARGS__)                 \
  AT_DISPATCH_CASE(SCALARTYPE4, __VA_ARGS__)

#define AT_DISPATCH_ALL_TYPES_AND_COMPLEX_AND4(                          \
    SCALARTYPE1, SCALARTYPE2, SCALARTYPE3, SCALARTYPE4, TYPE, NAME, ...) \
  AT_DISPATCH_SWITCH(                                                    \
      TYPE,                                                              \
      NAME,                                                              \
      AT_DISPATCH_CASE_ALL_TYPES_AND_COMPLEX_AND4(                       \
          SCALARTYPE1, SCALARTYPE2, SCALARTYPE3, SCALARTYPE4, __VA_ARGS__))

#define AT_DISPATCH_CASE_ALL_TYPES_AND_COMPLEX_AND5(                      \
    SCALARTYPE1, SCALARTYPE2, SCALARTYPE3, SCALARTYPE4, SCALARTYPE5, ...) \
  AT_DISPATCH_CASE_ALL_TYPES_AND_COMPLEX(__VA_ARGS__)                     \
  AT_DISPATCH_CASE(SCALARTYPE1, __VA_ARGS__)                              \
  AT_DISPATCH_CASE(SCALARTYPE2, __VA_ARGS__)                              \
  AT_DISPATCH_CASE(SCALARTYPE3, __VA_ARGS__)                              \
  AT_DISPATCH_CASE(SCALARTYPE4, __VA_ARGS__)                              \
  AT_DISPATCH_CASE(SCALARTYPE5, __VA_ARGS__)

#define AT_DISPATCH_ALL_TYPES_AND_COMPLEX_AND5(    \
    SCALARTYPE1,                                   \
    SCALARTYPE2,                                   \
    SCALARTYPE3,                                   \
    SCALARTYPE4,                                   \
    SCALARTYPE5,                                   \
    TYPE,                                          \
    NAME,                                          \
    ...)                                           \
  AT_DISPATCH_SWITCH(                              \
      TYPE,                                        \
      NAME,                                        \
      AT_DISPATCH_CASE_ALL_TYPES_AND_COMPLEX_AND5( \
          SCALARTYPE1,                             \
          SCALARTYPE2,                             \
          SCALARTYPE3,                             \
          SCALARTYPE4,                             \
          SCALARTYPE5,                             \
          __VA_ARGS__))

#define AT_DISPATCH_CASE_ALL_TYPES_AND_COMPLEX_AND6(  \
    SCALARTYPE1,                                      \
    SCALARTYPE2,                                      \
    SCALARTYPE3,                                      \
    SCALARTYPE4,                                      \
    SCALARTYPE5,                                      \
    SCALARTYPE6,                                      \
    ...)                                              \
  AT_DISPATCH_CASE_ALL_TYPES_AND_COMPLEX(__VA_ARGS__) \
  AT_DISPATCH_CASE(SCALARTYPE1, __VA_ARGS__)          \
  AT_DISPATCH_CASE(SCALARTYPE2, __VA_ARGS__)          \
  AT_DISPATCH_CASE(SCALARTYPE3, __VA_ARGS__)          \
  AT_DISPATCH_CASE(SCALARTYPE4, __VA_ARGS__)          \
  AT_DISPATCH_CASE(SCALARTYPE5, __VA_ARGS__)          \
  AT_DISPATCH_CASE(SCALARTYPE6, __VA_ARGS__)

#define AT_DISPATCH_ALL_TYPES_AND_COMPLEX_AND6(    \
    SCALARTYPE1,                                   \
    SCALARTYPE2,                                   \
    SCALARTYPE3,                                   \
    SCALARTYPE4,                                   \
    SCALARTYPE5,                                   \
    SCALARTYPE6,                                   \
    TYPE,                                          \
    NAME,                                          \
    ...)                                           \
  AT_DISPATCH_SWITCH(                              \
      TYPE,                                        \
      NAME,                                        \
      AT_DISPATCH_CASE_ALL_TYPES_AND_COMPLEX_AND6( \
          SCALARTYPE1,                             \
          SCALARTYPE2,                             \
          SCALARTYPE3,                             \
          SCALARTYPE4,                             \
          SCALARTYPE5,                             \
          SCALARTYPE6,                             \
          __VA_ARGS__))

#define AT_DISPATCH_CASE_ALL_TYPES_AND_COMPLEX_AND7(  \
    SCALARTYPE1,                                      \
    SCALARTYPE2,                                      \
    SCALARTYPE3,                                      \
    SCALARTYPE4,                                      \
    SCALARTYPE5,                                      \
    SCALARTYPE6,                                      \
    SCALARTYPE7,                                      \
    ...)                                              \
  AT_DISPATCH_CASE_ALL_TYPES_AND_COMPLEX(__VA_ARGS__) \
  AT_DISPATCH_CASE(SCALARTYPE1, __VA_ARGS__)          \
  AT_DISPATCH_CASE(SCALARTYPE2, __VA_ARGS__)          \
  AT_DISPATCH_CASE(SCALARTYPE3, __VA_ARGS__)          \
  AT_DISPATCH_CASE(SCALARTYPE4, __VA_ARGS__)          \
  AT_DISPATCH_CASE(SCALARTYPE5, __VA_ARGS__)          \
  AT_DISPATCH_CASE(SCALARTYPE6, __VA_ARGS__)          \
  AT_DISPATCH_CASE(SCALARTYPE7, __VA_ARGS__)

#define AT_DISPATCH_ALL_TYPES_AND_COMPLEX_AND7(    \
    SCALARTYPE1,                                   \
    SCALARTYPE2,                                   \
    SCALARTYPE3,                                   \
    SCALARTYPE4,                                   \
    SCALARTYPE5,                                   \
    SCALARTYPE6,                                   \
    SCALARTYPE7,                                   \
    TYPE,                                          \
    NAME,                                          \
    ...)                                           \
  AT_DISPATCH_SWITCH(                              \
      TYPE,                                        \
      NAME,                                        \
      AT_DISPATCH_CASE_ALL_TYPES_AND_COMPLEX_AND7( \
          SCALARTYPE1,                             \
          SCALARTYPE2,                             \
          SCALARTYPE3,                             \
          SCALARTYPE4,                             \
          SCALARTYPE5,                             \
          SCALARTYPE6,                             \
          SCALARTYPE7,                             \
          __VA_ARGS__))

#define AT_DISPATCH_CASE_ALL_TYPES_AND_COMPLEX_AND8(  \
    SCALARTYPE1,                                      \
    SCALARTYPE2,                                      \
    SCALARTYPE3,                                      \
    SCALARTYPE4,                                      \
    SCALARTYPE5,                                      \
    SCALARTYPE6,                                      \
    SCALARTYPE7,                                      \
    SCALARTYPE8,                                      \
    ...)                                              \
  AT_DISPATCH_CASE_ALL_TYPES_AND_COMPLEX(__VA_ARGS__) \
  AT_DISPATCH_CASE(SCALARTYPE1, __VA_ARGS__)          \
  AT_DISPATCH_CASE(SCALARTYPE2, __VA_ARGS__)          \
  AT_DISPATCH_CASE(SCALARTYPE3, __VA_ARGS__)          \
  AT_DISPATCH_CASE(SCALARTYPE4, __VA_ARGS__)          \
  AT_DISPATCH_CASE(SCALARTYPE5, __VA_ARGS__)          \
  AT_DISPATCH_CASE(SCALARTYPE6, __VA_ARGS__)          \
  AT_DISPATCH_CASE(SCALARTYPE7, __VA_ARGS__)          \
  AT_DISPATCH_CASE(SCALARTYPE8, __VA_ARGS__)

#define AT_DISPATCH_ALL_TYPES_AND_COMPLEX_AND8(    \
    SCALARTYPE1,                                   \
    SCALARTYPE2,                                   \
    SCALARTYPE3,                                   \
    SCALARTYPE4,                                   \
    SCALARTYPE5,                                   \
    SCALARTYPE6,                                   \
    SCALARTYPE7,                                   \
    SCALARTYPE8,                                   \
    TYPE,                                          \
    NAME,                                          \
    ...)                                           \
  AT_DISPATCH_SWITCH(                              \
      TYPE,                                        \
      NAME,                                        \
      AT_DISPATCH_CASE_ALL_TYPES_AND_COMPLEX_AND8( \
          SCALARTYPE1,                             \
          SCALARTYPE2,                             \
          SCALARTYPE3,                             \
          SCALARTYPE4,                             \
          SCALARTYPE5,                             \
          SCALARTYPE6,                             \
          SCALARTYPE7,                             \
          SCALARTYPE8,                             \
          __VA_ARGS__))

#define AT_DISPATCH_CASE_BIT_TYPES(...)                  \
  AT_DISPATCH_CASE(at::ScalarType::Bits1x8, __VA_ARGS__) \
  AT_DISPATCH_CASE(at::ScalarType::Bits2x4, __VA_ARGS__) \
  AT_DISPATCH_CASE(at::ScalarType::Bits4x2, __VA_ARGS__) \
  AT_DISPATCH_CASE(at::ScalarType::Bits8, __VA_ARGS__)   \
  AT_DISPATCH_CASE(at::ScalarType::Bits16, __VA_ARGS__)

#define AT_DISPATCH_BIT_TYPES(TYPE, NAME, ...) \
  AT_DISPATCH_SWITCH(TYPE, NAME, AT_DISPATCH_CASE_BIT_TYPES(__VA_ARGS__))

#define AT_DISPATCH_INDEX_TYPES(TYPE, NAME, ...)     \
  AT_DISPATCH_SWITCH(                                \
      TYPE,                                          \
      NAME,                                          \
      AT_PRIVATE_CASE_TYPE_USING_HINT(               \
          at::ScalarType::Int, index_t, __VA_ARGS__) \
          AT_PRIVATE_CASE_TYPE_USING_HINT(           \
              at::ScalarType::Long, index_t, __VA_ARGS__))

// ----------------------------------------------------------------------------
// DEPRECATED MACROS, DON'T USE THESE
// ----------------------------------------------------------------------------

#define AT_DISPATCH_ALL_TYPES_AND_HALF(TYPE, NAME, ...) \
  detail::deprecated_AT_DISPATCH_ALL_TYPES_AND_HALF();  \
  AT_DISPATCH_SWITCH(                                   \
      TYPE,                                             \
      NAME,                                             \
      AT_DISPATCH_CASE_ALL_TYPES_AND(at::ScalarType::Half, __VA_ARGS__))<|MERGE_RESOLUTION|>--- conflicted
+++ resolved
@@ -38,11 +38,9 @@
  * binary.
  */
 #if defined ENABLE_RECORD_KERNEL_FUNCTION_DTYPE
-namespace at {
-namespace detail {
+namespace at::detail {
 TORCH_API void record_kernel_function_dtype(std::string name);
-}
-} // namespace at
+} // namespace at::detail
 
 #define RECORD_KERNEL_FUNCTION_DTYPE(NAME, enum_type) \
   at::detail::record_kernel_function_dtype(           \
@@ -55,7 +53,8 @@
   do {                                                \
     if constexpr (!at::should_include_kernel_dtype(   \
                       at_dispatch_name, enum_type)) { \
-      AT_ERROR(                                       \
+      TORCH_CHECK(                                    \
+          false,                                      \
           "dtype '",                                  \
           toString(enum_type),                        \
           "' not selected for kernel tag ",           \
@@ -63,38 +62,38 @@
     }                                                 \
   } while (0)
 
-#define AT_PRIVATE_CASE_TYPE_USING_HINT(enum_type, HINT, ...)           \
-  case enum_type: {                                                     \
-    AT_PRIVATE_CHECK_SELECTIVE_BUILD(enum_type);                        \
-    using HINT C10_UNUSED = c10::impl::ScalarTypeToCPPTypeT<enum_type>; \
-    return __VA_ARGS__();                                               \
+#define AT_PRIVATE_CASE_TYPE_USING_HINT(enum_type, HINT, ...)                 \
+  case enum_type: {                                                           \
+    AT_PRIVATE_CHECK_SELECTIVE_BUILD(enum_type);                              \
+    using HINT [[maybe_unused]] = c10::impl::ScalarTypeToCPPTypeT<enum_type>; \
+    return __VA_ARGS__();                                                     \
   }
 
 #define AT_DISPATCH_CASE(enum_type, ...) \
   AT_PRIVATE_CASE_TYPE_USING_HINT(enum_type, scalar_t, __VA_ARGS__)
 
-#define AT_DISPATCH_CASE_QINT(enum_type, scalar_type, ...)            \
-  case enum_type: {                                                   \
-    AT_PRIVATE_CHECK_SELECTIVE_BUILD(enum_type);                      \
-    using scalar_t = scalar_type;                                     \
-    using underlying_t C10_UNUSED = typename scalar_t::underlying;    \
-    const auto& SCALAR_TYPE C10_UNUSED = enum_type;                   \
-    const auto& UNDERLYING_TYPE C10_UNUSED = toUnderlying(enum_type); \
-    return __VA_ARGS__();                                             \
+#define AT_DISPATCH_CASE_QINT(enum_type, scalar_type, ...)                  \
+  case enum_type: {                                                         \
+    AT_PRIVATE_CHECK_SELECTIVE_BUILD(enum_type);                            \
+    using scalar_t = scalar_type;                                           \
+    using underlying_t [[maybe_unused]] = typename scalar_t::underlying;    \
+    [[maybe_unused]] const auto& SCALAR_TYPE = enum_type;                   \
+    [[maybe_unused]] const auto& UNDERLYING_TYPE = toUnderlying(enum_type); \
+    return __VA_ARGS__();                                                   \
   }
 
-#define AT_QINT_SUB_BYTE_PRIVATE_CASE_TYPE(                           \
-    enum_type, scalar_type, bitwidth, qmin, qmax, ...)                \
-  case enum_type: {                                                   \
-    AT_PRIVATE_CHECK_SELECTIVE_BUILD(enum_type);                      \
-    using scalar_t = scalar_type;                                     \
-    using underlying_t C10_UNUSED = typename scalar_t::underlying;    \
-    const auto& SCALAR_TYPE C10_UNUSED = enum_type;                   \
-    const auto& UNDERLYING_TYPE C10_UNUSED = toUnderlying(enum_type); \
-    C10_UNUSED int bit_width = bitwidth;                              \
-    C10_UNUSED int64_t quant_min = qmin;                              \
-    C10_UNUSED int64_t quant_max = qmax;                              \
-    return __VA_ARGS__();                                             \
+#define AT_QINT_SUB_BYTE_PRIVATE_CASE_TYPE(                                 \
+    enum_type, scalar_type, bitwidth, qmin, qmax, ...)                      \
+  case enum_type: {                                                         \
+    AT_PRIVATE_CHECK_SELECTIVE_BUILD(enum_type);                            \
+    using scalar_t = scalar_type;                                           \
+    using underlying_t [[maybe_unused]] = typename scalar_t::underlying;    \
+    [[maybe_unused]] const auto& SCALAR_TYPE = enum_type;                   \
+    [[maybe_unused]] const auto& UNDERLYING_TYPE = toUnderlying(enum_type); \
+    [[maybe_unused]] int bit_width = bitwidth;                              \
+    [[maybe_unused]] int64_t quant_min = qmin;                              \
+    [[maybe_unused]] int64_t quant_max = qmax;                              \
+    return __VA_ARGS__();                                                   \
   }
 
 namespace detail {
@@ -103,27 +102,6 @@
   return s;
 }
 
-<<<<<<< HEAD
-C10_DEPRECATED_MESSAGE(
-    "passing at::DeprecatedTypeProperties to an AT_DISPATCH macro is deprecated, "
-    "pass an at::ScalarType instead")
-inline at::ScalarType scalar_type(const at::DeprecatedTypeProperties& t) {
-  return t.scalarType();
-}
-
-C10_DEPRECATED_MESSAGE(
-    "AT_DISPATCH_ALL_TYPES_AND_HALF is deprecated, "
-    "use AT_DISPATCH_ALL_TYPES_AND(at::ScalarType::Half, ...) instead")
-inline void deprecated_AT_DISPATCH_ALL_TYPES_AND_HALF() {}
-
-C10_DEPRECATED_MESSAGE(
-    "AT_DISPATCH_ALL_TYPES_AND_HALF_AND_COMPLEX is deprecated, "
-    "use AT_DISPATCH_ALL_TYPES_AND_COMPLEX_AND(at::ScalarType::Half, ...) "
-    "instead")
-inline void deprecated_AT_DISPATCH_ALL_TYPES_AND_HALF_AND_COMPLEX() {}
-
-=======
->>>>>>> 2ce2e4df
 } // namespace detail
 
 // The AT_DISPATCH_* family of macros provides the ability to
@@ -223,7 +201,8 @@
     switch (_st) {                                                          \
       __VA_ARGS__                                                           \
       default:                                                              \
-        AT_ERROR(                                                           \
+        TORCH_CHECK(                                                        \
+            false,                                                          \
             '"',                                                            \
             at_dispatch_name,                                               \
             "\" not implemented for '",                                     \
@@ -826,15 +805,4 @@
       AT_PRIVATE_CASE_TYPE_USING_HINT(               \
           at::ScalarType::Int, index_t, __VA_ARGS__) \
           AT_PRIVATE_CASE_TYPE_USING_HINT(           \
-              at::ScalarType::Long, index_t, __VA_ARGS__))
-
-// ----------------------------------------------------------------------------
-// DEPRECATED MACROS, DON'T USE THESE
-// ----------------------------------------------------------------------------
-
-#define AT_DISPATCH_ALL_TYPES_AND_HALF(TYPE, NAME, ...) \
-  detail::deprecated_AT_DISPATCH_ALL_TYPES_AND_HALF();  \
-  AT_DISPATCH_SWITCH(                                   \
-      TYPE,                                             \
-      NAME,                                             \
-      AT_DISPATCH_CASE_ALL_TYPES_AND(at::ScalarType::Half, __VA_ARGS__))+              at::ScalarType::Long, index_t, __VA_ARGS__))