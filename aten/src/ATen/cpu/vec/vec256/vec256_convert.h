#pragma once

#include <ATen/cpu/vec/functional_bfloat16.h>
#include <ATen/cpu/vec/intrinsics.h>
#include <ATen/cpu/vec/vec_base.h>
#include <ATen/cpu/vec/vec_convert.h>

namespace at::vec {
inline namespace CPU_CAPABILITY {

#if defined(CPU_CAPABILITY_AVX2) && !defined(_MSC_VER)

template <>
struct VecConvert<float, 1, BFloat16, 1> {
  static inline VectorizedN<float, 1> apply(
      const VectorizedN<BFloat16, 1>& src) {
    VectorizedN<float, 1> result;
    __m256 value;
    cvtbf16_fp32(_mm256_castsi256_si128(src[0]), value);
    result[0] = value;
    return result;
  }
};

template <>
struct VecConvert<float, 1, Half, 1> {
  static inline VectorizedN<float, 1> apply(const VectorizedN<Half, 1>& src) {
    VectorizedN<float, 1> result;
    __m256 value;
    cvtfp16_fp32(_mm256_castsi256_si128(src[0]), value);
    result[0] = value;
    return result;
  }
};

template <>
struct VecConvert<BFloat16, 1, float, 1> {
  static inline VectorizedN<BFloat16, 1> apply(
      const VectorizedN<float, 1>& src) {
    VectorizedN<BFloat16, 1> result;
    result[0] = _mm256_castsi128_si256(cvtfp32_bf16(src[0]));
    return result;
  }
};

template <>
struct VecConvert<BFloat16, 1, float, 2> {
  static inline VectorizedN<BFloat16, 1> apply(
      const VectorizedN<float, 2>& src) {
    VectorizedN<BFloat16, 1> result;
    result[0] = convert_float_bfloat16(src[0], src[1]);
    return result;
  }
};

template <>
struct VecConvert<float, 2, BFloat16, 1> {
  static inline VectorizedN<float, 2> apply(
      const VectorizedN<BFloat16, 1>& src) {
    VectorizedN<float, 2> result;
    std::tie(result[0], result[1]) = convert_bfloat16_float(src[0]);
    return result;
  }
};

template <>
struct VecConvert<Half, 1, float, 1> {
  static inline VectorizedN<Half, 1> apply(const VectorizedN<float, 1>& src) {
    VectorizedN<Half, 1> result;
    result[0] = _mm256_castsi128_si256(cvtfp32_fp16(src[0]));
    return result;
  }
};

template <>
struct VecConvert<Half, 1, float, 2> {
  static inline VectorizedN<Half, 1> apply(const VectorizedN<float, 2>& src) {
    VectorizedN<Half, 1> result;
    result[0] = convert_float_half(src[0], src[1]);
    return result;
  }
};

template <>
struct VecConvert<float, 2, Half, 1> {
  static inline VectorizedN<float, 2> apply(const VectorizedN<Half, 1>& src) {
    VectorizedN<float, 2> result;
    std::tie(result[0], result[1]) = convert_half_float(src[0]);
    return result;
  }
};

template <>
inline Vectorized<double> convert_to_fp_of_same_size<double>(
    const Vectorized<int64_t>& src);

template <>
struct VecConvert<float, 1, int64_t, 2> {
  static inline VectorizedN<float, 1> apply(
      const VectorizedN<int64_t, 2>& src) {
    auto low_double = at::vec::convert_to_fp_of_same_size<double>(src[0]);
    auto low = _mm256_cvtpd_ps(low_double);
    auto high_double = at::vec::convert_to_fp_of_same_size<double>(src[1]);
    auto high = _mm256_cvtpd_ps(high_double);
    return Vectorized<float>(
        _mm256_insertf128_ps(_mm256_castps128_ps256(low), high, 1));
  }
};

template <>
struct VecConvert<int64_t, 2, float, 1> {
  static inline VectorizedN<int64_t, 2> apply(
      const VectorizedN<float, 1>& src) {
    // Scalarization is the most reliable way of converting fp to int64 on AVX2.
    // Check: https://stackoverflow.com/questions/41144668
    float buffer[8];
    src.store(buffer);
    at::vec::VectorizedN<int64_t, 2> result;
    result[0] = Vectorized<int64_t>(
      static_cast<int64_t>(buffer[0]),
      static_cast<int64_t>(buffer[1]),
      static_cast<int64_t>(buffer[2]),
      static_cast<int64_t>(buffer[3]));
    result[1] = Vectorized<int64_t>(
      static_cast<int64_t>(buffer[4]),
      static_cast<int64_t>(buffer[5]),
      static_cast<int64_t>(buffer[6]),
      static_cast<int64_t>(buffer[7]));
    return result;
  }
};

template <>
struct VecConvert<int32_t, 1, int64_t, 2> {
  static inline VectorizedN<int32_t, 1> apply(
      const VectorizedN<int64_t, 2>& src) {
    auto low = _mm256_shuffle_epi32(src[0], _MM_SHUFFLE(2, 0, 2, 0));
    auto high = _mm256_shuffle_epi32(src[1], _MM_SHUFFLE(2, 0, 2, 0));
    auto low_perm = _mm256_permute4x64_epi64(low, _MM_SHUFFLE(3, 1, 2, 0));
    auto high_perm = _mm256_permute4x64_epi64(high, _MM_SHUFFLE(3, 1, 2, 0));
    return Vectorized<int32_t>(_mm256_blend_epi32(low_perm, high_perm, 0xF0));
  }
};

template <>
struct VecConvert<int64_t, 2, int32_t, 1> {
  static inline VectorizedN<int64_t, 2> apply(
      const VectorizedN<int32_t, 1>& src) {
    at::vec::VectorizedN<int64_t, 2> result;
    result[0] = _mm256_cvtepi32_epi64(_mm256_castsi256_si128(src[0]));
    result[1] = _mm256_cvtepi32_epi64(_mm256_extracti128_si256(src[0], 1));
    return result;
  }
};

template <>
struct VecConvert<int32_t, 1, int8_t, 1> {
  static inline VectorizedN<int32_t, 1> apply(
      const VectorizedN<int8_t, 1>& src) {
    auto src128 = _mm256_castsi256_si128(src[0]);
    return Vectorized<int32_t>(_mm256_cvtepi8_epi32(src128));
  }
};

template <>
struct VecConvert<int32_t, 1, uint8_t, 1> {
  static inline VectorizedN<int32_t, 1> apply(
      const VectorizedN<uint8_t, 1>& src) {
    auto src128 = _mm256_castsi256_si128(src[0]);
    return Vectorized<int32_t>(_mm256_cvtepu8_epi32(src128));
  }
};


template <>
struct VecConvert<int32_t, 1, float, 1> {
  static inline VectorizedN<int32_t, 1> apply(
      const VectorizedN<float, 1>& src) {
    return  Vectorized<int32_t>(_mm256_cvttps_epi32(src[0]));
  }
};

template <>
struct VecConvert<float, 1, int32_t, 1> {
  static inline VectorizedN<float, 1> apply(
      const VectorizedN<int32_t, 1>& src) {
    return  Vectorized<float>(_mm256_cvtepi32_ps(src[0]));
  }
};

template <>
struct VecConvert<int16_t, 1, uint8_t, 1> {
  static inline VectorizedN<int16_t, 1> apply(
      const VectorizedN<uint8_t, 1>& src) {
    auto src128 = _mm256_castsi256_si128(src[0]);
    return Vectorized<int16_t>(_mm256_cvtepu8_epi16(src128));
  }
};

template <typename dst_t, typename src_t>
struct VecConvert<
    dst_t,
    1,
    src_t,
    1,
    typename std::enable_if_t<
        (is_reduced_floating_point_v<dst_t> && is_8bit_integer_v<src_t>) ||
            (is_reduced_floating_point_v<src_t> && is_8bit_integer_v<dst_t>),
        void>> {
  static inline VectorizedN<dst_t, 1> apply(const VectorizedN<src_t, 1>& src) {
    VectorizedN<float, 2> tmp_fp32 = VecConvert<float, 2, src_t, 1>::apply(src);
    return VecConvert<dst_t, 1, float, 2>::apply(tmp_fp32);
  }
};

template <typename dst_t>
struct VecConvert<
    dst_t,
    1,
    float,
    2,
    typename std::enable_if_t<is_8bit_integer_v<dst_t>,
        void>> {
  static inline VectorizedN<dst_t, 1> apply(const VectorizedN<float, 2>& src) {
    at::vec::Vectorized<dst_t> vec1 = convert_float_to_int8<dst_t>(src[0]);
    at::vec::Vectorized<dst_t> vec2 = convert_float_to_int8<dst_t>(src[1]);
    __m128 lane2 = _mm256_castps256_ps128(_mm256_castsi256_ps(vec2));
    __m256 combined = _mm256_insertf128_ps(_mm256_castsi256_ps(vec1), lane2, 1);
    // Shuffle [191:128] bit from combined in to [127:64] bit of result
    __m256i result = _mm256_permute4x64_epi64(_mm256_castps_si256(combined), 0b11011000);
    return at::vec::Vectorized<dst_t>(result);
  }
};

template <typename dst_t>
struct VecConvert<
    dst_t,
    1,
    float,
    1,
    typename std::enable_if_t<is_8bit_integer_v<dst_t>,
        void>> {
  static inline VectorizedN<dst_t, 1> apply(const VectorizedN<float, 1>& src) {
    return convert_float_to_int8<dst_t>(src[0]);
  }
};

template <typename src_t>
struct VecConvert<
    float,
    2,
    src_t,
    1,
    typename std::enable_if_t<is_8bit_integer_v<src_t>,
        void>> {
  static inline VectorizedN<float, 2> apply(const VectorizedN<src_t, 1>& src) {
    // Shuffle [127:64] bit from src[0] in to [191:128] bit of shuffled
    __m256i shuffled = _mm256_permute4x64_epi64(src[0], 0b11011000);
    __m256i src2 = _mm256_castsi128_si256(
      _mm_castps_si128(
        _mm256_extractf128_ps(_mm256_castsi256_ps(shuffled), 1) // Extract the second 128-bit lane
      )
    );
    return VectorizedN<float, 2>(convert_int8_to_float<src_t>(src[0]), convert_int8_to_float<src_t>(src2));
  }
};

template <typename dst_t>
struct VecConvert<
    dst_t,
    1,
    int64_t,
    2,
    typename std::enable_if<
        std::is_same_v<dst_t, int8_t> ||
        std::is_same_v<dst_t, uint8_t>>::type> {
  static inline VectorizedN<dst_t, 1> apply(
      const VectorizedN<int64_t, 2>& src) {
    return VecConvert<dst_t, 1, int32_t, 1>::apply(
        VecConvert<int32_t, 1, int64_t, 2>::apply(src));
  }
};

#endif /* defined(CPU_CAPABILITY_AVX2) && !defined(_MSC_VER) */


#if (defined(CPU_CAPABILITY_AVX2) && !defined(_MSC_VER))
template <typename src_t>
struct VecConvert<
    float,
    1,
    src_t,
    1,
    typename std::enable_if_t<is_8bit_integer_v<src_t>,
        void>> {
  static inline VectorizedN<float, 1> apply(const VectorizedN<src_t, 1>& src) {
    return convert_int8_to_float<src_t>(src[0]);
  }
};
<<<<<<< HEAD
#endif

=======
#endif
#if defined(__ARM_NEON)
template <typename src_t>
struct VecConvert<
    float,
    1,
    src_t,
    1,
    typename std::enable_if_t<is_8bit_integer_v<src_t>,
        void>> {
  static inline VectorizedN<float, 1> apply(const VectorizedN<src_t, 1>& src) {
    return convert_int8_half_register_to_float<src_t>(src[0]);
  }
};
template <typename src_t>
struct VecConvert<
    float,
    2,
    src_t,
    1,
    typename std::enable_if_t<is_8bit_integer_v<src_t>,
        void>> {
  static inline VectorizedN<float, 2> apply(const VectorizedN<src_t, 1>& src) {
    const auto [v0, v1] = convert_int8_to_float<src_t>(src[0]);
    return VectorizedN<float, 2>(v0, v1);
  }
};
#endif

#if defined(__ARM_NEON)
template <>
struct VecConvert<float, 2, BFloat16, 1> {
  static inline VectorizedN<float, 2> apply(
      const VectorizedN<BFloat16, 1>& src) {
    VectorizedN<float, 2> result;
    uint16x8_t u16_8 = vld1q_u16(reinterpret_cast<const uint16_t*>(&src[0]));
    auto u16_low1 = vget_low_u16(u16_8);
    auto u16_high1 = vget_high_u16(u16_8);
    float32x4_t f32x4_0 = vreinterpretq_f32_u32(vshlq_n_u32(vmovl_u16(u16_low1), 16));
    float32x4_t f32x4_1 = vreinterpretq_f32_u32(vshlq_n_u32(vmovl_u16(u16_high1), 16));
    result[0] = f32x4_0;
    result[1] = f32x4_1;
    return result;
  }
};
// Half register to full register.
template <>
struct VecConvert<float, 1, BFloat16, 1> {
  static inline VectorizedN<float, 1> apply(
      const VectorizedN<BFloat16, 1>& src) {
    VectorizedN<float, 1> result;
    uint16x4_t u16_8 = vld1_u16(reinterpret_cast<const uint16_t*>(&src[0]));
    float32x4_t f32x4_0 = vreinterpretq_f32_u32(vshlq_n_u32(vmovl_u16(u16_8), 16));
    result[0] = f32x4_0;
    return result;
  }
};
#endif
>>>>>>> 999f9ef9

template <typename src_t>
struct VecConvert<
    float,
    1,
    src_t,
    1,
    typename std::enable_if_t<is_reduced_floating_point_v<src_t>, void>> {
  static inline VectorizedN<float, 1> apply(const VectorizedN<src_t, 1>& src) {
    auto [res_vec1, res_vec2] = convert_to_float<src_t>(src[0]);
    return res_vec1;
  }
};

template <typename dst_t>
struct VecConvert<
    dst_t,
    1,
    float,
    1,
    typename std::enable_if_t<is_reduced_floating_point_v<dst_t>, void>> {
  static inline VectorizedN<dst_t, 1> apply(const VectorizedN<float, 1>& src) {
    return convert_from_float<dst_t>(src[0], src[0]);
  }
};

} // namespace CPU_CAPABILITY
} // namespace at::vec<|MERGE_RESOLUTION|>--- conflicted
+++ resolved
@@ -297,69 +297,7 @@
     return convert_int8_to_float<src_t>(src[0]);
   }
 };
-<<<<<<< HEAD
 #endif
-
-=======
-#endif
-#if defined(__ARM_NEON)
-template <typename src_t>
-struct VecConvert<
-    float,
-    1,
-    src_t,
-    1,
-    typename std::enable_if_t<is_8bit_integer_v<src_t>,
-        void>> {
-  static inline VectorizedN<float, 1> apply(const VectorizedN<src_t, 1>& src) {
-    return convert_int8_half_register_to_float<src_t>(src[0]);
-  }
-};
-template <typename src_t>
-struct VecConvert<
-    float,
-    2,
-    src_t,
-    1,
-    typename std::enable_if_t<is_8bit_integer_v<src_t>,
-        void>> {
-  static inline VectorizedN<float, 2> apply(const VectorizedN<src_t, 1>& src) {
-    const auto [v0, v1] = convert_int8_to_float<src_t>(src[0]);
-    return VectorizedN<float, 2>(v0, v1);
-  }
-};
-#endif
-
-#if defined(__ARM_NEON)
-template <>
-struct VecConvert<float, 2, BFloat16, 1> {
-  static inline VectorizedN<float, 2> apply(
-      const VectorizedN<BFloat16, 1>& src) {
-    VectorizedN<float, 2> result;
-    uint16x8_t u16_8 = vld1q_u16(reinterpret_cast<const uint16_t*>(&src[0]));
-    auto u16_low1 = vget_low_u16(u16_8);
-    auto u16_high1 = vget_high_u16(u16_8);
-    float32x4_t f32x4_0 = vreinterpretq_f32_u32(vshlq_n_u32(vmovl_u16(u16_low1), 16));
-    float32x4_t f32x4_1 = vreinterpretq_f32_u32(vshlq_n_u32(vmovl_u16(u16_high1), 16));
-    result[0] = f32x4_0;
-    result[1] = f32x4_1;
-    return result;
-  }
-};
-// Half register to full register.
-template <>
-struct VecConvert<float, 1, BFloat16, 1> {
-  static inline VectorizedN<float, 1> apply(
-      const VectorizedN<BFloat16, 1>& src) {
-    VectorizedN<float, 1> result;
-    uint16x4_t u16_8 = vld1_u16(reinterpret_cast<const uint16_t*>(&src[0]));
-    float32x4_t f32x4_0 = vreinterpretq_f32_u32(vshlq_n_u32(vmovl_u16(u16_8), 16));
-    result[0] = f32x4_0;
-    return result;
-  }
-};
-#endif
->>>>>>> 999f9ef9
 
 template <typename src_t>
 struct VecConvert<
