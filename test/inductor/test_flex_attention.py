# Owner(s): ["module: inductor"]
# flake8: noqa: B950

import functools
import string
from collections import namedtuple
<<<<<<< HEAD
from contextlib import contextmanager
from typing import Callable, Optional
=======
from contextlib import contextmanager, nullcontext
from typing import Callable, Optional, Tuple
>>>>>>> 93798790
from unittest import expectedFailure, skip, skipUnless
from unittest.mock import patch

import torch
from torch._dynamo.testing import CompileCounterWithBackend, normalize_gm
from torch._inductor import metrics
from torch._inductor.test_case import TestCase as InductorTestCase
from torch._inductor.utils import run_and_get_code
from torch.nn.attention.flex_attention import (
    _create_empty_block_mask,
    _DEFAULT_SPARSE_BLOCK_SIZE,
    _identity,
    _score_mod_signature,
    and_masks,
    BlockMask,
    create_block_mask,
    flex_attention,
    noop_mask,
    or_masks,
)
from torch.testing import FileCheck
from torch.testing._internal import common_utils
from torch.testing._internal.common_cuda import PLATFORM_SUPPORTS_BF16
from torch.testing._internal.common_utils import skipIfRocm, TEST_WITH_ROCM
from torch.utils._triton import has_triton


# Skip tests if Triton is not available
supported_platform = skipUnless(
    torch.cuda.is_available()
    and torch.version.hip is None
    and has_triton()
    and torch.cuda.get_device_capability() >= (8, 0),
    "Requires CUDA and Triton",
)

# Use this decorator only when hitting Triton bugs on H100
running_on_a100_only = skipUnless(
    torch.cuda.is_available()
    and torch.version.hip is None
    and has_triton()
    and torch.cuda.get_device_capability() == (8, 0),
    "Requires A100 and Triton",
)

Tolerances = namedtuple("Tolerances", ["atol", "rtol"])
torch.set_float32_matmul_precision("high")

index = torch.ops.aten.index
Tensor = torch.Tensor


@contextmanager
def temp_float32_matmul_precision(precision: str):
    """
    Temporarily set the float32 matmul precision and restore it after the context is exited.

    Args:
    precision (str): The precision to set ('highest', 'high', or 'medium').
    """
    original_precision = torch.get_float32_matmul_precision()
    try:
        torch.set_float32_matmul_precision(precision)
        yield
    finally:
        torch.set_float32_matmul_precision(original_precision)


def rmse(ref, res):
    """
    Calculate root mean squared error
    """
    return torch.sqrt(torch.mean(torch.square(ref - res)))


def create_attention(score_mod, block_mask, enable_gqa=False):
    return functools.partial(
        flex_attention,
        score_mod=score_mod,
        block_mask=block_mask,
        enable_gqa=enable_gqa,
    )


def create_block_mask_test(score_mod, query, key):
    block_mask = create_block_mask(
        score_mod,
        1,
        1,
        query.shape[-2],
        key.shape[-2],
        query.device,
    )
    return block_mask


test_dtypes = (
    [torch.float16, torch.bfloat16, torch.float32]
    if PLATFORM_SUPPORTS_BF16
    else [torch.float16, torch.float32]
)

test_dtypes_fast = [torch.float16]


# --------- Useful score mod functions for testing ---------
def _causal(
    score: Tensor,
    batch: Tensor,
    head: Tensor,
    token_q: Tensor,
    token_kv: Tensor,
) -> Tensor:
    return torch.where(token_q >= token_kv, score, float("-inf"))


def _rel_bias(
    score: Tensor,
    batch: Tensor,
    head: Tensor,
    token_q: Tensor,
    token_kv: Tensor,
) -> Tensor:
    return score + (token_q - token_kv)


def _rel_causal(
    score: Tensor,
    batch: Tensor,
    head: Tensor,
    token_q: Tensor,
    token_kv: Tensor,
) -> Tensor:
    return torch.where(token_q >= token_kv, score + (token_q - token_kv), float("-inf"))


def _generate_alibi_bias(num_heads: int):
    def _alibi_bias(
        score: Tensor,
        batch: Tensor,
        head: Tensor,
        token_q: Tensor,
        token_kv: Tensor,
    ) -> Tensor:
        scale = torch.exp2(-((head + 1) * 8.0 / num_heads))
        return score + (token_kv - token_q) * scale

    return _alibi_bias


def _inverse_causal(score, b, h, m, n):
    return torch.where(m <= n, score, float("-inf"))


def _times_two(score, b, h, m, n):
    """Joint graph needed for correctness"""
    return score * 2


def _squared(score, b, h, m, n):
    """Joint graph needed for correctness"""
    return score * score


def _head_offset(dtype: torch.dtype):
    """Captured Buffer"""
    head_offset = torch.rand(H, device="cuda", dtype=dtype)

    def score_mod(score, b, h, m, n):
        return score * head_offset[h]

    return score_mod


def _trig(score, b, h, m, n):
    """Joint graph needed for correctness"""
    return torch.sin(torch.cos(score)) + torch.tan(b)


def _trig2(score, b, h, m, n):
    """Branching joint graph"""
    cos_score = torch.cos(score)
    sin_score = torch.sin(score)
    z = cos_score * sin_score + torch.tan(b)
    return z


test_score_mods = [
    _identity,
    _times_two,
    _squared,
    _causal,
    _inverse_causal,
    _rel_bias,
    _rel_causal,
    _generate_alibi_bias(8),
]

captured_buffers_map = {
    "_head_offset": _head_offset,
}

B = 4
H = 8
S = 2048
D = 64

test_Hq_Hkv = [
    (4, 2),
    (4, 1),
]

test_Bq_Bkv = [
    (3, 1),
    (4, 1),
    (5, 1),
]


def query_key_value_clones(
    query: torch.Tensor,
    key: torch.Tensor,
    value: torch.Tensor,
    dtype: torch.dtype = None,
):
    """Clones the query, key, and value tensors and moves them to the specified dtype."""
    if dtype is None:
        dtype = query.dtype
    query_ref = query.clone().detach().to(dtype).requires_grad_(query.requires_grad)
    key_ref = key.clone().detach().to(dtype).requires_grad_(key.requires_grad)
    value_ref = value.clone().detach().to(dtype).requires_grad_(value.requires_grad)
    return query_ref, key_ref, value_ref


class TestFlexAttention(InductorTestCase):
    def _check_equal(
        self,
        golden_out: torch.Tensor,
        ref_out: torch.Tensor,
        compiled_out: torch.Tensor,
        fudge_factor: float,
        tensor_name: Optional[str] = None,
    ):
        compiled_error = (golden_out - compiled_out).abs().mean()
        ref_error = (golden_out - ref_out).abs().mean()
        if torch.isnan(compiled_error).any() or torch.isnan(ref_error).any():
            self.assertTrue(False, "Output/Grad with NaN")
        if compiled_error > ref_error * fudge_factor:
            name = tensor_name if tensor_name is not None else ""
            msg = f"{name} Compiled error {compiled_error} is greater than ref error {ref_error} by more than {fudge_factor}X."
            self.assertTrue(False, msg)

    def _check_out_and_grad(
        self,
        golden_out: torch.Tensor,
        ref_out: torch.Tensor,
        compiled_out: torch.Tensor,
        q_gold: torch.Tensor,
        q_ref: torch.Tensor,
        q: torch.Tensor,
        k_gold: torch.Tensor,
        k_ref: torch.Tensor,
        k: torch.Tensor,
        v_gold: torch.Tensor,
        v_ref: torch.Tensor,
        v: torch.Tensor,
    ):
        dtype = ref_out.dtype
        with torch.no_grad():
            # Note, it seems like we really are less accurate than the float32
            # computation, likely due to the online softmax
            if dtype == torch.float32:
                fudge_factor = 10.0
            else:
                fudge_factor = 1.1

            # Checkout output
            self._check_equal(golden_out, ref_out, compiled_out, fudge_factor, "Out")

            # Check gradients
            q_fudge_factor = 1.0 * fudge_factor
            self._check_equal(
                q_gold.grad, q_ref.grad, q.grad, q_fudge_factor, "Grad_Query"
            )
            k_fudge_factor = 1.0 * fudge_factor
            self._check_equal(
                k_gold.grad, k_ref.grad, k.grad, k_fudge_factor, "Grad_Key"
            )
            v_fudge_factor = 1.0 * fudge_factor
            self._check_equal(
                v_gold.grad, v_ref.grad, v.grad, v_fudge_factor, "Grad_Value"
            )

    def run_test(
        self,
        score_mod: _score_mod_signature,
        dtype: torch.dtype = torch.float16,
        Q_B: int = B,
        Q_H: int = H,
        Q_S: int = S,
        Q_D: int = D,
        KV_B: int = B,
        KV_H: int = H,
        KV_S: int = S,
        V_D: int = D,
        block_mask: Optional[BlockMask] = None,
    ):
        if TEST_WITH_ROCM and Q_H != KV_H:
            self.skipTest("enable_gqa=True is unsupported on ROCM, for now")
        q = torch.randn(
            (Q_B, Q_H, Q_S, Q_D), dtype=dtype, device="cuda", requires_grad=True
        )
        k = torch.randn(
            (KV_B, KV_H, KV_S, Q_D), dtype=dtype, device="cuda", requires_grad=True
        )
        v = torch.randn(
            (KV_B, KV_H, KV_S, V_D), dtype=dtype, device="cuda", requires_grad=True
        )
        q_ref, k_ref, v_ref = query_key_value_clones(q, k, v)
        q_gold, k_gold, v_gold = query_key_value_clones(q, k, v, torch.float64)
        sdpa_partial = create_attention(
            score_mod, block_mask, enable_gqa=(not Q_H == KV_H)
        )
        compiled_sdpa = torch.compile(sdpa_partial)
        golden_out = sdpa_partial(q_gold, k_gold, v_gold)
        ref_out = sdpa_partial(q_ref, k_ref, v_ref)
        compiled_out = compiled_sdpa(q, k, v)

        backward_grad = torch.randn((Q_B, Q_H, Q_S, V_D), dtype=dtype, device="cuda")

        golden_out.backward(backward_grad.to(torch.float64))
        ref_out.backward(backward_grad)
        compiled_out.backward(backward_grad)

        self._check_out_and_grad(
            golden_out,
            ref_out,
            compiled_out,
            q_gold,
            q_ref,
            q,
            k_gold,
            k_ref,
            k,
            v_gold,
            v_ref,
            v,
        )

    def run_test_with_call(
        self,
        sdpa_call: Callable,
        dtype: torch.dtype = torch.float16,
        Q_B: int = B,
        Q_H: int = H,
        Q_S: int = S,
        Q_D: int = D,
        KV_B: int = B,
        KV_H: int = H,
        KV_S: int = S,
        V_D: int = D,
    ):
        q = torch.randn(
            (Q_B, Q_H, Q_S, Q_D), dtype=dtype, device="cuda", requires_grad=True
        )
        k = torch.randn(
            (KV_B, KV_H, KV_S, Q_D), dtype=dtype, device="cuda", requires_grad=True
        )
        v = torch.randn(
            (KV_B, KV_H, KV_S, V_D), dtype=dtype, device="cuda", requires_grad=True
        )
        q_ref, k_ref, v_ref = query_key_value_clones(q, k, v)
        q_gold, k_gold, v_gold = query_key_value_clones(q, k, v, torch.float64)
        compiled_sdpa = torch.compile(sdpa_call)
        golden_out = sdpa_call(q_gold, k_gold, v_gold)
        ref_out = sdpa_call(q_ref, k_ref, v_ref)
        compiled_out = compiled_sdpa(q, k, v)

        backward_grad = torch.randn((Q_B, Q_H, Q_S, V_D), dtype=dtype, device="cuda")

        golden_out.backward(backward_grad.to(torch.float64))
        ref_out.backward(backward_grad)
        compiled_out.backward(backward_grad)

        self._check_out_and_grad(
            golden_out,
            ref_out,
            compiled_out,
            q_gold,
            q_ref,
            q,
            k_gold,
            k_ref,
            k,
            v_gold,
            v_ref,
            v,
        )

    def run_dynamic_test(
        self,
        score_mod: Callable,
        dtype: torch.dtype = torch.float16,
        B: int = B,
        H: int = H,
        S: int = S,
        D: int = D,
    ):
        # If the seqlen becomes smaller than the seqlen of the previous batch,
        # we can still reuse the block_mask created from a larger seqlen.
        MAX_S = S
        block_mask = create_block_mask(noop_mask, 1, 1, MAX_S, MAX_S)
        sdpa_partial = create_attention(score_mod, block_mask=block_mask)
        # The first eager batch, shape (B, H, S, D)
        q1 = torch.randn((B, H, S, D), dtype=dtype, device="cuda", requires_grad=True)
        k1 = torch.randn((B, H, S, D), dtype=dtype, device="cuda", requires_grad=True)
        v1 = torch.randn((B, H, S, D), dtype=dtype, device="cuda", requires_grad=True)
        q1_ref, k1_ref, v1_ref = query_key_value_clones(q1, k1, v1)
        q1_gold, k1_gold, v1_gold = query_key_value_clones(q1, k1, v1, torch.float64)
        ref_out1 = sdpa_partial(q1_ref, k1_ref, v1_ref)
        golden_out1 = sdpa_partial(q1_gold, k1_gold, v1_gold)

        backward_grad1 = torch.randn((B, H, S, D), dtype=dtype, device="cuda")

        golden_out1.backward(backward_grad1.to(torch.float64))
        ref_out1.backward(backward_grad1)

        # The second eager batch, shape (B * 2, H, S / 2, D)
        B = int(B * 2)
        S = int(S / 2)
        q2 = torch.randn((B, H, S, D), dtype=dtype, device="cuda", requires_grad=True)
        k2 = torch.randn((B, H, S, D), dtype=dtype, device="cuda", requires_grad=True)
        v2 = torch.randn((B, H, S, D), dtype=dtype, device="cuda", requires_grad=True)
        q2_ref, k2_ref, v2_ref = query_key_value_clones(q2, k2, v2)
        q2_gold, k2_gold, v2_gold = query_key_value_clones(q2, k2, v2, torch.float64)
        ref_out2 = sdpa_partial(q2_ref, k2_ref, v2_ref)
        golden_out2 = sdpa_partial(q2_gold, k2_gold, v2_gold)

        backward_grad2 = torch.randn((B, H, S, D), dtype=dtype, device="cuda")

        golden_out2.backward(backward_grad2.to(torch.float64))
        ref_out2.backward(backward_grad2)

        # Need to clear dynamo counters, since flex attention eager mode also uses dynamo tracing.
        # We check dynamo counters["frames"]["ok"] to ensure there is no re-compilation.
        torch._dynamo.reset()
        # Compiling with dynamic shape in the first batch.
        compiled_sdpa = torch.compile(sdpa_partial, dynamic=True)
        compiled_out1 = compiled_sdpa(q1, k1, v1)
        compiled_out1.backward(backward_grad1)

        self._check_out_and_grad(
            golden_out1,
            ref_out1,
            compiled_out1,
            q1_gold,
            q1_ref,
            q1,
            k1_gold,
            k1_ref,
            k1,
            v1_gold,
            v1_ref,
            v1,
        )
        self.assertEqual(torch._dynamo.utils.counters["frames"]["ok"], 1)

        # No re-compilation, use the compiled dynamic shape version.
        compiled_out2 = compiled_sdpa(q2, k2, v2)
        compiled_out2.backward(backward_grad2)
        self._check_out_and_grad(
            golden_out2,
            ref_out2,
            compiled_out2,
            q2_gold,
            q2_ref,
            q2,
            k2_gold,
            k2_ref,
            k2,
            v2_gold,
            v2_ref,
            v2,
        )
        self.assertEqual(torch._dynamo.utils.counters["frames"]["ok"], 1)

        # The third iteration, shape (B * 2, H, S * 2, D)
        # Since seqlen is larger than the seqlen in block_mask, throw errors.
        S = int(S * 4)
        q3 = torch.randn((B, H, S, D), dtype=dtype, device="cuda", requires_grad=True)
        k3 = torch.randn((B, H, S, D), dtype=dtype, device="cuda", requires_grad=True)
        v3 = torch.randn((B, H, S, D), dtype=dtype, device="cuda", requires_grad=True)
        with self.assertRaisesRegex(
            torch._dynamo.exc.BackendCompilerFailed, "Q seqlen must be smaller than"
        ):
            compiled_sdpa(q3, k3, v3)

    def run_automatic_dynamic_test(
        self,
        score_mod: Callable,
        dtype: torch.dtype = torch.float16,
        B: int = B,
        H: int = H,
        S: int = S,
        D: int = D,
    ):
        MAX_S = S
        block_mask = create_block_mask(noop_mask, 1, 1, MAX_S, MAX_S)
        sdpa_partial = create_attention(score_mod, block_mask=block_mask)
        # The first eager batch, shape (B, H, S, D)
        q1 = torch.randn((B, H, S, D), dtype=dtype, device="cuda")
        k1 = torch.randn((B, H, S, D), dtype=dtype, device="cuda")
        v1 = torch.randn((B, H, S, D), dtype=dtype, device="cuda")
        golden_out1 = sdpa_partial(
            q1.to(torch.float64), k1.to(torch.float64), v1.to(torch.float64)
        )
        ref_out1 = sdpa_partial(q1, k1, v1)

        # The second eager batch, shape (B * 2, H, S / 2, D)
        B = int(B * 2)
        S = int(S / 2)
        q2 = torch.randn((B, H, S, D), dtype=dtype, device="cuda")
        k2 = torch.randn((B, H, S, D), dtype=dtype, device="cuda")
        v2 = torch.randn((B, H, S, D), dtype=dtype, device="cuda")
        golden_out2 = sdpa_partial(
            q2.to(torch.float64), k2.to(torch.float64), v2.to(torch.float64)
        )
        ref_out2 = sdpa_partial(q2, k2, v2)

        # The third eager batch, shape (B * 4, H, S / 4, D)
        B = int(B * 2)
        S = int(S / 2)
        q3 = torch.randn((B, H, S, D), dtype=dtype, device="cuda")
        k3 = torch.randn((B, H, S, D), dtype=dtype, device="cuda")
        v3 = torch.randn((B, H, S, D), dtype=dtype, device="cuda")
        golden_out3 = sdpa_partial(
            q3.to(torch.float64), k3.to(torch.float64), v3.to(torch.float64)
        )
        ref_out3 = sdpa_partial(q3, k3, v3)

        # Need to clear dynamo counters, since flex attention eager mode also uses dynamo tracing.
        # We check dynamo counters["frames"]["ok"] to ensure:
        # 1, the first batch is compiled with static shape
        # 2, the second batch is compiled with dynamic shape
        # 3, no re-compilation in the third batch
        torch._dynamo.reset()

        # Note, it seems like we really are less accurate than the float32
        # computation, likely due to the online softmax
        if dtype == torch.float32:
            fudge_factor = 10.0
        else:
            fudge_factor = 1.1

        # The first batch.
        compiled_sdpa = torch.compile(sdpa_partial)
        compiled_out1 = compiled_sdpa(q1, k1, v1)
        self._check_equal(golden_out1, ref_out1, compiled_out1, fudge_factor)
        self.assertEqual(torch._dynamo.utils.counters["frames"]["ok"], 1)

        # The second batch (automatic dynamic).
        compiled_out2 = compiled_sdpa(q2, k2, v2)
        self._check_equal(golden_out2, ref_out2, compiled_out2, fudge_factor)
        self.assertEqual(torch._dynamo.utils.counters["frames"]["ok"], 2)

        # The third batch (no re-compilation).
        compiled_out3 = compiled_sdpa(q3, k3, v3)
        self._check_equal(golden_out3, ref_out3, compiled_out3, fudge_factor)
        self.assertEqual(torch._dynamo.utils.counters["frames"]["ok"], 2)

    @supported_platform
    @common_utils.parametrize("dtype", test_dtypes)
    @common_utils.parametrize("score_mod", test_score_mods)
    def test_builtin_score_mods(self, dtype: torch.dtype, score_mod: Callable):
        self.run_test(score_mod, dtype)

    @running_on_a100_only
    @common_utils.parametrize("dtype", test_dtypes_fast)
    @common_utils.parametrize("score_mod", test_score_mods)
    def test_builtin_score_mods_seqlen_lt_default_sparse_block_size(
        self, dtype: torch.dtype, score_mod: Callable
    ):
        # _DEFAULT_SPARSE_BLOCK_SIZE is 128
        attention = functools.partial(
            flex_attention,
            score_mod=score_mod,
            kernel_options={"FORCE_USE_FLEX_ATTENTION": True},
        )
        self.run_test_with_call(attention, dtype, B, H, 64, D, B, H, 64, D)

    @running_on_a100_only
    @common_utils.parametrize("dtype", test_dtypes_fast)
    @common_utils.parametrize("score_mod", test_score_mods)
    def test_builtin_score_mods_seqlen_lt_custom_sparse_block_size(
        self, dtype: torch.dtype, score_mod: Callable
    ):
        def causal_mask(b, h, q, kv):
            return q >= kv

        block_mask = create_block_mask(causal_mask, 1, 1, 64, 64, BLOCK_SIZE=256)
        attention = functools.partial(
            flex_attention,
            score_mod=score_mod,
            block_mask=block_mask,
            kernel_options={"FORCE_USE_FLEX_ATTENTION": True},
        )
        self.run_test_with_call(attention, dtype, B, H, 64, D, B, H, 64, D)

    @supported_platform
    @common_utils.parametrize("dtype", test_dtypes_fast)
    @common_utils.parametrize("score_mod", test_score_mods)
    def test_builtin_score_mods_dynamic(self, dtype: torch.dtype, score_mod: Callable):
        self.run_dynamic_test(score_mod, dtype)

    @supported_platform
    @common_utils.parametrize("dtype", test_dtypes_fast)
    @common_utils.parametrize("score_mod", test_score_mods)
    def test_builtin_score_mods_automatic_dynamic(
        self, dtype: torch.dtype, score_mod: Callable
    ):
        self.run_automatic_dynamic_test(score_mod, dtype)

    @supported_platform
    @common_utils.parametrize("dtype", test_dtypes_fast)
    @common_utils.parametrize("score_mod", test_score_mods)
    def test_builtin_score_mods_different_seqlen(
        self, dtype: torch.dtype, score_mod: Callable
    ):
        self.run_test(
            score_mod,
            dtype,
            B,
            H,
            S // 2,  # Seqlen of Q is different from seqlen of K/V
            D,
            B,
            H,
            S,
            D,
        )

    @supported_platform
    @common_utils.parametrize("dtype", test_dtypes_fast)
    @common_utils.parametrize("batch_dims", test_Bq_Bkv)
    @common_utils.parametrize("head_dims", test_Hq_Hkv)
    @common_utils.parametrize("score_mod", test_score_mods)
    def test_kv_batch_broadcast(
        self,
        dtype: torch.dtype,
        batch_dims: Tuple[int, int],
        head_dims: Tuple[int, int],
        score_mod: Callable,
    ):
        Hq, Hkv = head_dims
        assert Hq % Hkv == 0

        Bq, Bkv = batch_dims
        assert Bq > 1 and Bkv == 1

        self.run_test(
            score_mod,
            dtype,
            Bq,
            Hq,
            S,
            D,
            Bkv,
            Hkv,
            S,
            D,
        )

    @supported_platform
    @common_utils.parametrize("dtype", test_dtypes_fast)
    @common_utils.parametrize("batch_dims", test_Bq_Bkv)
    @common_utils.parametrize("head_dims", test_Hq_Hkv)
    @common_utils.parametrize("score_mod", test_score_mods)
    def test_kv_batch_broadcast_causal_mask(
        self,
        dtype: torch.dtype,
        batch_dims: Tuple[int, int],
        head_dims: Tuple[int, int],
        score_mod: Callable,
    ):
        Hq, Hkv = head_dims
        assert Hq % Hkv == 0

        Bq, Bkv = batch_dims
        assert Bq > 1 and Bkv == 1

        def mask_mod(b, h, q, kv):
            return q >= kv

        block_mask = create_block_mask(mask_mod, 1, 1, S, S)
        attention = functools.partial(
            flex_attention, block_mask=block_mask, enable_gqa=(not Hq == Hkv)
        )

        self.run_test_with_call(
            attention,
            torch.float16,
            Bq,
            Hq,
            S,
            D,
            Bkv,
            Hkv,
            S,
            D,
        )

    @supported_platform
    @common_utils.parametrize("dtype", test_dtypes_fast)
    @common_utils.parametrize("score_mod", test_score_mods)
    def test_GQA(self, dtype: torch.dtype, score_mod: Callable):
        self.run_test(
            score_mod,
            dtype,
            B,
            H * 4,  # Hq = 4*Hkv.
            S // 8,
            D,
            B,
            H,
            S,
            D,
        )

    test_strides = [
        ((H * S * D, S * D, D, 1), 997),  # offset
        ((H * D, D, B * H * D, 1), 499),  # transposed dimensions
        ((H * S * D, D, H * D, 1), 0),  # heads/sequence transposed
        (
            (S * (D + 1), B * S * (D + 1), (D + 1), 1),
            293,
        ),  # additional buffer on one dim
        (
            (1, D, (B + 1) * (H + 1) * D, 1),
            97,
        ),  # additional buffer on multiple dim + shared dimension
    ]

    @supported_platform
    @common_utils.parametrize("dtype", test_dtypes_fast)
    @common_utils.parametrize(
        "q_s", test_strides[:2]
    )  # TODO: fix layout for query braodcasting
    @common_utils.parametrize(
        "k_s,v_s",
        [
            (test_strides[0], test_strides[0]),
            (test_strides[0], test_strides[1]),
            (test_strides[2], test_strides[3]),
            (test_strides[3], test_strides[1]),
            # (test_strides[2], test_strides[4]), # TODO: Doesn't work for
            # broadcasting reasons i think
        ],
    )
    @common_utils.parametrize("do_s", test_strides[:3])
    def test_strided_inputs(self, dtype: torch.dtype, q_s, k_s, v_s, do_s):
        q1 = torch.randn((B * H * S * D * 2), dtype=dtype, device="cuda")
        k1 = torch.randn((B * H * S * D * 2), dtype=dtype, device="cuda")
        v1 = torch.randn((B * H * S * D * 2), dtype=dtype, device="cuda")
        do1 = torch.randn((B * H * S * D * 2), dtype=dtype, device="cuda")

        q_shape = (B, H, S // 2, D)
        k_shape = (B, H, S, D)
        v_shape = (B, H, S, D)
        do_shape = (B, H, S // 2, D)

        def coerce_to_strides(val, shape, strides):
            strides, offset = strides
            val_max = [x * (y - 1) for x, y in zip(strides, shape)]
            assert sum(val_max) + offset < B * H * S * D * 2
            assert strides[-1] == 1
            return torch.as_strided(val, shape, strides, offset).requires_grad_(True)

        q = coerce_to_strides(q1, q_shape, q_s)
        k = coerce_to_strides(k1, k_shape, k_s)
        v = coerce_to_strides(v1, v_shape, v_s)
        do = coerce_to_strides(do1, do_shape, do_s)

        block_mask = _create_empty_block_mask(q, k)
        sdpa_partial = create_attention(
            score_mod=_generate_alibi_bias(8), block_mask=block_mask
        )
        compiled_sdpa = torch.compile(sdpa_partial)
        ref_out = sdpa_partial(q, k, v)
        compiled_out = compiled_sdpa(q, k, v)

        tolerance = Tolerances(atol=2e-1, rtol=2e-1)
        torch.testing.assert_close(
            ref_out, compiled_out, atol=tolerance.atol, rtol=tolerance.rtol
        )
        ref_out.backward(do)
        ref_grads = [q.grad, k.grad, v.grad]
        q.grad = None
        k.grad = None
        v.grad = None

        compiled_out.backward(do)
        compiled_grads = [q.grad, k.grad, v.grad]
        q.grad = None
        k.grad = None
        v.grad = None
        torch.testing.assert_close(
            compiled_grads[0], ref_grads[0], atol=tolerance.atol, rtol=tolerance.rtol
        )
        torch.testing.assert_close(
            compiled_grads[1], ref_grads[1], atol=tolerance.atol, rtol=tolerance.rtol
        )
        torch.testing.assert_close(
            compiled_grads[2], ref_grads[2], atol=tolerance.atol, rtol=tolerance.rtol
        )

    @supported_platform
    def test_doc_mask_sparse(self):
        document_id = torch.zeros(S, dtype=torch.int, device="cuda")
        for i in range(0, S, 256):
            document_id[i : i + 256] = i // 256

        def document_masking_causal(score, b, h, q_idx, kv_idx):
            causal_mask = q_idx >= kv_idx
            document_mask = document_id[q_idx] == document_id[kv_idx]
            return torch.where(causal_mask & document_mask, score, -float("inf"))

        self.run_test(document_masking_causal, torch.float16)

    @supported_platform
    def test_index_multiple(self):
        bias = torch.randn(B, S, device="cuda")

        def index_multiple(score, b, h, q_idx, kv_idx):
            return score + bias[b][q_idx]

        self.run_test(index_multiple, torch.float16)

    @supported_platform
    def test_index_weird1(self):
        bias = torch.randn(4, B, H, S, device="cuda")

        def index_weird1(score, b, h, q_idx, kv_idx):
            return score + bias[0][b, h][q_idx]

        self.run_test(index_weird1, torch.float16)

    @supported_platform
    def test_index_weird2(self):
        bias = torch.randn(B, H, 4, S, device="cuda")
        which_bias = torch.tensor(0, device="cuda")

        def index_weird2(score, b, h, q_idx, kv_idx):
            return score + bias[b][h][which_bias, q_idx]

        self.run_test(index_weird2, torch.float16)

    @supported_platform
    @common_utils.parametrize("dtype", test_dtypes)
    def test_skip_odd_keys(self, dtype: torch.dtype):
        def score_mod(score, b, h, q, kv):
            return torch.where(kv % 2 == 0, score, float("-inf"))

        self.run_test(score_mod, dtype)

    @supported_platform
    @common_utils.parametrize("dtype", test_dtypes)
    def test_function_composition(self, dtype: torch.dtype):
        def score_mod_1(score, b, h, m, n):
            return score + (m - n)

        def score_mod_2(score, b, h, m, n):
            return torch.where(m <= n, score, float("-inf"))

        def composed_score_mod(score, b, h, m, n):
            return score_mod_2(score_mod_1(score, b, h, m, n), b, h, m, n)

        self.run_test(composed_score_mod, dtype)

    @supported_platform
    @common_utils.parametrize("dtype", test_dtypes)
    def test_captured_buffers(self, dtype: torch.dtype):
        head_offset = torch.rand(H, device="cuda", dtype=dtype)

        def score_mod(score, b, h, m, n):
            return score + head_offset[h]

        self.run_test(score_mod, dtype)

    @supported_platform
    @common_utils.parametrize("dtype", test_dtypes)
    def test_captured_buffers_all_dims(self, dtype: torch.dtype):
        head_scale = torch.randn(H, device="cuda")
        batch_scale = torch.randn(B, device="cuda")
        tok_scale = torch.randn(S, device="cuda")

        def all_bias(score, batch, head, token_q, token_kv):
            score = score + tok_scale[token_q]
            score = score + batch_scale[batch]
            score = score + head_scale[head]
            return score

        self.run_test(all_bias, dtype)

    @supported_platform
    @common_utils.parametrize("dtype", test_dtypes_fast)
    def test_seq_masking(self, dtype):
        seq_idx = torch.zeros(S, device="cuda", dtype=torch.bool)
        seq_idx[S // 2 :] = 1

        def seq_mask_mod(score, b, h, q, kv):
            return torch.where(seq_idx[q] == seq_idx[kv], score, float("-inf"))

        self.run_test(seq_mask_mod, dtype)

    @supported_platform
    @common_utils.parametrize("dtype", test_dtypes_fast)
    def test_load_from_bias_seq_only(self, dtype):
        bias = torch.randn(S, S, device="cuda", dtype=dtype)

        def bias_mod(score, b, h, q, kv):
            return score + bias[q, kv]

        self.run_test(bias_mod, dtype)

    @supported_platform
    @common_utils.parametrize("dtype", test_dtypes_fast)
    def test_load_from_bias_seq_batch(self, dtype):
        bias = torch.randn(B, S, S, device="cuda", dtype=dtype)

        def bias_mod(score, b, h, q, kv):
            return score + bias[b, q, kv]

        self.run_test(bias_mod, dtype)

    @supported_platform
    @common_utils.parametrize("dtype", test_dtypes_fast)
    def test_load_from_bias_head_seq_batch(self, dtype):
        bias = torch.randn(B, H, S, S, device="cuda", dtype=dtype)

        def bias_mod(score, b, h, q, kv):
            return score + bias[b, h, q, kv]

        self.run_test(bias_mod, dtype)

    @supported_platform
    @common_utils.parametrize("dtype", test_dtypes_fast)
    def test_load_rel_bias(self, dtype):
        rel_bias = torch.randn(2 * S, device="cuda", dtype=dtype)

        def bias_mod(score, b, h, q, kv):
            return score + rel_bias[(q - kv) + S]

        self.run_test(bias_mod, dtype)

    @supported_platform
    @common_utils.parametrize("dtype", test_dtypes_fast)
    def test_dependent_causal_bidirectional(self, dtype):
        num_bidirectional = torch.randint(0, S, (B,), device="cuda", dtype=torch.int32)

        def bias_mod(score, b, h, q, kv):
            causal_attention = q >= kv
            cur_num_bidirectional = num_bidirectional[b]
            bidirectional_attention_on_video = (q <= cur_num_bidirectional) & (
                kv <= cur_num_bidirectional
            )
            return torch.where(
                bidirectional_attention_on_video | causal_attention,
                score,
                -float("inf"),
            )

        self.run_test(bias_mod, dtype)

    @supported_platform
    @common_utils.parametrize("dtype", test_dtypes_fast)
    def test_natten_2d(self, dtype):
        H = 32
        W = S // H
        WINDOW = 3
        assert W * H == S

        def get_x_y(idx):
            # This should be a floor divide, but we don't support that properly
            return idx / W, idx % W

        def natten_mask(score, b, h, q, kv):
            q_x, q_y = get_x_y(q)
            kv_x, kv_y = get_x_y(kv)
            return torch.where(
                ((q_x - kv_x).abs() <= WINDOW) | ((q_y - kv_y).abs() <= WINDOW),
                score,
                float("-inf"),
            )

        self.run_test(natten_mask, dtype)

    @supported_platform
    @common_utils.parametrize("dtype", test_dtypes_fast)
    def test_subgraph_respect_decompostion(self, dtype):
        from torch._decomp import core_aten_decompositions
        from torch.fx.experimental.proxy_tensor import make_fx

        def score_mod_func(score, b, h, q, kv):
            return score - q // (1 + kv)

        make_tensor = functools.partial(
            torch.randn,
            (2, 2, 128, 4),
            device="cuda",
            dtype=torch.float64,
            requires_grad=True,
        )
        query, key, value = make_tensor(), make_tensor(), make_tensor()
        # floor_div is not decomposed in decompostion_table is empty
        attention = functools.partial(flex_attention, score_mod=score_mod_func)
        gm = make_fx(attention, decomposition_table={})(query, key, value)
        self.assertExpectedInline(
            gm.sdpa_score0.code.strip(),
            """\
def forward(self, arg0_1, arg1_1, arg2_1, arg3_1, arg4_1):
    add = torch.ops.aten.add.Tensor(arg4_1, 1);  arg4_1 = None
    floor_divide = torch.ops.aten.floor_divide.default(arg3_1, add);  arg3_1 = add = None
    sub = torch.ops.aten.sub.Tensor(arg0_1, floor_divide);  arg0_1 = floor_divide = None
    return sub""",
        )

        # floor_div is decomposed for core_aten_decompositions
        gm = make_fx(attention, decomposition_table=core_aten_decompositions())(
            query, key, value
        )
        self.assertExpectedInline(
            gm.sdpa_score0.code.strip(),
            """\
def forward(self, arg0_1, arg1_1, arg2_1, arg3_1, arg4_1):
    add = torch.ops.aten.add.Tensor(arg4_1, 1);  arg4_1 = None
    div = torch.ops.aten.div.Tensor_mode(arg3_1, add, rounding_mode = 'floor');  arg3_1 = add = None
    sub = torch.ops.aten.sub.Tensor(arg0_1, div);  arg0_1 = div = None
    return sub""",
        )

    @supported_platform
    @common_utils.parametrize("dtype", test_dtypes_fast)
    def test_silu_on_score(self, dtype):
        def silu_score(score, b, h, q, kv):
            return torch.nn.functional.silu(score)

        self.run_test(silu_score, dtype)

    @supported_platform
    @common_utils.parametrize("dtype", test_dtypes_fast)
    def test_padded_dense_causal(self, dtype):
        seq_len = torch.arange(B, device="cuda", dtype=torch.int32) + 1

        def create_padded_dense_wrapper(orig_score_mod):
            def njt_score_mod(qk, b, h, q, kv):
                return torch.where(
                    qk <= seq_len[b], orig_score_mod(qk, b, h, q, kv), -float("inf")
                )

            return njt_score_mod

        causal_njt = create_padded_dense_wrapper(_causal)

        self.run_test(causal_njt, dtype)

    @supported_platform
    @common_utils.parametrize("dtype", test_dtypes_fast)
    def test_captured_scale(self, dtype):
        scale = torch.ones((), device="cuda", dtype=torch.int32)

        def score_mod_scale(qk, b, h, q, kv):
            return qk + scale

        self.run_test(score_mod_scale, dtype)

    @supported_platform
    @common_utils.parametrize("dtype", test_dtypes_fast)
    def test_recompile_changed_score_mod(self, dtype):
        scale = torch.ones((), device="cuda", dtype=torch.int32)
        ADD = True

        def score_mod_scale(qk, b, h, q, kv):
            if ADD:
                return qk + scale
            else:
                return qk * scale

        self.run_test(score_mod_scale, dtype)
        ADD = False
        self.run_test(score_mod_scale, dtype)

    @supported_platform
    @expectedFailure  # If we capture a tensor then we can perform a reduction on it, and that shouldn't be allowed
    @common_utils.parametrize("dtype", test_dtypes_fast)
    def test_captured_reduction(self, dtype):
        scale = torch.randn((B, 8), device="cuda")

        def score_mod_scale(qk, b, h, q, kv):
            return qk + scale[b].sum(dim=-1)

        self.run_test(score_mod_scale, dtype)

    @supported_platform
    def test_multiple_score_mod_calls(self):
        query = torch.randn((1, 8, 1024, 64), dtype=torch.float32, device="cuda")
        keys = [
            torch.randn((1, 8, 1024, 64), dtype=torch.float32, device="cuda")
            for _ in range(2)
        ]
        values = [
            torch.randn((1, 8, 1024, 64), dtype=torch.float32, device="cuda")
            for _ in range(2)
        ]

        def scoremod_1(qk, b, h, q, kv):
            return qk + (q - kv)

        def scoremod_2(qk, b, h, q, kv):
            return torch.where(q >= kv, qk, -float("inf"))

        def f(q, k1, k2, v1, v2):
            q2 = flex_attention(q, k1, v1, score_mod=scoremod_1)
            return flex_attention(q2, k2, v2, score_mod=scoremod_2)

        out = f(query, *keys, *values)
        out2 = torch.compile(f)(query, *keys, *values)
        tolerance = Tolerances(atol=2e-1, rtol=2e-1)
        torch.testing.assert_close(out, out2, atol=tolerance.atol, rtol=tolerance.rtol)

    @supported_platform
    def test_multiple_score_mod_calls2(self):
        query = torch.randn((1, 8, 1024, 64), dtype=torch.float32, device="cuda")
        keys = [
            torch.randn((1, 8, 1024, 64), dtype=torch.float32, device="cuda")
            for _ in range(3)
        ]
        values = [
            torch.randn((1, 8, 1024, 64), dtype=torch.float32, device="cuda")
            for _ in range(3)
        ]

        def scoremod_1(qk, b, h, q, kv):
            return qk + (q - kv)

        def scoremod_2(qk, b, h, q, kv):
            return torch.where(q >= kv, qk, -float("inf"))

        attention1 = functools.partial(flex_attention, score_mod=scoremod_1)

        def f(q, k1, k2, k3, v1, v2, v3):
            q2 = attention1(q, k1, v1)
            q3 = flex_attention(q2, k2, v2, score_mod=scoremod_2)
            return flex_attention(q3, k3, v3, score_mod=scoremod_1)

        out = f(query, *keys, *values)
        out2 = torch.compile(f)(query, *keys, *values)
        self.assertTrue((out - out2).abs().mean() < 1e-2)

    @supported_platform
    def test_inputs_are_realized(self):
        def f(q, k, v):
            x = torch.randn(1024, device="cuda")
            x = x * 2

            def func(qk, b, h, q, kv):
                return qk + x[q]

            return flex_attention(q.sin(), k, v, score_mod=func).cos()

        q, k, v = (
            torch.randn(1, 8, 1024, 64, device="cuda", requires_grad=True)
            for _ in range(3)
        )
        ref = f(q, k, v)
        out = torch.compile(f)(q, k, v)
        self.assertTrue((ref - out).abs().mean() < 1e-2)
        gradOut = torch.randn_like(q)

        ref_grads = torch.autograd.grad(ref, (q, k, v), gradOut)
        out_grads = torch.autograd.grad(out, (q, k, v), gradOut)
        for ref, out in zip(ref_grads, out_grads):
            self.assertTrue((ref - out).abs().mean() < 1e-2)

    @supported_platform
    def test_make_block_mask(self):
        def causal_mask(b, h, q_idx, kv_idx):
            return q_idx >= kv_idx

        block_mask_a = create_block_mask(causal_mask, 1, 1, 512, 512, _compile=True)
        block_mask_b = create_block_mask(causal_mask, 1, 1, 512, 512, _compile=False)
        self.assertEqual(block_mask_a.kv_num_blocks, block_mask_b.kv_num_blocks)
        self.assertEqual(block_mask_a.kv_indices, block_mask_b.kv_indices)
        self.assertEqual(block_mask_a.q_num_blocks, block_mask_b.q_num_blocks)

    @supported_platform
    def test_mask_mod_combiners(self):
        def causal_mask(b, h, q, kv):
            return q >= kv

        def neg_causal_mask(b, h, q, kv):
            return q < kv

        def sliding_window(b, h, q, kv):
            return (q - kv) <= 512

        block_mask = create_block_mask(
            and_masks(causal_mask, sliding_window), 1, 1, S, S
        )
        self.assertExpectedInline(block_mask.kv_num_blocks.sum().item(), """28""")
        attention = functools.partial(flex_attention, block_mask=block_mask)
        self.run_test_with_call(attention)

        block_mask = create_block_mask(
            and_masks(causal_mask, neg_causal_mask), 1, 1, S, S
        )
        self.assertEqual(block_mask.kv_num_blocks.sum(), 0)

        block_mask1 = create_block_mask(
            or_masks(causal_mask, neg_causal_mask), 1, 1, S, S
        )
        block_mask2 = create_block_mask(noop_mask, 1, 1, S, S)
        self.assertEqual(block_mask1.sparsity(), block_mask2.sparsity())

    @supported_platform
    def test_epilogue_fused(self):
        @torch.compile
        def f(q, k, v):
            out = flex_attention(q, k, v)
            return out.cos()

        q, k, v = (torch.randn(1, 8, 1024, 64, device="cuda") for _ in range(3))
        metrics.reset()
        _, code = run_and_get_code(f, q, k, v)
        fc = FileCheck()
        fc.check("triton_tem_fused")  # template call
        fc.check_not("poi_fused_cos")  # No cos pointwise operation
        fc.run(code[0])
        accessed_bytes = 1 * 8 * 1024 * 64 * torch.float32.itemsize
        num_accesses = 4  # q, k, v reads, one output.
        # TODO: Get rid of this fudge factor
        # We need this fudge factor for now as we write the extraneous logsumexp
        num_accesses += 1
        self.assertLess(metrics.num_bytes_accessed, accessed_bytes * num_accesses)

    @supported_platform
    @common_utils.parametrize("dtype", test_dtypes)
    def test_njt_causal(self, dtype):
        offsets = torch.tensor(
            [0, 1024, 1024 + 512, S], device="cuda", dtype=torch.int32
        )
        seq_idx = torch.zeros(S, device="cuda", dtype=torch.int32)
        for idx in range(len(offsets) - 1):
            seq_idx[offsets[idx] : offsets[idx + 1]] = idx

        def create_njt_wrapper(orig_score_mod, offsets, seq_idx):
            def njt_score_mod(qk, b, h, q, kv):
                q_nested = q - offsets[seq_idx[q]]
                kv_nested = kv - offsets[seq_idx[kv]]
                return orig_score_mod(qk, b, h, q_nested, kv_nested)

            return njt_score_mod

        causal_njt = create_njt_wrapper(_causal, offsets, seq_idx)

        self.run_test(causal_njt, dtype)

    @supported_platform
    def test_mixed_dtypes_fails(self):
        query = torch.randn((1, 1, 1024, 64), dtype=torch.float32, device="cuda")
        key = torch.randn((1, 1, 1024, 64), dtype=torch.float16, device="cuda")
        value = torch.randn((1, 1, 1024, 64), dtype=torch.float16, device="cuda")
        with self.assertRaisesRegex(
            ValueError, "Expected query, key, and value to have the same dtype"
        ):
            flex_attention(query, key, value, _identity)

    @supported_platform
    @patch.object(torch._inductor.config, "max_autotune", True)
    def test_max_autotune(self):
        def score_mod(score, b, h, m, n):
            return score * 2

        self.run_test(score_mod)

    @supported_platform
    @skip("TODO: Figure out why this is erroring")
    @patch.object(torch._inductor.config, "max_autotune", True)
    def test_max_autotune_with_captured(self):
        head_scale = torch.randn(H, device="cuda")
        batch_scale = torch.randn(B, device="cuda")
        tok_scale = torch.randn(S, device="cuda")

        def bias_mod(score, batch, head, token_q, token_kv):
            score = score + tok_scale[token_q]
            score = score + batch_scale[batch]
            score = score + head_scale[head]
            return score

        self.run_test(bias_mod)

    @supported_platform
    @common_utils.parametrize("score_mod", test_score_mods)
    @common_utils.parametrize("dtype", test_dtypes)
    @common_utils.parametrize("head_dims", [(D, D // 2), (D // 2, D)])
    def test_non_equal_head_dims(self, dtype, score_mod, head_dims):
        qk_d, v_d = head_dims
        self.run_test(score_mod, dtype, B, H, S, qk_d, B, H, S, V_D=v_d)

    @supported_platform
    def test_autograd_function_in_score_mod(self):
        class ApplyMask(torch.autograd.Function):
            generate_vmap_rule = True

            @staticmethod
            def forward(a, mask):
                return torch.where(mask, a, -float("inf"))

            @staticmethod
            def setup_context(ctx, inputs, output):
                _, mask = inputs
                ctx.mark_non_differentiable(mask)

            @staticmethod
            def backward(ctx, i):
                return i, None

        def score_mod(score, b, h, q, kv):
            return ApplyMask.apply(score, q <= kv)

        func = torch.compile(flex_attention, fullgraph=True)

        q, k, v = (
            torch.randn(1, 8, 1024, 64, device="cuda", requires_grad=True)
            for _ in range(3)
        )

        # Just checking that it runs
        func(q, k, v)

        # expectedFailure
        # This doesn't work due to vmap + autograd.Function + torch.compile not composing
        # self.run_test(score_mod)

    @supported_platform
    def test_causal_block(self):
        def mask_mod(b, h, q, kv):
            return q >= kv

        block_mask = create_block_mask(mask_mod, 1, 1, S, S)
        attention = functools.partial(flex_attention, block_mask=block_mask)

        self.run_test_with_call(attention)

    @skipIfRocm
    @supported_platform
    def test_GQA_causal_mask(self):
        def mask_mod(b, h, q, kv):
            return q >= kv

        block_mask = create_block_mask(mask_mod, 1, 1, S // 8, S // 8)
        attention = functools.partial(
            flex_attention, block_mask=block_mask, enable_gqa=True
        )

        self.run_test_with_call(
            attention,
            torch.float16,
            B,
            H * 4,  # Hq = 4*Hkv.
            S // 8,
            D,
            B,
            H,
            S // 8,
            D,
        )

    @supported_platform
    def test_custom_block_mask_generator(self):
        def mask_mod(b, h, q, kv):
            return q >= kv

        auto_mask = create_block_mask(mask_mod, 1, 1, S, S)
        BLOCK_SIZE = 128

        def causal_constructor(S):
            num_blocks = torch.arange(S // BLOCK_SIZE, device="cuda") + 1
            indices = torch.arange(S // BLOCK_SIZE, device="cuda").expand(
                S // BLOCK_SIZE, S // BLOCK_SIZE
            )
            num_blocks = num_blocks[None, None, :]
            indices = indices[None, None, :]
            return BlockMask.from_kv_blocks(
                num_blocks, indices, BLOCK_SIZE=BLOCK_SIZE, mask_mod=mask_mod
            )

        manual_mask = causal_constructor(S)
        self.assertEqual(auto_mask.to_dense(), manual_mask.to_dense())

    @supported_platform
    @common_utils.parametrize("dtype", test_dtypes)
    @common_utils.parametrize("score_mod", [_identity, _causal])
    def test_logsumexp_correctness(self, dtype, score_mod):
        make_tensor = functools.partial(
            torch.randn,
            (B, H, S, D),
            dtype=dtype,
            device="cuda",
            requires_grad=True,
        )
        q, k, v = make_tensor(), make_tensor(), make_tensor()

        @torch.compile
        def sdpa_hop(q, k, v, score_mod):
            return flex_attention(q, k, v, score_mod, return_lse=True)

        @torch.compile(backend="aot_eager")
        def eager_sdpa_hop(q, k, v, score_mod):
            return flex_attention(q, k, v, score_mod, return_lse=True)

        ref_out, ref_lse = eager_sdpa_hop(
            q.to(torch.float64),
            k.to(torch.float64),
            v.to(torch.float64),
            score_mod,
        )
        compiled_out, compiled_lse = sdpa_hop(q, k, v, score_mod)

        self.assertTrue(ref_lse.dtype == torch.float64)
        self.assertTrue(compiled_lse.dtype == torch.float32)

        tolerance = Tolerances(atol=2e-2, rtol=2e-2)
        torch.testing.assert_close(
            ref_out.to(dtype=torch.float32),
            compiled_out.to(dtype=torch.float32),
            atol=tolerance.atol,
            rtol=tolerance.rtol,
        )
        torch.testing.assert_close(
            ref_lse.to(dtype=torch.float32),
            compiled_lse.to(dtype=torch.float32),
            atol=tolerance.atol,
            rtol=tolerance.rtol,
        )

    @supported_platform
    def test_logsumexp_only_return(self):
        make_tensor = functools.partial(
            torch.randn,
            (B, H, S, D),
            dtype=torch.float32,
            device="cuda",
            requires_grad=True,
        )
        q, k, v = make_tensor(), make_tensor(), make_tensor()

        @torch.compile
        def func(q, k, v, score_mod):
            _, lse = flex_attention(q, k, v, score_mod, return_lse=True)
            lse_2 = lse * 2
            return lse_2

        _, code = run_and_get_code(func, q, k, v, _identity)
        # Ensure that we're still generating the flexattention kernel
        FileCheck().check_count(".run(primals_1, primals_2, primals_3", 1, True).run(
            code[0]
        )

    @supported_platform
    @common_utils.parametrize(
        "score_mod", [_identity, _causal, _times_two, _squared, _trig, _trig2]
    )
    def test_aot_eager_gradcheck(self, score_mod):
        make_tensor = functools.partial(
            torch.randn,
            (2, 2, 128, 4),
            device="cuda",
            dtype=torch.float64,
            requires_grad=True,
        )
        query, key, value = make_tensor(), make_tensor(), make_tensor()

        func = torch.compile(flex_attention, backend="aot_eager", fullgraph=True)

        self.assertTrue(
            torch.autograd.gradcheck(
                func, (query, key, value, score_mod), raise_exception=True
            )
        )

    @supported_platform
    def test_eager_backward_strides(self):
        class Repro(torch.nn.Module):
            def __init__(self):
                super().__init__()
                self.qkv_proj = torch.nn.Linear(256, 256 * 3)
                self.n_head = 256 // 64
                self.d_attn = 256

            def forward(self, x):
                n_batch, n_ctx, _ = x.shape
                q, k, v = self.qkv_proj(x).split(
                    [self.d_attn, self.d_attn, self.d_attn], dim=2
                )
                q = q.reshape(n_batch, n_ctx, self.n_head, -1)
                k = k.reshape(n_batch, n_ctx, self.n_head, -1)
                v = v.reshape(n_batch, n_ctx, self.n_head, -1)
                q = q.transpose(1, 2)
                k = k.transpose(1, 2)
                v = v.transpose(1, 2)
                x = torch.nn.attention.flex_attention.flex_attention(q, k, v)
                return x

        model = Repro().cuda()
        x = torch.randn((1, 512, 256), device="cuda", requires_grad=True)
        out = torch.compile(model, backend="aot_eager")(x)
        out.backward(torch.ones_like(out))

    @supported_platform
    def test_differentiable_logsumexp_gradcheck(self):
        make_tensor = functools.partial(
            torch.randn,
            (2, 2, 128, 4),
            device="cuda",
            dtype=torch.float64,
            requires_grad=True,
        )
        query, key, value = make_tensor(), make_tensor(), make_tensor()

        def flex_attention_lse_only(q, k, v):
            return flex_attention(q, k, v, return_lse=True)[1]

        func = torch.compile(
            flex_attention_lse_only, backend="aot_eager", fullgraph=True
        )

        self.assertTrue(
            torch.autograd.gradcheck(func, (query, key, value), raise_exception=True)
        )

    @supported_platform
    def test_differentiable_logsumexp_compiled(self):
        make_tensor = functools.partial(
            torch.randn,
            (2, 2, 128, 64),
            device="cuda",
            dtype=torch.float32,
            requires_grad=True,
        )
        q, k, v = make_tensor(), make_tensor(), make_tensor()
        lse_mask = torch.randn(2, 2, 128, device="cuda")

        out, lse = flex_attention(q, k, v, return_lse=True)
        (out.mean() + (lse * lse_mask).sum()).backward()
        q_grad, k_grad, v_grad = q.grad, k.grad, v.grad
        q.grad = None
        k.grad = None
        v.grad = None

        out2, lse2 = torch.compile(flex_attention)(q, k, v, return_lse=True)
        (out2.mean() + (lse2 * lse_mask).sum()).backward()
        q_grad2, k_grad2, v_grad2 = q.grad, k.grad, v.grad
        tolerance = Tolerances(atol=1e-1, rtol=1e-1)

        torch.testing.assert_close(out, out2, atol=tolerance.atol, rtol=tolerance.rtol)
        torch.testing.assert_close(lse, lse2, atol=tolerance.atol, rtol=tolerance.rtol)
        torch.testing.assert_close(
            q_grad, q_grad2, atol=tolerance.atol, rtol=tolerance.rtol
        )
        torch.testing.assert_close(
            k_grad, k_grad2, atol=tolerance.atol, rtol=tolerance.rtol
        )
        torch.testing.assert_close(
            v_grad, v_grad2, atol=tolerance.atol, rtol=tolerance.rtol
        )

    @supported_platform
    def test_float32_matmul_precision(self):
        make_tensor = functools.partial(
            torch.zeros,
            (2, 2, 128, 32),
            device="cuda",
            dtype=torch.float32,
            requires_grad=False,
        )
        query, key, value = make_tensor(), make_tensor(), make_tensor()
        query.fill_(0.2)
        key.fill_(0.3)
        value.fill_(0.4)

        query.requires_grad = True
        key.requires_grad = True
        value.requires_grad = True

        def score_mod(score, b, h, q, kv):
            return score * 2

        with temp_float32_matmul_precision("highest"):
            out_eager = flex_attention(query, key, value, score_mod)
            flex_compiled = torch.compile(flex_attention, fullgraph=True)
            out_compiled = flex_compiled(query, key, value, score_mod)

            grads_eager = torch.autograd.grad(out_eager.sum(), (query, key, value))
            grads_compile = torch.autograd.grad(out_compiled.sum(), (query, key, value))

        torch.testing.assert_close(grads_eager, grads_compile)

    @supported_platform
    @common_utils.parametrize("score_mod_name", ["_head_offset"])
    @common_utils.parametrize("mode", ["eager", "aot_eager"])
    def test_captured_score_mod_aot_eager_gradcheck(
        self, score_mod_name: str, mode: str
    ):
        make_tensor = functools.partial(
            torch.randn,
            (2, 2, 128, 4),
            device="cuda",
            dtype=torch.float64,
            requires_grad=True,
        )
        query, key, value = make_tensor(), make_tensor(), make_tensor()

        func = torch.compile(flex_attention, backend=mode, fullgraph=True)
        score_mod = captured_buffers_map[score_mod_name](torch.float64)

        self.assertTrue(
            torch.autograd.gradcheck(
                func, (query, key, value, score_mod), raise_exception=True
            )
        )

    @supported_platform
    @common_utils.parametrize("mode", ["eager", "aot_eager"])
    def test_document_masking_edge_case(self, mode):
        document_masks = torch.full((2, 128), 0, dtype=torch.int32, device="cuda")
        document_masks[:, 64:] = 1

        def mask_mod(b, h, q, kv):
            same_doc = document_masks[b, q] == document_masks[b, kv]
            return same_doc

        make_tensor = functools.partial(
            torch.randn,
            (2, 1, 128, 4),
            device="cuda",
            dtype=torch.float64,
            requires_grad=True,
        )
        query, key, value = make_tensor(), make_tensor(), make_tensor()
        func = torch.compile(flex_attention, backend=mode, fullgraph=True)

        block_mask = create_block_mask(mask_mod, 2, 1, 128, 128)
        out = func(query, key, value, block_mask=block_mask)
        out.sum().backward()

    @supported_platform
    @common_utils.parametrize("compile", [True, False])
    def test_fully_masked_out_rows_0_check(self, compile: bool):
        # Ensure fully masked out rows won't cause NaNs.
        query = torch.randn(
            (B, H, S, D), dtype=torch.float32, device="cuda", requires_grad=True
        )
        key = torch.randn(
            (B, H, S, D), dtype=torch.float32, device="cuda", requires_grad=True
        )
        value = torch.randn(
            (B, H, S, D), dtype=torch.float32, device="cuda", requires_grad=True
        )

        M = S // 2

        def mask_mod(b, h, q, kv):
            return q < M

        block_mask = create_block_mask(mask_mod, 1, 1, S, S)

        flex = (
            torch.compile(flex_attention, dynamic=False) if compile else flex_attention
        )
        out, lse = flex(query, key, value, block_mask=block_mask, return_lse=True)
        self.assertEqual(out[:, :, M:, :].sum(), 0)
        self.assertTrue((lse[:, :, M:] == -float("inf")).all())

        loss = out.sum() + lse.sum()
        loss.backward()
        self.assertEqual(query.grad[:, :, M:, :].sum(), 0)

    @supported_platform
    @common_utils.parametrize("compile", [True, False])
    def test_fully_masked_out_rows(self, compile: bool):
        M = S // 2

        def mask_mod(b, h, q, kv):
            return q < M

        block_mask = create_block_mask(mask_mod, 1, 1, S, S)

        def noop_mod(score, b, h, q_idx, kv_idx):
            return score

        self.run_test(noop_mod, torch.float32, B, H, S, D, B, H, S, D, block_mask)

    @supported_platform
    def test_kernel_options_argument_is_respected(self):
        make_tensor = functools.partial(
            torch.randn,
            (2, 2, 128, 64),
            device="cuda",
            dtype=torch.float32,
            requires_grad=True,
        )
        q, k, v = make_tensor(), make_tensor(), make_tensor()

        # Ensure we respect user's input kernel options.
        _, code = run_and_get_code(
            torch.compile(flex_attention), q, k, v, kernel_options={"BLOCK_M": 16}
        )
        FileCheck().check("BLOCK_M : tl.constexpr = 16").run(code[0])

    @supported_platform
    def test_comparison_vs_sdpa(self):
        def causal(score, b, h, q_idx, kv_idx):
            return torch.where(q_idx >= kv_idx, score, -float("inf"))

        def causal_mask(b, h, q_idx, kv_idx):
            return q_idx >= kv_idx

        no_sparse_flex = functools.partial(flex_attention, score_mod=causal)
        score_mod_sparse_flex = functools.partial(
            flex_attention,
            score_mod=causal,
            block_mask=create_block_mask(causal_mask, 1, 1, 2048, 2048),
        )
        mask_mod_sparse_flex = functools.partial(
            flex_attention, block_mask=create_block_mask(causal_mask, 1, 1, 2048, 2048)
        )
        for attention_call in [
            no_sparse_flex,
            score_mod_sparse_flex,
            mask_mod_sparse_flex,
        ]:
            inputs = [
                torch.randn(
                    2,
                    2,
                    2048,
                    64,
                    device="cuda",
                    dtype=torch.float16,
                    requires_grad=True,
                )
                for _ in range(3)
            ]
            gradOut = torch.randn(2, 2, 2048, 64, device="cuda", dtype=torch.float16)
            out_ref = torch.nn.functional.scaled_dot_product_attention(
                *inputs, is_causal=True
            )
            out_ref.backward(gradOut)

            inputs_flex = [i.detach().clone().requires_grad_(True) for i in inputs]
            out_flex = torch.compile(attention_call)(*inputs_flex)
            out_flex.backward(gradOut)
            inputs_golden = [
                i.detach().clone().to(dtype=torch.float64).requires_grad_(True)
                for i in inputs
            ]
            out_golden = torch.nn.functional.scaled_dot_product_attention(
                *inputs_golden, is_causal=True
            )
            out_golden.backward(gradOut.to(dtype=torch.float64))

            for ref, flex, golden in [
                (out_ref, out_flex, out_golden),
                (inputs[0].grad, inputs_flex[0].grad, inputs_golden[0].grad),
                (inputs[1].grad, inputs_flex[1].grad, inputs_golden[1].grad),
                (inputs[2].grad, inputs_flex[2].grad, inputs_golden[2].grad),
            ]:
                ref_error = rmse(ref, golden)
                flex_error = rmse(flex, golden)
                # Note: This has been carefully tested that FlexAttention is within
                # 20% of the average error of SDPA! Do not bump this tolerance
                # unless you are absolutely sure you are not worsening the accuracy
                # of FlexAttention!
                self.assertTrue(
                    ref_error * 1.2 > flex_error,
                    f"Ref error: {ref_error}, Flex Error: {flex_error}",
                )

    @supported_platform
    def test_causal_block_non_divisible(self):
        def mask_mod(b, h, q, kv):
            return q >= kv

        block_mask = create_block_mask(mask_mod, 1, 1, S - 1, S - 1)
        attention = functools.partial(flex_attention, block_mask=block_mask)

        self.run_test_with_call(attention, Q_S=S - 1, KV_S=S - 1)

    @supported_platform
    def test_force_write_lse(self):
        make_tensor = functools.partial(
            torch.randn,
            (2, 2, 128, 16),
            device="cuda",
            dtype=torch.float32,
            requires_grad=False,
        )
        query, key, value = make_tensor(), make_tensor(), make_tensor()
        out_eager, lse_eager = flex_attention(query, key, value, return_lse=True)

        flex_compile = torch.compile(flex_attention, fullgraph=True)
        out_compiled, lse_compiled = flex_compile(query, key, value, return_lse=True)

        torch.testing.assert_close(lse_eager, lse_compiled, atol=3e-3, rtol=0)

    @supported_platform
    @common_utils.parametrize("backend", ["flex_attention", "flex_decode", "eager"])
    def test_lse_masked_output(self, backend):
        if backend == "flex_decode":
            kernel_options = {"FORCE_USE_FLEX_ATTENTION": False}
            flex_call = torch.compile(flex_attention, fullgraph=True)
        elif backend == "flex_attention":
            kernel_options = {"FORCE_USE_FLEX_ATTENTION": True}
            flex_call = torch.compile(flex_attention, fullgraph=True)
        else:
            kernel_options = {}
            flex_call = flex_attention

        N_CTX = 96
        SLIDING_WINDOW = 64
        make_tensor = functools.partial(
            torch.randn,
            (2, 2, N_CTX, 64),
            device="cuda",
            dtype=torch.float32,
            requires_grad=True,
        )

        def sliding_window_causal(b, h, q_idx, kv_idx):
            causal_mask = q_idx >= kv_idx
            window_mask = q_idx - kv_idx <= SLIDING_WINDOW
            return causal_mask & window_mask

        def global_causal(b, h, q_idx, kv_idx):
            causal_mask = q_idx >= kv_idx
            window_mask = q_idx - kv_idx > SLIDING_WINDOW
            return causal_mask & window_mask

        sliding_window_causal = torch.nn.attention.flex_attention.create_block_mask(
            sliding_window_causal, B=None, H=None, Q_LEN=N_CTX, KV_LEN=N_CTX
        )
        global_causal = torch.nn.attention.flex_attention.create_block_mask(
            global_causal, B=None, H=None, Q_LEN=N_CTX, KV_LEN=N_CTX
        )

        local_attn = functools.partial(
            flex_call,
            block_mask=sliding_window_causal,
            return_lse=True,
            kernel_options=kernel_options,
        )
        global_attn = functools.partial(
            flex_call,
            block_mask=global_causal,
            return_lse=True,
            kernel_options=kernel_options,
        )
        q, k, v = make_tensor(), make_tensor(), make_tensor()
        gradOut = make_tensor(requires_grad=False)

        x_local, lse_local = local_attn(q, k, v)
        x_global, lse_global = global_attn(q, k, v)

        max_lse = torch.maximum(lse_local, lse_global)
        lse_global = lse_global - max_lse
        lse_local = lse_local - max_lse
        lse_global = torch.exp(lse_global)
        lse_local = torch.exp(lse_local)
        x = ((x_local * lse_local[..., None]) + (x_global * lse_global[..., None])) / (
            lse_global[..., None] + lse_local[..., None]
        )
        x.backward(gradOut)
        flex_q_grad, flex_k_grad, flex_v_grad = q.grad, k.grad, v.grad
        q.grad = None
        k.grad = None
        v.grad = None

        out = torch.nn.functional.scaled_dot_product_attention(q, k, v, is_causal=True)
        out.backward(gradOut)

        torch.testing.assert_close(x, out, atol=3e-3, rtol=2e-3)
        torch.testing.assert_close(flex_q_grad, q.grad, atol=3e-3, rtol=2e-3)
        torch.testing.assert_close(flex_k_grad, k.grad, atol=3e-3, rtol=2e-3)
        torch.testing.assert_close(flex_v_grad, v.grad, atol=3e-3, rtol=2e-3)

    @supported_platform
    def test_small_q_kv_len(self):
        make_tensor = functools.partial(
            torch.ones,
            (1, 1, 1, 16),
            device="cuda",
            dtype=torch.float32,
            requires_grad=True,
        )
        query, key, value = make_tensor(), make_tensor(), make_tensor()
        kernel_options = {"FORCE_USE_FLEX_ATTENTION": True}
        out_eager, lse_eager = flex_attention(
            query, key, value, return_lse=True, kernel_options=kernel_options
        )

        flex_compile = torch.compile(flex_attention, fullgraph=True)
        out_compiled, lse_compiled = flex_compile(
            query, key, value, return_lse=True, kernel_options=kernel_options
        )

        assert torch.equal(out_eager, out_compiled)
        assert torch.equal(lse_eager, lse_compiled)

        grads_eager = torch.autograd.grad(out_eager.sum(), (query, key, value))
        grads_compile = torch.autograd.grad(out_compiled.sum(), (query, key, value))

        torch.testing.assert_close(grads_eager, grads_compile)

    @supported_platform
    def test_causal_block_non_divisible_with_captured_buffer(self):
        Q_S = S - 3
        KV_S = S - 3
        offset_q = torch.randn(Q_S, device="cuda", dtype=torch.bfloat16)
        offset_kv = torch.randn(KV_S, device="cuda", dtype=torch.bfloat16)

        def score_mod(score, b, h, q, kv):
            return score + offset_q[q] + offset_kv[kv]

        def mask_mod(b, h, q, kv):
            return q >= kv

        block_mask = create_block_mask(mask_mod, 1, 1, Q_S, KV_S)
        # block_mask = None
        attention = functools.partial(flex_attention, block_mask=block_mask)

        self.run_test_with_call(attention, Q_S=Q_S, KV_S=KV_S)

    @supported_platform
    def test_fw_bw_graph_correctness(self):
        cnt = CompileCounterWithBackend("aot_eager")
        make_tensor = functools.partial(
            torch.randn,
            (2, 2, 128, 4),
            device="cuda",
            dtype=torch.float64,
            requires_grad=True,
        )
        query, key, value = make_tensor(), make_tensor(), make_tensor()

        def causal_mask(b, h, q_idx, kv_idx):
            return q_idx >= kv_idx

        block_mask = create_block_mask(causal_mask, 1, 1, 128, 128)

        func = torch.compile(flex_attention, backend=cnt, fullgraph=True)
        out = func(query, key, value, _squared, block_mask=block_mask)
        out.sum().backward()
        self.assertEqual(cnt.frame_count, 1)
        self.assertEqual(len(cnt.graphs), 1)
        graph = cnt.graphs[0]
        norm_graph = normalize_gm(graph.print_readable(print_output=False))

        self.assertExpectedInline(
            norm_graph,
            """\
class GraphModule(torch.nn.Module):
    def forward(self, L_query_: "f64[2, 2, 128, 4]", L_key_: "f64[2, 2, 128, 4]", L_value_: "f64[2, 2, 128, 4]", L_block_mask_kv_num_blocks: "i32[1, 1, 1]", L_block_mask_kv_indices: "i32[1, 1, 1, 1]", L_block_mask_full_kv_num_blocks: "i32[1, 1, 1]", L_block_mask_full_kv_indices: "i32[1, 1, 1, 1]", L_block_mask_q_num_blocks: "i32[1, 1, 1]", L_block_mask_q_indices: "i32[1, 1, 1, 1]", L_block_mask_full_q_num_blocks: "i32[1, 1, 1]", L_block_mask_full_q_indices: "i32[1, 1, 1, 1]"):
        l_query_ = L_query_
        l_key_ = L_key_
        l_value_ = L_value_
        l_block_mask_kv_num_blocks = L_block_mask_kv_num_blocks
        l_block_mask_kv_indices = L_block_mask_kv_indices
        l_block_mask_full_kv_num_blocks = L_block_mask_full_kv_num_blocks
        l_block_mask_full_kv_indices = L_block_mask_full_kv_indices
        l_block_mask_q_num_blocks = L_block_mask_q_num_blocks
        l_block_mask_q_indices = L_block_mask_q_indices
        l_block_mask_full_q_num_blocks = L_block_mask_full_q_num_blocks
        l_block_mask_full_q_indices = L_block_mask_full_q_indices

        child_1: "i32[]" = l_query_.new_empty([], dtype = torch.int32);  child_1 = None
        child_2: "i32[]" = l_query_.new_empty([], dtype = torch.int32);  child_2 = None
        child_3: "i32[]" = l_query_.new_empty([], dtype = torch.int32);  child_3 = None
        child_4: "i32[]" = l_query_.new_empty([], dtype = torch.int32);  child_4 = None
        child: "f64[]" = l_query_.new_empty([], requires_grad = True);  child = None
        score_mod_0 = self.score_mod_0
        child_5: "i32[]" = l_query_.new_empty([], dtype = torch.int32);  child_5 = None
        child_6: "i32[]" = l_query_.new_empty([], dtype = torch.int32);  child_6 = None
        child_7: "i32[]" = l_query_.new_empty([], dtype = torch.int32);  child_7 = None
        child_8: "i32[]" = l_query_.new_empty([], dtype = torch.int32);  child_8 = None
        mask_fn_0 = self.mask_fn_0
        flex_attention = torch.ops.higher_order.flex_attention(l_query_, l_key_, l_value_, score_mod_0, (l_block_mask_kv_num_blocks, l_block_mask_kv_indices, l_block_mask_full_kv_num_blocks, l_block_mask_full_kv_indices, l_block_mask_q_num_blocks, l_block_mask_q_indices, l_block_mask_full_q_num_blocks, l_block_mask_full_q_indices, 128, 128, mask_fn_0), 0.5, {'ROWS_GUARANTEED_SAFE': False, 'PRESCALE_QK': False, 'OUTPUT_LOGSUMEXP': True}, (), ());  l_query_ = l_key_ = l_value_ = score_mod_0 = l_block_mask_kv_num_blocks = l_block_mask_kv_indices = l_block_mask_full_kv_num_blocks = l_block_mask_full_kv_indices = l_block_mask_q_num_blocks = l_block_mask_q_indices = l_block_mask_full_q_num_blocks = l_block_mask_full_q_indices = mask_fn_0 = None
        out: "f64[2, 2, 128, 4]" = flex_attention[0];  flex_attention = None
        return (out,)

    class score_mod_0(torch.nn.Module):
        def forward(self, child: "f64[]", child_1: "i32[]", child_2: "i32[]", child_3: "i32[]", child_4: "i32[]"):
            mul: "f64[]" = child * child;  child = None
            return mul

    class mask_fn_0(torch.nn.Module):
        def forward(self, child_5: "i32[]", child_6: "i32[]", child_7: "i32[]", child_8: "i32[]"):
            ge: "b8[]" = child_7 >= child_8;  child_7 = child_8 = None
            return ge
""",  # noqa: B950
        )
        # Save the AOT graphs
        aot_graphs = []
        from torch._inductor import compile_fx

        def debug_compile_fx_inner(graph, example_inputs, *args, **kwargs):
            aot_graphs.append(graph)
            return graph

        backend = functools.partial(
            compile_fx.compile_fx, inner_compile=debug_compile_fx_inner
        )
        func = torch.compile(func, backend=backend, fullgraph=True)
        out = func(query, key, value, _squared)
        out.sum().backward()

        joint_graph = normalize_gm(aot_graphs[1].print_readable(print_output=False))

        self.assertExpectedInline(
            joint_graph,
            """\
class GraphModule(torch.nn.Module):
    def forward(self, primals_1: "f64[2, 2, 128, 4]", primals_2: "f64[2, 2, 128, 4]", primals_3: "f64[2, 2, 128, 4]", full: "i32[1, 1, 1]", full_default: "i32[1, 1, 1, 1]", convert_element_type: "i32[1, 1, 1]", convert_element_type_1: "i32[1, 1, 1, 1]", getitem_2: "f64[2, 2, 128, 4]", getitem_3: "f32[2, 2, 128]", tangents_1: "f64[2, 2, 128, 4]"):
        full_default_4: "f32[2, 2, 128]" = torch.ops.aten.full.default([2, 2, 128], 0, dtype = torch.float32, layout = torch.strided, device = device(type='cuda', index=0), pin_memory = False)
        fw_graph = self.fw_graph
        joint_graph = self.joint_graph
        mask_graph = self.mask_graph
        flex_attention_backward = torch.ops.higher_order.flex_attention_backward(primals_1, primals_2, primals_3, getitem_2, getitem_3, tangents_1, full_default_4, fw_graph, joint_graph, (full, full_default, None, None, convert_element_type, convert_element_type_1, None, None, 1073741824, 1073741824, mask_graph), 0.5, {'ROWS_GUARANTEED_SAFE': False, 'PRESCALE_QK': False, 'OUTPUT_LOGSUMEXP': True}, (), ());  primals_1 = primals_2 = primals_3 = getitem_2 = getitem_3 = tangents_1 = full_default_4 = fw_graph = joint_graph = full = full_default = convert_element_type = convert_element_type_1 = mask_graph = None
        getitem_4: "f64[2, 2, 128, 4]" = flex_attention_backward[0]
        getitem_5: "f64[2, 2, 128, 4]" = flex_attention_backward[1]
        getitem_6: "f64[2, 2, 128, 4]" = flex_attention_backward[2];  flex_attention_backward = None
        return (getitem_4, getitem_5, getitem_6)

    class fw_graph(torch.nn.Module):
        def forward(self, arg0_1: "f64[]", arg1_1: "i32[]", arg2_1: "i32[]", arg3_1: "i32[]", arg4_1: "i32[]"):
            mul: "f64[]" = torch.ops.aten.mul.Tensor(arg0_1, arg0_1);  arg0_1 = None
            return mul

    class joint_graph(torch.nn.Module):
        def forward(self, arg0_1: "f64[]", arg1_1: "i32[]", arg2_1: "i32[]", arg3_1: "i32[]", arg4_1: "i32[]", arg5_1: "f64[]"):
            mul: "f64[]" = torch.ops.aten.mul.Tensor(arg0_1, arg0_1);  mul = None
            mul_1: "f64[]" = torch.ops.aten.mul.Tensor(arg5_1, arg0_1)
            mul_2: "f64[]" = torch.ops.aten.mul.Tensor(arg5_1, arg0_1);  arg5_1 = arg0_1 = None
            add: "f64[]" = torch.ops.aten.add.Tensor(mul_2, mul_1);  mul_2 = mul_1 = None
            return [add, None, None, None, None]

    class mask_graph(torch.nn.Module):
        def forward(self, arg0_1: "i32[]", arg1_1: "i32[]", arg2_1: "i32[]", arg3_1: "i32[]"):
            full: "b8[]" = torch.ops.aten.full.default([], True, dtype = torch.bool, layout = torch.strided, device = device(type='cuda', index=0), pin_memory = False)
            return full
""",  # noqa: B950
        )


class TestBlockMask(InductorTestCase):
    @supported_platform
    def test_block_mask_attributes(self):
        offset = torch.zeros(8, device="cuda")

        def causal_mask(b, h, q, kv):
            return (q + (offset[b] * 128)) >= kv

        block_mask = create_block_mask(causal_mask, 4, 2, 2048, 2048)
        self.assertEqual(block_mask.shape, (4, 2, 2048, 2048))
        self.assertEqual(block_mask[0].shape, (2, 2048, 2048))
        self.assertEqual(block_mask[0, 0].shape, (2048, 2048))
        self.assertEqual(block_mask.numel(), 4 * 2 * 2048 * 2048)
        self.assertEqual(block_mask.sparsity(), 46.875)
        self.assertEqual(block_mask[0].sparsity(), 46.875)
        self.assertEqual(block_mask[1, 0].sparsity(), 46.875)
        self.assertEqual(block_mask.sparsity(), block_mask[1].sparsity())

        offset = torch.arange(8, device="cuda")
        block_mask = create_block_mask(causal_mask, 8, 1, 2048, 2048)
        self.assertEqual(block_mask.sparsity(), 29.1015625)
        self.assertTrue(block_mask.sparsity() < block_mask[0].sparsity())
        self.assertTrue(block_mask[0].sparsity() > block_mask[1].sparsity())

    @supported_platform
    def test_getitem(self):
        offset = torch.zeros(8, device="cuda")

        def causal_mask(b, h, q, kv):
            return (q + (offset[b] * 128)) >= kv

        block_mask = create_block_mask(causal_mask, 4, 2, 512, 512)
        assert block_mask.kv_num_blocks.shape == (4, 2, 4)
        assert block_mask.kv_indices.shape == (4, 2, 4, 4)

        # Index on batch dimension
        new_block_mask = block_mask[0]
        assert new_block_mask.kv_num_blocks.shape == (2, 4)
        assert new_block_mask.kv_indices.shape == (2, 4, 4)

        # Index on batch and head dimension
        new_block_mask = block_mask[0, 1]
        assert new_block_mask.kv_num_blocks.shape == (4,)
        assert new_block_mask.kv_indices.shape == (4, 4)

        # slicing on batch and head dimension
        new_block_mask = block_mask[0:2, 1:2]
        assert new_block_mask.kv_num_blocks.shape == (2, 1, 4)
        assert new_block_mask.kv_indices.shape == (2, 1, 4, 4)

        # slicing on batch, head, and query dimension
        new_block_mask = block_mask[0:2, 1:2, torch.tensor([1], dtype=torch.int32)]
        assert new_block_mask.kv_num_blocks.shape == (2, 1, 1)
        assert new_block_mask.kv_indices.shape == (2, 1, 1, 4)

        # slicing on batch, head, and query dimension
        q_index = torch.tensor([0], dtype=torch.int32)
        new_block_mask = block_mask[:, :, q_index]

        self.assertEqual(new_block_mask.kv_num_blocks.ndim, 3)
        self.assertEqual(new_block_mask.kv_indices.ndim, 4)
        torch.testing.assert_close(
            new_block_mask.kv_num_blocks,
            block_mask.kv_num_blocks[:, :, q_index],
        )
        torch.testing.assert_close(
            new_block_mask.kv_indices, block_mask.kv_indices[:, :, q_index, :]
        )

        if block_mask.full_kv_num_blocks is not None:
            assert new_block_mask.full_kv_num_blocks is not None
            assert new_block_mask.full_kv_indices is not None
            torch.testing.assert_close(
                new_block_mask.full_kv_num_blocks,
                block_mask.full_kv_num_blocks[:, :, q_index],
            )
            torch.testing.assert_close(
                new_block_mask.full_kv_indices,
                block_mask.full_kv_indices[:, :, q_index, :],
            )

    @supported_platform
    def test_block_mask_device_change(self):
        offset = torch.zeros(8, device="cuda")

        def causal_mask(b, h, q, kv):
            return (q + (offset[b] * 128)) >= kv

        block_mask = create_block_mask(causal_mask, 1, 1, 512, 512)
        assert block_mask.kv_indices.is_cuda
        assert block_mask.kv_num_blocks.is_cuda
        assert block_mask.q_indices.is_cuda
        assert block_mask.q_num_blocks.is_cuda

        block_mask = block_mask.to("cpu")
        assert block_mask.kv_indices.is_cpu
        assert block_mask.kv_num_blocks.is_cpu
        assert block_mask.q_indices.is_cpu
        assert block_mask.q_num_blocks.is_cpu

        block_mask = block_mask.to("cuda")
        assert block_mask.kv_indices.is_cuda
        assert block_mask.kv_num_blocks.is_cuda
        assert block_mask.q_indices.is_cuda
        assert block_mask.q_num_blocks.is_cuda

    @supported_platform
    def test_compiling_create_block_mask(self):
        def mask_mod(b, h, q, kv):
            return q >= kv

        block_mask = create_block_mask(mask_mod, 1, 1, 512, 512, _compile=True)
        self.assertIsInstance(block_mask, BlockMask)
        self.assertEqual(block_mask.kv_num_blocks.shape, torch.Size((1, 1, 4)))
        self.assertEqual(block_mask.kv_indices.shape, torch.Size((1, 1, 4, 4)))

    @supported_platform
    def test_block_mask_viz(self):
        def causal_mask(b, h, q, kv):
            return q >= kv

        block_mask = create_block_mask(causal_mask, 1, 1, 2048, 2048)

        def replace_non_printable(s):
            def replace(c):
                if c not in string.printable:
                    return "@"
                elif c == " ":
                    return "s"
                return c

            return "".join(replace(c) for c in s)

        self.assertExpectedInline(
            replace_non_printable(str(block_mask)),
            """\
BlockMask(shape=(1,s1,s2048,s2048),ssparsity=46.88%,s
(0,s0)
@@ssssssssssssssssssssssssssssss
@@@@ssssssssssssssssssssssssssss
@@@@@@ssssssssssssssssssssssssss
@@@@@@@@ssssssssssssssssssssssss
@@@@@@@@@@ssssssssssssssssssssss
@@@@@@@@@@@@ssssssssssssssssssss
@@@@@@@@@@@@@@ssssssssssssssssss
@@@@@@@@@@@@@@@@ssssssssssssssss
@@@@@@@@@@@@@@@@@@ssssssssssssss
@@@@@@@@@@@@@@@@@@@@ssssssssssss
@@@@@@@@@@@@@@@@@@@@@@ssssssssss
@@@@@@@@@@@@@@@@@@@@@@@@ssssssss
@@@@@@@@@@@@@@@@@@@@@@@@@@ssssss
@@@@@@@@@@@@@@@@@@@@@@@@@@@@ssss
@@@@@@@@@@@@@@@@@@@@@@@@@@@@@@ss
@@@@@@@@@@@@@@@@@@@@@@@@@@@@@@@@
)""",
        )

        offset = torch.arange(8, device="cuda")

        def causal_offset_mask(b, h, q, kv):
            return (q + offset[b] * 128) >= kv

        block_mask = create_block_mask(causal_offset_mask, 8, 1, 2048, 2048)
        str_block_mask = str(block_mask)
        self.assertTrue("sparsity=29.10" in str_block_mask)

    def generate_test_inputs(self, full_seq_len: bool, device):
        if full_seq_len:
            kv_num_blocks = torch.tensor([1], dtype=torch.int32, device=device).view(
                1, 1, 1
            )
            kv_indices = torch.tensor([1, -1], dtype=torch.int32, device=device).view(
                1, 1, 1, 2
            )
            full_kv_num_blocks = torch.tensor(
                [1], dtype=torch.int32, device=device
            ).view(1, 1, 1)
            full_kv_indices = torch.tensor(
                [0, -1], dtype=torch.int32, device=device
            ).view(1, 1, 1, 2)
        else:
            kv_num_blocks = torch.tensor([2], dtype=torch.int32, device=device).view(
                1, 1, 1
            )
            kv_indices = torch.tensor([0, 1], dtype=torch.int32, device=device).view(
                1, 1, 1, 2
            )
            full_kv_indices = None
            full_kv_num_blocks = None
        return kv_num_blocks, kv_indices, full_kv_num_blocks, full_kv_indices

    @supported_platform
    @common_utils.parametrize("full_indices", [False, True])
    def test_from_kv_blocks(self, full_indices: bool):
        device = torch.device("cuda" if torch.cuda.is_available() else "cpu")
        (
            kv_num_blocks,
            kv_indices,
            full_kv_num_blocks,
            full_kv_indices,
        ) = self.generate_test_inputs(full_indices, device=device)

        block_mask = BlockMask.from_kv_blocks(
            kv_num_blocks, kv_indices, full_kv_num_blocks, full_kv_indices
        )

        self.assertIsInstance(block_mask, BlockMask)
        torch.testing.assert_close(block_mask.kv_num_blocks, kv_num_blocks)
        torch.testing.assert_close(block_mask.kv_indices, kv_indices)

        if full_indices:
            torch.testing.assert_close(
                block_mask.full_kv_num_blocks, full_kv_num_blocks
            )
            torch.testing.assert_close(block_mask.full_kv_indices, full_kv_indices)
            torch.testing.assert_close(
                block_mask.q_num_blocks,
                torch.tensor([0, 1], dtype=torch.int32, device=device).view(1, 1, 2),
            )
            torch.testing.assert_close(
                block_mask.q_indices,
                torch.tensor([0, 0], dtype=torch.int32, device=device).view(1, 1, 2, 1),
            )
            torch.testing.assert_close(
                block_mask.full_q_num_blocks,
                torch.tensor([1, 0], dtype=torch.int32, device=device).view(1, 1, 2),
            )
            torch.testing.assert_close(
                block_mask.full_q_indices,
                torch.tensor([0, 0], dtype=torch.int32, device=device).view(1, 1, 2, 1),
            )

        else:
            torch.testing.assert_close(
                block_mask.q_num_blocks,
                torch.tensor([1, 1], dtype=torch.int32, device=device).view(1, 1, 2),
            )
            torch.testing.assert_close(
                block_mask.q_indices,
                torch.tensor([0, 0], dtype=torch.int32, device=device).view(1, 1, 2, 1),
            )
            self.assertIsNone(block_mask.full_kv_num_blocks)
            self.assertIsNone(block_mask.full_kv_indices)
            self.assertIsNone(block_mask.full_q_num_blocks)
            self.assertIsNone(block_mask.full_q_indices)

    @supported_platform
    def test_block_size(self):
        device = torch.device("cuda" if torch.cuda.is_available() else "cpu")
        kv_num_blocks, kv_indices, _, _ = self.generate_test_inputs(False, device)
        block_mask = BlockMask.from_kv_blocks(kv_num_blocks, kv_indices)
        self.assertEqual(
            block_mask.BLOCK_SIZE,
            (_DEFAULT_SPARSE_BLOCK_SIZE, _DEFAULT_SPARSE_BLOCK_SIZE),
        )

        custom_block_size = (64, 64)
        block_mask_custom = BlockMask.from_kv_blocks(
            kv_num_blocks, kv_indices, BLOCK_SIZE=custom_block_size
        )
        self.assertEqual(block_mask_custom.BLOCK_SIZE, custom_block_size)

    @supported_platform
    def test_init_mismatched_full_kv(self):
        device = torch.device("cuda" if torch.cuda.is_available() else "cpu")
        kv_num_blocks, kv_indices, full_kv_num_blocks, _ = self.generate_test_inputs(
            True, device
        )

        with self.assertRaises(AssertionError):
            BlockMask(
                kv_num_blocks=kv_num_blocks,
                kv_indices=kv_indices,
                full_kv_num_blocks=full_kv_num_blocks,
                full_kv_indices=None,  # Mismatched, should raise error
                q_num_blocks=kv_num_blocks,
                q_indices=kv_indices,
                full_q_num_blocks=None,
                full_q_indices=None,
                BLOCK_SIZE=(64, 64),
                mask_mod=noop_mask,
            )

    @supported_platform
    def test_init_mismatched_full_q(self):
        device = torch.device("cuda" if torch.cuda.is_available() else "cpu")
        kv_num_blocks, kv_indices, _, _ = self.generate_test_inputs(False, device)

        with self.assertRaises(AssertionError):
            BlockMask(
                kv_num_blocks=kv_num_blocks,
                kv_indices=kv_indices,
                full_kv_num_blocks=None,
                full_kv_indices=None,
                q_num_blocks=kv_num_blocks,
                q_indices=kv_indices,
                full_q_num_blocks=kv_num_blocks,
                full_q_indices=None,  # Mismatched, should raise error
                BLOCK_SIZE=(64, 64),
                mask_mod=noop_mask,
            )

    @supported_platform
    @common_utils.parametrize("compile", [False, True])
    def test_no_q_info(self, compile: bool):
        device = torch.device("cuda" if torch.cuda.is_available() else "cpu")

        def causal_mask(b, h, q_idx, kv_idx):
            return q_idx >= kv_idx

        block_mask = create_block_mask(causal_mask, 1, 1, 2048, 2048)
        # manually set q_num_blocks and q_indices to None
        block_mask.q_num_blocks = None
        block_mask.q_indices = None
        block_mask.full_q_num_blocks = None
        block_mask.full_q_indices = None

        mask_mod_sparse_flex = functools.partial(flex_attention, block_mask=block_mask)
        if compile:
            mask_mod_sparse_flex = torch.compile(
                mask_mod_sparse_flex, backend="inductor"
            )
        inputs = [
            torch.randn(
                2,
                2,
                2048,
                64,
                device="cuda",
                dtype=torch.float16,
                requires_grad=True,
            )
            for _ in range(3)
        ]

        causal_mask_out = mask_mod_sparse_flex(*inputs)
        sdpa_mask_out = torch.nn.functional.scaled_dot_product_attention(
            *inputs, is_causal=True
        )

        torch.testing.assert_close(causal_mask_out, sdpa_mask_out, atol=5e-3, rtol=0.0)


common_utils.instantiate_parametrized_tests(TestFlexAttention)
common_utils.instantiate_parametrized_tests(TestBlockMask)

if __name__ == "__main__":
    from torch._inductor.test_case import run_tests

    run_tests()<|MERGE_RESOLUTION|>--- conflicted
+++ resolved
@@ -4,13 +4,8 @@
 import functools
 import string
 from collections import namedtuple
-<<<<<<< HEAD
-from contextlib import contextmanager
-from typing import Callable, Optional
-=======
 from contextlib import contextmanager, nullcontext
 from typing import Callable, Optional, Tuple
->>>>>>> 93798790
 from unittest import expectedFailure, skip, skipUnless
 from unittest.mock import patch
 
