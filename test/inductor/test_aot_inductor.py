# Owner(s): ["module: inductor"]
import copy
import itertools
import os
import sys
import tempfile
import types
import unittest
from typing import Dict, Tuple
from unittest import skip

import torch
import torch._export
import torch._inductor
import torch._inductor.config
import torch.nn as nn
from torch._dynamo import config as dynamo_config
from torch._dynamo.testing import rand_strided, same
from torch._dynamo.utils import counters
from torch._inductor import config
from torch._inductor.exc import CppWrapperCodegenError
from torch._inductor.runtime.runtime_utils import cache_dir
from torch._inductor.test_case import TestCase
from torch._inductor.utils import run_and_get_cpp_code
from torch.export import Dim, export
from torch.testing import FileCheck
from torch.testing._internal import common_utils
from torch.testing._internal.common_cuda import SM80OrLater, SM90OrLater
from torch.testing._internal.common_quantization import (
    skip_if_no_torchvision,
    skipIfNoFBGEMM,
)
from torch.testing._internal.common_utils import (
    DeterministicGuard,
    find_library_location,
    IS_CI,
    IS_FBCODE,
    IS_MACOS,
    IS_SANDCASTLE,
    IS_WINDOWS,
    skipIfRocm,
    TEST_WITH_ROCM,
)
from torch.testing._internal.triton_utils import HAS_CUDA, requires_cuda
from torch.utils import _pytree as pytree


if HAS_CUDA:
    import triton  # @manual

    from torch.testing._internal.triton_utils import (
        add_kernel,
        add_kernel_2d_autotuned,
        add_kernel_autotuned,
        add_kernel_autotuned_weird_param_order,
        add_kernel_with_optional_param,
        add_kernel_with_scaling,
        mul2_inplace_kernel,
    )

if IS_WINDOWS and IS_CI:
    sys.stderr.write(
        "Windows CI does not have necessary dependencies for test_torchinductor yet\n"
    )
    if __name__ == "__main__":
        sys.exit(0)
    raise unittest.SkipTest("requires sympy/functorch/filelock")

try:
    try:
        from .test_aot_inductor_utils import AOTIRunnerUtil
        from .test_control_flow import (
            CondModels,
            prepend_counters,
            prepend_predicates,
            WhileLoopModels,
        )
        from .test_torchinductor import copy_tests, requires_multigpu, TestFailure
    except ImportError:
        from test_aot_inductor_utils import (  # @manual=fbcode//caffe2/test/inductor:aot_inductor_utils-library
            AOTIRunnerUtil,
        )
        from test_control_flow import (  # @manual=fbcode//caffe2/test/inductor:control_flow-library
            CondModels,
            prepend_counters,
            prepend_predicates,
            WhileLoopModels,
        )
        from test_torchinductor import (  # @manual=fbcode//caffe2/test/inductor:test_inductor-library
            copy_tests,
            requires_multigpu,
            TestFailure,
        )
except (unittest.SkipTest, ImportError) as e:
    if __name__ == "__main__":
        sys.exit(0)
    raise


def check_model(
    self: TestCase,
    model,
    example_inputs,
    options=None,
    dynamic_shapes=None,
    disable_constraint_solver=False,
    atol=None,
    rtol=None,
):
    with torch.no_grad(), config.patch(
        {
            "allow_stack_allocation": self.allow_stack_allocation,
            "use_minimal_arrayref_interface": self.use_minimal_arrayref_interface,
        }
    ):
        torch.manual_seed(0)
        if not isinstance(model, types.FunctionType):
            model = model.to(self.device)
        ref_model = copy.deepcopy(model)
        ref_inputs = copy.deepcopy(example_inputs)
        expected = ref_model(*ref_inputs)

        torch.manual_seed(0)
        actual = AOTIRunnerUtil.run(
            self.device,
            model,
            example_inputs,
            options,
            dynamic_shapes,
            disable_constraint_solver,
        )

    self.assertEqual(actual, expected, atol=atol, rtol=rtol)


def check_model_with_multiple_inputs(
    self: TestCase,
    model,
    list_example_inputs,
    options=None,
    dynamic_shapes=None,
):
    with torch.no_grad(), config.patch(
        {
            "allow_stack_allocation": self.allow_stack_allocation,
            "use_minimal_arrayref_interface": self.use_minimal_arrayref_interface,
        }
    ):
        torch.manual_seed(0)
        model = model.to(self.device)
        ref_model = copy.deepcopy(model)
        ref_inputs = copy.deepcopy(list_example_inputs)
        list_expected = [ref_model(*inputs) for inputs in ref_inputs]

        torch.manual_seed(0)
        list_actual = AOTIRunnerUtil.run_multiple(
            self.device, model, list_example_inputs, options, dynamic_shapes
        )

    self.assertTrue(same(list_actual, list_expected))


def code_check_count(
    self: TestCase,
    model,
    example_inputs,
    target_str: str,
    target_count: int,
):
    with torch.no_grad(), config.patch(
        {
            "allow_stack_allocation": self.allow_stack_allocation,
            "use_minimal_arrayref_interface": self.use_minimal_arrayref_interface,
        }
    ):
        so_path = torch._export.aot_compile(model, example_inputs)

    with open(os.path.splitext(so_path)[0] + ".cpp") as cpp:
        src_code = cpp.read()
        FileCheck().check_count(
            target_str,
            target_count,
            exactly=True,
        ).run(src_code)


class AOTInductorTestsTemplate:
    def test_simple(self):
        class Model(torch.nn.Module):
            def __init__(self) -> None:
                super().__init__()
                self.linear = torch.nn.Linear(10, 10)

            def forward(self, x, y):
                return x + self.linear(y)

        example_inputs = (
            torch.randn(10, 10, device=self.device),
            torch.randn(10, 10, device=self.device),
        )
        model = Model()
        self.check_model(model, example_inputs)
        if self.use_minimal_arrayref_interface:
            self.code_check_count(
                model, example_inputs, "AOTInductorModelRunMinimalArrayrefInterface(", 1
            )

    def test_small_constant(self):
        class Model(torch.nn.Module):
            def __init__(self) -> None:
                super().__init__()
                self.linear = torch.nn.Linear(4, 4)

            def forward(self, x):
                return self.linear(x)

        example_inputs = (torch.randn(4, 4, device=self.device),)
        with config.patch({"always_keep_tensor_constants": True}):
            self.check_model(Model().to(self.device), example_inputs)

    def test_output_path_1(self):
        class Model(torch.nn.Module):
            def __init__(self) -> None:
                super().__init__()
                self.linear = torch.nn.Linear(10, 10)

            def forward(self, x, y):
                return x + self.linear(y)

        example_inputs = (
            torch.randn(10, 10, device=self.device),
            torch.randn(10, 10, device=self.device),
        )
        with config.patch("aot_inductor.output_path", "tmp_output_"):
            self.check_model(Model(), example_inputs)

    def test_output_path_2(self):
        class Model(torch.nn.Module):
            def __init__(self) -> None:
                super().__init__()
                self.linear = torch.nn.Linear(10, 10)

            def forward(self, x, y):
                return x + self.linear(y)

        model = Model().to(device=self.device)
        example_inputs = (
            torch.randn(10, 10, device=self.device),
            torch.randn(10, 10, device=self.device),
        )
        expected_path = os.path.join(tempfile.mkdtemp(dir=cache_dir()), "model.so")
        actual_path = AOTIRunnerUtil.compile(
            model, example_inputs, options={"aot_inductor.output_path": expected_path}
        )
        self.assertTrue(actual_path == expected_path)

    def test_constant_folding(self):
        class Model(torch.nn.Module):
            def __init__(self, device):
                super().__init__()
                self.w_pre = torch.randn(4, 4, device=device)
                self.b = torch.randn(4, device=device)

            def forward(self, x):
                w_transpose = torch.transpose(self.w_pre, 0, 1)
                w_relu = torch.nn.functional.relu(w_transpose)
                w = w_relu + self.b
                return torch.matmul(x, w)

        example_inputs = (torch.randn(4, 4, device=self.device),)
        with config.patch({"aot_inductor.use_runtime_constant_folding": True}):
            self.check_model(Model(self.device), example_inputs)

    @requires_cuda
    def test_duplicate_constant_folding(self):
        class Model(torch.nn.Module):
            def __init__(self, device):
                super().__init__()
                self.w1 = torch.randn(4, 4, device=device)
                self.w2 = torch.randn(4, 4, device=device)
                self.w3 = torch.randn(4, 4, device=device)
                self.w4 = torch.randn(4, 4, device=device)

            def forward(self, x):
                w_concat = torch.cat((self.w1, self.w2, self.w3, self.w4))
                return torch.cat((x, w_concat))

        example_inputs = (torch.randn(4, 4, device=self.device),)
        with config.patch({"aot_inductor.use_runtime_constant_folding": True}):
            self.check_model(Model(self.device), example_inputs)

    @requires_cuda
    def test_multi_device(self):
        class Model(torch.nn.Module):
            def forward(self, x):
                x = x + 1
                x = x.cpu()
                x = x + 2
                x = x.cuda()
                return x

        example_inputs = (torch.randn(32, 64, device=self.device),)
        self.check_model(Model(), example_inputs)

    def test_large_weight(self):
        class Model(torch.nn.Module):
            def __init__(self) -> None:
                super().__init__()
                self.linear = torch.nn.Linear(2048, 262144)

            def forward(self, x, y):
                return x + self.linear(y)

        example_inputs = (
            torch.randn(1, 262144, device=self.device),
            torch.randn(1, 2048, device=self.device),
        )

        # We only test compilation since we often get OOM running in CI.
        model = Model()
        model = model.to(self.device)
        AOTIRunnerUtil.compile(model, example_inputs)

    def test_large_mmaped_weights(self):
        class Model(torch.nn.Module):
            def __init__(self) -> None:
                super().__init__()
                self.linear = torch.nn.Linear(512, 250112)

            def forward(self, x, y):
                return x + self.linear(y)

        example_inputs = (
            torch.randn(1, 250112, device=self.device),
            torch.randn(1, 512, device=self.device),
        )
        with config.patch({"aot_inductor.force_mmap_weights": True}):
            self.check_model(Model(), example_inputs)

    def test_with_offset(self):
        class Model(torch.nn.Module):
            def __init__(self, device):
                super().__init__()
                self.orig_tensor = torch.randn(2, 15, 10, device=device)[0]
                self.tensor = self.orig_tensor[5:, :]

            def forward(self, x, y):
                return (
                    x
                    + torch.nn.functional.linear(y, self.orig_tensor[:10, :])
                    + self.tensor
                )

        example_inputs = (
            torch.randn(10, 10, device=self.device),
            torch.randn(10, 10, device=self.device),
        )
        self.check_model(Model(self.device), example_inputs)

    @unittest.skipIf(
        IS_FBCODE,
        "Not yet runnable in fbcode when the model.so is newly generated while older PyTorch is used",
    )
    def test_freezing(self):
        class Model(torch.nn.Module):
            def __init__(self, device):
                super().__init__()
                self.weight = torch.randn(9, 10, device=device)
                self.padding = torch.randn(1, 10, device=device)

            def forward(self, x, y):
                padded_weight = torch.cat((self.weight, self.padding), dim=0)
                return x + torch.nn.functional.linear(y, padded_weight)

        example_inputs = (
            torch.randn(10, 10, device=self.device),
            torch.randn(10, 10, device=self.device),
        )

        with config.patch({"freezing": True}):
            self.check_model(Model(self.device), example_inputs)

    @unittest.skipIf(
        IS_FBCODE,
        "Not yet runnable in fbcode when the model.so is newly generated while older PyTorch is used",
    )
    def test_conv_freezing(self):
        dtypes = [torch.bfloat16, torch.float] if SM80OrLater else [torch.float]
        for dtype, groups in itertools.product(dtypes, [1, 2]):
            iC = 2
            oC = 3

            class Model(torch.nn.Module):
                def __init__(self, device):
                    super().__init__()
                    self.weight = torch.randn(oC * groups, iC, 3, 3, device=device).to(
                        dtype
                    )

                def forward(self, y):
                    return torch.nn.functional.conv2d(y, self.weight, groups=groups)

            example_inputs = (
                torch.randn(2, iC * groups, 10, 10, device=self.device).to(dtype),
            )

            with config.patch({"freezing": True}):
                self.check_model(Model(self.device), example_inputs)

    @unittest.skipIf(
        IS_FBCODE,
        "Not yet runnable in fbcode when the model.so is newly generated while older PyTorch is used",
    )
    def test_deconv_freezing(self):
        dtypes = [torch.float]
        if torch._C._has_mkldnn and torch.ops.mkldnn._is_mkldnn_bf16_supported():
            dtypes.append(torch.bfloat16)
        for dtype, groups in itertools.product(dtypes, [2, 1]):
            iC = 4
            oC = 2

            class Model(torch.nn.Module):
                def __init__(self, device):
                    super().__init__()
                    self.weight = torch.randn(iC, oC * groups, 2, 2, device=device).to(
                        dtype
                    )

                def forward(self, y):
                    return torch.nn.functional.conv_transpose2d(
                        y, self.weight, groups=groups
                    )

            example_inputs = (torch.randn(1, iC, 3, 3, device=self.device).to(dtype),)
            with config.patch({"freezing": True}):
                self.check_model(Model(self.device), example_inputs)

    @unittest.skipIf(
        IS_FBCODE,
        "Not yet runnable in fbcode when the model.so is newly generated while older PyTorch is used",
    )
    def test_linear_freezing(self):
        dtypes = [torch.bfloat16, torch.float] if SM80OrLater else [torch.float]
        for dtype in dtypes:

            class LinearModel(torch.nn.Module):
                def __init__(self, device):
                    super().__init__()
                    self.weight = torch.randn(10, 10, device=device).to(dtype)
                    self.bias = torch.randn(10, device=device).to(dtype)

                def forward(self, y):
                    return torch.nn.functional.linear(y, self.weight, self.bias)

            example_inputs = (torch.randn(10, 10, device=self.device).to(dtype),)

            with config.patch({"freezing": True}):
                self.check_model(LinearModel(self.device), example_inputs)

    @torch._inductor.config.patch(
        pre_grad_fusion_options={
            "normalization_pass": {},
            "remove_split_with_size_one_pass": {},
            "merge_getitem_cat_pass": {},
            "merge_stack_tahn_unbind_pass": {},
            "merge_splits_pass": {},
            "mutate_cat_pass": {},
            "split_cat_pass": {},
            "unbind_stack_pass": {},
        },
        post_grad_fusion_options={},
    )
    def test_simple_split(self):
        class Model(torch.nn.Module):
            def __init__(self) -> None:
                super().__init__()

            def forward(self, x):
                return torch.cat(tensors=torch.split(x, 4, dim=1), dim=-2)

        example_inputs = (torch.randn(2, 8, device=self.device),)
        counters.clear()
        self.check_model(Model(), example_inputs)
        self.assertEqual(counters["inductor"]["scmerge_split_removed"], 1)
        self.assertEqual(counters["inductor"]["scmerge_cat_removed"], 1)
        self.assertEqual(counters["inductor"]["scmerge_split_sections_removed"], 1)

    def test_amp_fallback_random(self):
        def fn(x, w):
            return torch.functional.F.linear(x, w)

        example_inputs = (
            torch.randn(10, 10, device=self.device),
            torch.randn(10, 10, device=self.device),
        )
        if self.device == "cuda":
            ctx = torch.cuda.amp.autocast
        elif self.device == "cpu":
            ctx = torch.cpu.amp.autocast
        else:
            raise AssertionError("Unsupported device")

        with config.patch({"fallback_random": True}):
            with ctx():
                self.check_model(fn, example_inputs)

    def test_missing_output(self):
        class Model(torch.nn.Module):
            def __init__(self) -> None:
                super().__init__()

            def forward(self, x, y):
                a = torch.sin(x)
                b = torch.mm(a, y)
                c = torch.cos(b)
                return c

        example_inputs = (
            torch.randn(10, 10, device=self.device),
            torch.randn(10, 10, device=self.device),
        )
        self.check_model(Model(), example_inputs)

    def test_output_misaligned(self):
        class Model(torch.nn.Module):
            def __init__(self) -> None:
                super().__init__()

            def forward(self, x, y):
                x_unsqueeze = torch.unsqueeze(x, dim=0)
                y_unsqueeze = torch.unsqueeze(y, dim=0)
                cat = torch.cat([x_unsqueeze, y_unsqueeze], dim=0)
                x_getitem = cat[0]
                y_getitem = cat[1]
                x_sigmoid = torch.sigmoid(x_getitem)
                return x_sigmoid, y_getitem

        example_inputs = (
            torch.randn(10, 10, device=self.device),
            torch.randn(10, 10, device=self.device),
        )
        self.check_model(Model(), example_inputs)

    @skip("Test was marked as expected failure, but does not fail always anymore.")
    def test_dynamic_smem_above_default_limit(self):
        class Model(torch.nn.Module):
            def forward(self, x, y):
                return x @ y

        model = Model().to(self.device)
        # on A100, the generated Triton kernel for this MM
        # requires 55296 bytes of dynamic SMEM which is above
        # the A100's default dynamic SMEM limit of 49152 bytes.
        example_inputs = (
            torch.randn(10285, 96, device=self.device),
            torch.randn(96, 1, device=self.device),
        )
        self.check_model(
            model,
            example_inputs,
            options={
                "max_autotune": True,
                "max_autotune_gemm_backends": "TRITON",
            },
        )

    @unittest.skipIf(IS_FBCODE, "Not yet runnable in fbcode")
    def test_seq(self):
        layernorm = torch.nn.LayerNorm(10)
        net = torch.nn.Sequential(
            layernorm,
            torch.nn.ReLU(),
            layernorm,
            torch.nn.ReLU(),
        )

        example_inputs = (torch.randn(10, device=self.device),)
        self.check_model(net.eval(), example_inputs)

    def test_addmm(self):
        class Model(torch.nn.Module):
            def __init__(self, n, k, device):
                super().__init__()
                self.weight = torch.randn(n, k, device=device)
                self.bias = torch.randn(n, device=device)

            def forward(self, a):
                return torch.nn.functional.linear(a, self.weight, self.bias)

        M = 8
        N = 6
        K = 16
        model = Model(N, K, self.device)
        batch = 2
        a = torch.randn(batch, M, K, device=self.device)
        example_inputs = (a,)
        self.check_model(model, example_inputs)

    def test_aliased_buffer_reuse(self):
        class Model(torch.nn.Module):
            def __init__(self) -> None:
                super().__init__()

            def forward(self, x, y):
                x = 2 * x
                y = 2 * y
                c = torch.cat([x, y], dim=-1)
                d = 1 + c
                m = torch.mm(d, d)
                return m[:, :2] + x

        example_inputs = (
            torch.randn(4, 2, device=self.device),
            torch.randn(4, 2, device=self.device),
        )
        self.check_model(Model(), example_inputs)

    def test_buffer_reuse(self):
        class Model(torch.nn.Module):
            def __init__(self) -> None:
                super().__init__()

            def forward(self, x, y):
                a = torch.sin(x)
                b = torch.cos(y)
                c = torch.mm(a, b)
                d = torch.relu(c)
                e = torch.sigmoid(d)
                f = torch.mm(x, y)
                g = e + f
                return g

        example_inputs = (
            torch.randn(4, 4, device=self.device),
            torch.randn(4, 4, device=self.device),
        )
        self.check_model(Model(), example_inputs)

    def test_duplicated_params(self):
        class Model(torch.nn.Module):
            def __init__(self) -> None:
                super().__init__()
                self.p = torch.nn.Parameter(torch.rand(6))
                self.q = self.p

            def forward(self, x):
                return self.p * x + self.q

        example_inputs = (torch.rand(6, device=self.device),)
        self.check_model(Model(), example_inputs)

    @unittest.skip("Skip this test, only for local test. SIGABRT is produced.")
    def test_inf(self):
        class Model(torch.nn.Module):
            def __init__(self) -> None:
                super().__init__()
                self.linear = torch.nn.Linear(10, 10)

            def forward(self, x, y):
                return x + self.linear(y)

        x = torch.randn(10, 10, device=self.device)
        x[0][0] = float("Inf")
        example_inputs = (
            x,
            torch.randn(10, 10, device=self.device),
        )
        self.check_model(
            Model().to(self.device),
            example_inputs,
            options={"debug_check_inf_and_nan": True},
        )

    @unittest.skip("Skip this test, only for local test. SIGABRT is produced.")
    def test_nan(self):
        class Model(torch.nn.Module):
            def __init__(self) -> None:
                super().__init__()
                self.linear = torch.nn.Linear(10, 10)

            def forward(self, x, y):
                return x + self.linear(y)

        x = torch.randn(10, 10, device=self.device)
        x[0][0] = float("nan")
        example_inputs = (
            x,
            torch.randn(10, 10, device=self.device),
        )
        self.check_model(
            Model().to(self.device),
            example_inputs,
            options={"debug_check_inf_and_nan": True},
        )

    def test_assert_async(self):
        if self.device != "cuda":
            raise unittest.SkipTest("requires CUDA")

        class Model(torch.nn.Module):
            def __init__(self) -> None:
                super().__init__()

            def forward(self, x):
                u0 = x.item()
                torch._check(u0 > 3)
                return torch.ones(u0)[0]

        x = torch.tensor(23, device=self.device)
        example_inputs = (x,)
        self.check_model(Model(), example_inputs)

    def test_simple_dynamic(self):
        class Model(torch.nn.Module):
            def __init__(self) -> None:
                super().__init__()

            def forward(self, x, y):
                add_0 = x + y
                return torch.nn.functional.relu(input=add_0, inplace=False)

        x = torch.randn(128, 2048, device=self.device)
        y = torch.randn(128, 2048, device=self.device)
        dim0_x = Dim("dim0_x", min=1, max=2048)
        dynamic_shapes = {"x": {0: dim0_x}, "y": {0: dim0_x}}
        example_inputs = (x, y)
        self.check_model(Model(), example_inputs, dynamic_shapes=dynamic_shapes)

    @unittest.skipIf(
        not torch.cuda.is_available() or torch.cuda.get_device_capability() < (9, 0),
        "FP8 is only supported on H100+",
    )
    @skipIfRocm  # _scaled_mm_out_cuda  is not compiled for ROCm platform
    def test_fp8(self):
        # cuda only
        if self.device != "cuda":
            return

        class Model(torch.nn.Module):
            def __init__(self, dtype):
                super().__init__()
                self.out_dtype = dtype

            def forward(self, x, weight, bias, scale_a, scale_b):
                weight = weight.to(torch.float8_e4m3fn)
                output = torch._scaled_mm(
                    x,
                    weight,
                    bias=input_bias,
                    out_dtype=self.out_dtype,
                    scale_a=scale_a,
                    scale_b=scale_b,
                )
                return output

        dtype = torch.float16

        a_scale = torch.Tensor([1.0]).to(device="cuda")
        b_scale = torch.Tensor([1.0]).to(device="cuda")
        input_bias = torch.rand(32, device="cuda", dtype=dtype)
        weight_shape = (32, 16)
        weight = torch.rand(*weight_shape, device="cuda", dtype=dtype).T
        a_inverse_scale = 1 / a_scale
        b_inverse_scale = 1 / b_scale

        x_shape = (16, 16)
        x = torch.rand(*x_shape, device="cuda", dtype=dtype).to(torch.float8_e4m3fn)
        dim0_x = Dim("dim0_x", min=1, max=2048)
        dynamic_shapes = ({0: dim0_x}, None, None, None, None)
        self.check_model(
            Model(dtype),
            (x, weight, input_bias, a_inverse_scale, b_inverse_scale),
            dynamic_shapes=dynamic_shapes,
        )

    @unittest.skipIf(
        not torch.cuda.is_available() or torch.cuda.get_device_capability() < (9, 0),
        "FP8 is only supported on H100+",
    )
    @skipIfRocm  # _scaled_mm_out_cuda  is not compiled for ROCm platform
    def test_fp8_view_of_param(self):
        # cuda only
        if self.device != "cuda":
            return

        class Model(torch.nn.Module):
            def __init__(self, dtype, weight):
                super().__init__()
                self.out_dtype = dtype
                self.weight = weight

            def forward(self, x, bias, scale_a, scale_b):
                # test: do the view inside of the graph,
                # AOTI needs to materialize this view before passing
                # it into the scaled_mm extern kernel
                weight = self.weight.T
                output = torch._scaled_mm(
                    x,
                    weight,
                    bias=input_bias,
                    out_dtype=self.out_dtype,
                    scale_a=scale_a,
                    scale_b=scale_b,
                )
                return output

        dtype = torch.float16

        a_scale = torch.Tensor([1.0]).to(device=self.device)
        b_scale = torch.Tensor([1.0]).to(device=self.device)
        input_bias = torch.rand(32, device=self.device, dtype=dtype)
        weight_shape = (32, 16)
        weight = torch.rand(*weight_shape, device=self.device, dtype=dtype).to(
            torch.float8_e4m3fn
        )
        a_inverse_scale = 1 / a_scale
        b_inverse_scale = 1 / b_scale

        x_shape = (16, 16)
        x = torch.rand(*x_shape, device=self.device, dtype=dtype).to(
            torch.float8_e4m3fn
        )
        dim0_x = Dim("dim0_x", min=1, max=2048)
        dynamic_shapes = ({0: dim0_x}, None, None, None)
        self.check_model(
            Model(dtype, weight),
            (x, input_bias, a_inverse_scale, b_inverse_scale),
            dynamic_shapes=dynamic_shapes,
        )

    def test_poi_multiple_dynamic(self):
        class Model(torch.nn.Module):
            def __init__(self) -> None:
                super().__init__()

            def forward(self, x, y):
                add_0 = x + y
                return torch.nn.functional.relu(input=add_0, inplace=False)

        x = torch.randn(128, 2048, device=self.device)
        y = torch.randn(128, 2048, device=self.device)
        dim0_x = Dim("dim0_x", min=1, max=2048)
        dynamic_shapes = {"x": {0: dim0_x}, "y": {0: dim0_x}}
        list_example_inputs = [(x, y)]
        list_example_inputs.append(
            (
                torch.randn(64, 2048, device=self.device),
                torch.randn(64, 2048, device=self.device),
            ),
        )
        list_example_inputs.append(
            (
                torch.randn(211, 2048, device=self.device),
                torch.randn(211, 2048, device=self.device),
            ),
        )
        self.check_model_with_multiple_inputs(
            Model(), list_example_inputs, dynamic_shapes=dynamic_shapes
        )

    def test_addmm_multiple_dynamic(self):
        class Model(torch.nn.Module):
            def __init__(self, n, k, device):
                super().__init__()
                self.weight = torch.randn(n, k, device=device)
                self.bias = torch.randn(n, device=device)

            def forward(self, a):
                return torch.nn.functional.linear(a, self.weight, self.bias)

        M = 8
        N = 6
        K = 16
        model = Model(N, K, self.device)
        batch = 2
        a = torch.randn(batch, M, K, device=self.device)
        dim0_a = Dim("dim0_a", min=1, max=2048)
        dynamic_shapes = {"a": {0: dim0_a}}
        list_example_inputs = [(a,)]
        batch = 2048
        list_example_inputs.append(
            (torch.randn(batch, M, K, device=self.device),),
        )
        batch = 128
        list_example_inputs.append(
            (torch.randn(batch, M, K, device=self.device),),
        )
        self.check_model_with_multiple_inputs(
            model,
            list_example_inputs,
            dynamic_shapes=dynamic_shapes,
            options={
                "max_autotune": True,
                "max_autotune_gemm_backends": "TRITON",
            },
        )

    def test_bmm_multiple_dynamic(self):
        class Model(torch.nn.Module):
            def __init__(self) -> None:
                super().__init__()

            def forward(self, a, b):
                return torch.bmm(a, b)

        M = 8
        N = 6
        K = 16
        model = Model()
        batch = 1024
        a = torch.randn(batch, M, K, device=self.device)
        b = torch.randn(batch, K, N, device=self.device)
        dim0_a = Dim("dim0_a", min=1, max=2048)
        dynamic_shapes = {"a": {0: dim0_a}, "b": {0: dim0_a}}
        list_example_inputs = [(a, b)]
        batch = 2048
        list_example_inputs.append(
            (
                torch.randn(batch, M, K, device=self.device),
                torch.randn(batch, K, N, device=self.device),
            ),
        )
        batch = 128
        list_example_inputs.append(
            (
                torch.randn(batch, M, K, device=self.device),
                torch.randn(batch, K, N, device=self.device),
            ),
        )
        self.check_model_with_multiple_inputs(
            model,
            list_example_inputs,
            options={
                "max_autotune": True,
                "max_autotune_gemm_backends": "TRITON",
            },
            dynamic_shapes=dynamic_shapes,
        )

    def test_foreach_multiple_dynamic(self):
        class Model(torch.nn.Module):
            def __init__(self) -> None:
                super().__init__()

            def forward(self, x, y):
                x_unsqueeze = torch.unsqueeze(x, dim=0)
                y_unsqueeze = torch.unsqueeze(y, dim=0)
                cat = torch.cat([x_unsqueeze, y_unsqueeze], dim=0)
                return cat

        model = Model()
        x = torch.randn(128, 2048, device=self.device)
        y = torch.randn(128, 2048, device=self.device)
        dim0_x = Dim("dim0_x", min=1, max=2048)
        dynamic_shapes = {"x": {0: dim0_x}, "y": {0: dim0_x}}
        list_example_inputs = [(x, y)]
        list_example_inputs.append(
            (
                torch.randn(64, 2048, device=self.device),
                torch.randn(64, 2048, device=self.device),
            ),
        )
        list_example_inputs.append(
            (
                torch.randn(211, 2048, device=self.device),
                torch.randn(211, 2048, device=self.device),
            ),
        )
        self.check_model_with_multiple_inputs(
            model,
            list_example_inputs,
            dynamic_shapes=dynamic_shapes,
        )

    # scaled_dot_product_flash_attention
    @unittest.skipIf(IS_FBCODE, "Not yet runnable in fbcode")
    @unittest.skipIf(not SM80OrLater, "bfloat16 only supported in sm80+")
    def test_sdpa(self):
        class Model(torch.nn.Module):
            def __init__(self) -> None:
                super().__init__()

            def forward(self, q, k, v):
                return torch.nn.functional.scaled_dot_product_attention(q, k, v)[0]

        example_inputs = (
            torch.randn(1, 48, 64, 64, dtype=torch.bfloat16, device=self.device),
            torch.randn(1, 48, 64, 64, dtype=torch.bfloat16, device=self.device),
            torch.randn(1, 48, 64, 64, dtype=torch.bfloat16, device=self.device),
        )
        self.check_model(Model(), example_inputs)

    @unittest.skipIf(IS_FBCODE, "Not yet runnable in fbcode")
    @unittest.skipIf(not SM80OrLater, "bfloat16 only supported in sm80+")
    def test_sdpa_2(self):
        class Model(torch.nn.Module):
            def __init__(self) -> None:
                super().__init__()

            def forward(self, q, k, v, x):
                t = torch.nn.functional.scaled_dot_product_attention(
                    q, k, v, is_causal=True
                )[0]
                return x + t

        example_inputs = (
            torch.randn(1, 48, 64, 64, dtype=torch.bfloat16, device=self.device),
            torch.randn(1, 48, 64, 64, dtype=torch.bfloat16, device=self.device),
            torch.randn(1, 48, 64, 64, dtype=torch.bfloat16, device=self.device),
            torch.randn(1, 48, 64, 64, dtype=torch.bfloat16, device=self.device),
        )
        self.check_model(Model(), example_inputs)

    @skipIfNoFBGEMM
    def test_quantized_linear(self):
        class Model(torch.nn.Module):
            def __init__(self, device):
                super().__init__()
                self.weight = torch.randn(10, 10, device=device)
                self.bias = torch.randn(10, device=device)

            def forward(self, x):
                return torch.ops.quantized.linear_dynamic_fp16_unpacked_weight(
                    x, self.weight, self.bias
                )

        example_inputs = (torch.randn(10, 10, device=self.device),)
        with config.patch({"aot_inductor.use_runtime_constant_folding": True}):
            self.check_model(Model(self.device), example_inputs)

    @skipIfNoFBGEMM
    def test_quanatized_int8_linear(self):
        class Model(torch.nn.Module):
            def __init__(self, device):
                super().__init__()
                self.weight = torch.randn(10, 10, device=device)
                self.bias = torch.randn(10, device=device)
                self.input_scale = torch.tensor(0.1)
                self.input_zero_point = torch.tensor(0)
                self.weight_scale = torch.tensor(0.1)
                self.weight_zero_point = torch.tensor(0)
                self.output_scale = torch.tensor(0.1)
                self.output_zero_point = torch.tensor(0)
                self.out_channel = 10

            def forward(self, x):
                return torch.ops._quantized.wrapped_quantized_linear(
                    x,
                    self.input_scale,
                    self.input_zero_point,
                    self.weight,
                    self.weight_scale,
                    self.weight_zero_point,
                    self.bias,
                    self.output_scale,
                    self.output_zero_point,
                    self.out_channel,
                )

        example_inputs = (torch.randn(10, 10, device=self.device),)
        with config.patch({"aot_inductor.use_runtime_constant_folding": True}):
            self.check_model(Model(self.device), example_inputs)

    def test_zero_grid_with_unbacked_symbols(self):
        class Repro(torch.nn.Module):
            def __init__(self) -> None:
                super().__init__()

            def forward(self, x, y):
                nz = torch.nonzero(x)
                b = torch.ones_like(nz, dtype=torch.float16)
                c = torch.zeros_like(nz, dtype=torch.float16)
                d = (b + c) @ y
                return d.sum()

        example_inputs = (
            torch.tensor([1, 1, 1], device=self.device),
            torch.randn((1, 32), dtype=torch.float16, device=self.device),
        )
        self.check_model(Repro(), example_inputs)

    @config.patch({"triton.autotune_at_compile_time": None})
    def test_stride_with_unbacked_expr(self):
        class Repro(torch.nn.Module):
            def forward(self, x, y):
                u0 = x.item()
                torch._check(u0 >= 1)
                s0 = y.size(0)
                expr = u0 * s0
                sevens = torch.empty_strided(
                    size=(10, expr, 32), stride=(expr * 32, 32, 1), device=x.device
                ).fill_(7)
                return sevens * 3

        example_inputs = (
            torch.scalar_tensor(2, dtype=torch.int, device=self.device),
            torch.ones(8, device=self.device),
        )
        self.check_model(Repro(), example_inputs)

    def test_large_grid(self):
        if self.device != "cuda":
            raise unittest.SkipTest("requires CUDA")

        class Model(torch.nn.Module):
            def __init__(self) -> None:
                super().__init__()

            def forward(self, primals_5):
                view = torch.ops.aten.reshape.default(primals_5, [-1, 2, 4])
                primals_5 = None
                permute = torch.ops.aten.permute.default(view, [0, 2, 1])
                clone = torch.ops.aten.clone.default(
                    permute, memory_format=torch.contiguous_format
                )
                return clone

        # let y_grid = 65537
        s0 = 16777472
        s1 = 8
        example_inputs = (torch.rand(s0, s1, device=self.device),)
        self.check_model(Model(), example_inputs)

    def test_cond_simple(self):
        inputs = (
            torch.randn((10, 20), device=self.device),
            torch.randn((10, 20), device=self.device),
        )
        dim0_ab = Dim("s0", min=2, max=1024)
        dynamic_shapes = {
            "p": {},
            "a": {0: dim0_ab, 1: None},
            "b": {0: dim0_ab, 1: None},
        }
        self.check_model_with_multiple_inputs(
            CondModels.Simple(),
            prepend_predicates(inputs),
            dynamic_shapes=dynamic_shapes,
        )

    def test_cond_nested(self):
        inputs = (
            torch.randn((10, 20), device=self.device),
            torch.randn((10, 20), device=self.device),
            torch.randn((10, 20), device=self.device),
        )
        dim0_abc = Dim("s0", min=2, max=1024)
        dynamic_shapes = {
            "p0": {},
            "p1": {},
            "p2": {},
            "a": {0: dim0_abc, 1: None},
            "b": {0: dim0_abc, 1: None},
            "c": {0: dim0_abc, 1: None},
        }
        self.check_model_with_multiple_inputs(
            CondModels.Nested(),
            prepend_predicates(inputs, num_predicates=3),
            dynamic_shapes=dynamic_shapes,
        )

    def test_cond_with_parameters(self):
        inputs = (torch.randn((10, 20), device=self.device),)
        dim0_abc = Dim("s0", min=2, max=1024)
        dynamic_shapes = {
            "p": {},
            "a": {0: dim0_abc, 1: None},
        }
        self.check_model_with_multiple_inputs(
            CondModels.Parameters(self.device),
            prepend_predicates(inputs),
            dynamic_shapes=dynamic_shapes,
        )

    def test_cond_with_reinterpret_view_inputs_outputs(self):
        inputs = (
            torch.randn((10, 20), device=self.device),
            torch.randn((10, 20), device=self.device),
        )
        dim0_ab = Dim("s0", min=3, max=1024)
        dynamic_shapes = {
            "p": {},
            "a": {0: dim0_ab, 1: None},
            "b": {0: dim0_ab, 1: None},
        }
        self.check_model_with_multiple_inputs(
            CondModels.ReinterpretView(),
            prepend_predicates(inputs),
            dynamic_shapes=dynamic_shapes,
        )

    def test_cond_with_multiple_outputs(self):
        inputs = (
            torch.randn((10, 20), device=self.device),
            torch.randn((10, 20), device=self.device),
            torch.randn((30, 40), device=self.device),
        )
        dim0_ab = Dim("s0", min=2, max=1024)
        dim0_c = Dim("s1", min=2, max=1024)
        dynamic_shapes = {
            "p": {},
            "a": {0: dim0_ab, 1: None},
            "b": {0: dim0_ab, 1: None},
            "c": {0: dim0_c, 1: None},
        }
        self.check_model_with_multiple_inputs(
            CondModels.MultipleOutputs(),
            prepend_predicates(inputs),
            dynamic_shapes=dynamic_shapes,
        )

    def test_cond_with_outer_code_before_after(self):
        inputs = (
            torch.randn((10, 20), device=self.device),
            torch.randn((10, 20), device=self.device),
        )
        dim0_ab = Dim("s0", min=2, max=1024)
        dynamic_shapes = {
            "p": {},
            "a": {0: dim0_ab, 1: None},
            "b": {0: dim0_ab, 1: None},
        }
        self.check_model_with_multiple_inputs(
            CondModels.OuterCode(),
            prepend_predicates(inputs),
            dynamic_shapes=dynamic_shapes,
        )

    def test_cond_use_buffers_from_outer_scope(self):
        inputs = (
            torch.randn((10, 20), device=self.device),
            torch.randn((10, 20), device=self.device),
            torch.randn((10, 20), device=self.device),
        )
        dim0_abc = Dim("s0", min=2, max=1024)
        dynamic_shapes = {
            "p": {},
            "a": {0: dim0_abc, 1: None},
            "b": {0: dim0_abc, 1: None},
            "c": {0: dim0_abc, 1: None},
        }
        self.check_model_with_multiple_inputs(
            CondModels.OuterBuffers(),
            prepend_predicates(inputs),
            dynamic_shapes=dynamic_shapes,
        )

    @common_utils.parametrize("dynamic", [False, True])
    def test_cond_non_tensor_predicates(self, dynamic):
        inputs1 = (
            torch.randn((10, 20), device=self.device),
            torch.randn((15, 20), device=self.device),
        )
        inputs2 = (
            torch.randn((10, 20), device=self.device),
            torch.randn((5, 20), device=self.device),
        )
        inputs = (inputs1,)
        dynamic_shapes = None
        if dynamic:
            inputs = (inputs1, inputs2)
            dim0_a = Dim("s0", min=2, max=1024)
            dim0_b = Dim("s1", min=2, max=1024)
            dynamic_shapes = {
                "a": {0: dim0_a, 1: None},
                "b": {0: dim0_b, 1: None},
            }
        self.check_model_with_multiple_inputs(
            CondModels.WithNonTensorPredicate(),
            inputs,
            dynamic_shapes=dynamic_shapes,
        )

    def test_cond_symint_input(self):
        class M(torch.nn.Module):
            def forward(self, x, y, z):
                a = y.shape[0]
                b = z.shape[0]

                def true_fn(x):
                    return x + a

                def false_fn(x):
                    return x + b * z

                return torch.cond(x.shape[0] > 5, true_fn, false_fn, (x,))

        input1 = (torch.ones(3, 3), torch.ones(5), torch.ones(3, 3))
        input2 = (torch.ones(10, 3), torch.ones(6), torch.ones(10, 3))
        inputs = (input1, input2)
        dynamic_shapes = {"x": {0: Dim("d")}, "y": {0: Dim("d1")}, "z": {0: Dim("d")}}
        self.check_model_with_multiple_inputs(
            M(),
            inputs,
            dynamic_shapes=dynamic_shapes,
        )

    def test_while_loop_simple(self):
        inputs = (
            torch.randn((10, 20), device=self.device),
            torch.randn((10, 20), device=self.device),
        )
        dim0_ab = Dim("s0", min=2, max=1024)
        dynamic_shapes = {
            "ci": {},
            "a": {0: dim0_ab, 1: None},
            "b": {0: dim0_ab, 1: None},
        }
        self.check_model_with_multiple_inputs(
            WhileLoopModels.Simple(),
            prepend_counters(inputs),
            dynamic_shapes=dynamic_shapes,
        )

    def test_while_loop_nested(self):
        inputs = (
            torch.randn((10, 20), device=self.device),
            torch.randn((10, 20), device=self.device),
        )
        dim0_ab = Dim("s0", min=2, max=1024)
        dynamic_shapes = {
            "ci": {},
            "cj": {},
            "a": {0: dim0_ab, 1: None},
            "b": {0: dim0_ab, 1: None},
        }
        self.check_model_with_multiple_inputs(
            WhileLoopModels.Nested(),
            prepend_counters(inputs, num_counters=2),
            dynamic_shapes=dynamic_shapes,
        )

    def test_while_loop_with_outer_code(self):
        inputs = (
            torch.randn((10, 20), device=self.device),
            torch.randn((10, 20), device=self.device),
        )
        dim0_ab = Dim("s0", min=2, max=1024)
        dynamic_shapes = {
            "c": {},
            "a": {0: dim0_ab, 1: None},
            "b": {0: dim0_ab, 1: None},
        }
        self.check_model_with_multiple_inputs(
            WhileLoopModels.OuterCode(),
            prepend_counters(inputs),
            dynamic_shapes=dynamic_shapes,
        )

    def test_while_loop_with_parameters(self):
        inputs = (torch.randn((10, 20), device=self.device),)
        dim0_a = Dim("s0", min=2, max=1024)
        dynamic_shapes = {
            "c": {},
            "a": {0: dim0_a, 1: None},
        }
        self.check_model_with_multiple_inputs(
            WhileLoopModels.Parameters(self.device),
            prepend_counters(inputs),
            dynamic_shapes=dynamic_shapes,
        )

    def test_while_loop_with_outer_buffers(self):
        inputs = (
            torch.randn((10, 20), device=self.device),
            torch.randn((10, 20), device=self.device),
        )
        # dynamic shapes don't work now due to
        # https://github.com/pytorch/pytorch/issues/123596
        # dim0_ab = Dim("s0", min=2, max=1024)
        # dynamic_shapes = {
        #     "c": {},
        #     "a": {0: dim0_ab, 1: None},
        #     "b": {0: dim0_ab, 1: None},
        # }
        dynamic_shapes = None
        self.check_model_with_multiple_inputs(
            WhileLoopModels.OuterBuffers(),
            prepend_counters(inputs),
            dynamic_shapes=dynamic_shapes,
        )

    @config.patch({"is_predispatch": True})
    def test_constant(self):
        class M(torch.nn.Module):
            def __init__(self, device):
                super().__init__()
                self.device = device

            def forward(self, x):
                t = torch.tensor(x.size(-1), device=self.device, dtype=torch.float)
                t = torch.sqrt(t * 3)
                return x * t

        self.check_model(M(self.device), (torch.randn(5, 5, device=self.device),))

    def test_zero_grid_with_backed_symbols(self):
        class Repro(torch.nn.Module):
            def __init__(self) -> None:
                super().__init__()

            def forward(self, x, b):
                return x + b

        example_inputs = (
            torch.randn((3, 2), device=self.device),
            torch.randn((1, 2), device=self.device),
        )
        dynamic_shapes = {
            "x": {0: Dim("dx"), 1: Dim.STATIC},
            "b": None,
        }

        # Compile & run model where dynamic dim size > 0.
        so_path: str = AOTIRunnerUtil.compile(
            Repro(),
            example_inputs,
            dynamic_shapes=dynamic_shapes,
        )
        aot_inductor_module = AOTIRunnerUtil.load("cuda", so_path)
        aot_inductor_module(*example_inputs)

        # Re-run where dynamic dim size is 0.
        example_inputs = (
            torch.randn((0, 2), device=self.device),
            torch.randn((1, 2), device=self.device),
        )
        actual = aot_inductor_module(*example_inputs)
        expected = Repro()(*example_inputs)
        torch.testing.assert_close(actual, expected)

    def test_repeat_interleave(self):
        class Repro(torch.nn.Module):
            def __init__(self) -> None:
                super().__init__()

            def forward(self, x):
                return torch.ops.aten.repeat_interleave.Tensor(x, output_size=12)

        example_inputs = (torch.ones((1,), dtype=torch.int32, device=self.device) * 12,)
        self.check_model(Repro(), example_inputs)

    def test_dynamic_cat(self):
        class Model(torch.nn.Module):
            def __init__(self) -> None:
                super().__init__()

            def forward(self, a, b):
                return torch.cat([a, b], dim=0)

        a = torch.randn(2, 4, device=self.device)
        b = torch.randn(3, 4, device=self.device)
        dim0_a = Dim("dim0_a", min=1, max=10)
        dim0_b = Dim("dim0_b", min=1, max=20)
        dynamic_shapes = {"a": {0: dim0_a}, "b": {0: dim0_b}}
        example_inputs = (a, b)
        self.check_model(Model(), example_inputs, dynamic_shapes=dynamic_shapes)

    def test_buffer_mutation_1(self):
        class Model(torch.nn.Module):
            def __init__(self, device):
                super().__init__()
                self.foo = torch.nn.Buffer(torch.randn(4, 4, device=device))

            def forward(self, x):
                self.foo.add_(1)
                return self.foo + x

        example_inputs = (torch.rand(4, 4, device=self.device),)
        self.check_model(Model(self.device), example_inputs)

    def test_non_tensor_input(self):
        class Model(torch.nn.Module):
            def forward(self, a, b, alpha=1.0):
                return torch.add(a, b, alpha=alpha)

        a = torch.randn(10, device=self.device)
        b = torch.randn(10, device=self.device)

        for simdlen in [0, None]:
            with torch._inductor.config.patch({"cpp.simdlen": simdlen}):
                so_path = torch._export.aot_compile(
                    torch.ops.aten.add,
                    args=(a, b),
                    kwargs={"alpha": 2.0},
                )
                kernel_runner = AOTIRunnerUtil.load_runner(self.device, so_path)
                res = kernel_runner.run([a, b])
                self.assertTrue(isinstance(res, list))
                self.assertTrue(len(res) == 1)
                self.assertEqual(Model()(a, b, alpha=2.0), res[0])

    def test_buffer_mutation_2(self):
        class Model(torch.nn.Module):
            def __init__(self, device):
                super().__init__()
                self.foo = torch.nn.Buffer(torch.arange(10, device=device))
                self.bar = torch.nn.Buffer(torch.arange(10, device=device))

            def forward(self, x):
                self.bar.mul_(2)
                self.foo[5] = self.bar[0]
                return x + self.bar, x * self.foo

        example_inputs = (torch.randn(10, device=self.device),)
        self.check_model(Model(self.device), example_inputs)

    def test_buffer_mutation_3(self):
        class KVCache(torch.nn.Module):
            def __init__(
                self,
                max_batch_size,
                max_seq_length,
                n_heads,
                head_dim,
                dtype=torch.float,
            ):
                super().__init__()
                cache_shape = (max_batch_size, n_heads, max_seq_length, head_dim)
                self.k_cache = torch.nn.Buffer(torch.zeros(cache_shape, dtype=dtype))
                self.v_cache = torch.nn.Buffer(torch.zeros(cache_shape, dtype=dtype))

            def update(self, input_pos, k_val, v_val):
                # input_pos: [S], k_val: [B, H, S, D]
                k_out = self.k_cache
                v_out = self.v_cache
                k_out[:, :, input_pos] = k_val
                v_out[:, :, input_pos] = v_val

                return k_out, v_out

        class Model(torch.nn.Module):
            def __init__(self, device):
                super().__init__()
                self.kv_cache = KVCache(1, 256, 6, 48)

            def forward(self, inp_pos, k, v):
                self.kv_cache.update(inp_pos, k, v)
                return self.kv_cache.k_cache + 1, self.kv_cache.v_cache / 2

        example_inputs = (
            torch.tensor([0], device=self.device),
            torch.randn(1, 6, 1, 48, device=self.device),
            torch.randn(1, 6, 1, 48, device=self.device),
        )
        model = Model(self.device)
        self.check_model(model, example_inputs)
        self.code_check_count(model, example_inputs, "empty_strided", 2)

    def test_buffer_mutation_4(self):
        if self.device != "cuda":
            raise unittest.SkipTest("requires CUDA")

        class Model(torch.nn.Module):
            def __init__(self) -> None:
                super().__init__()
                self.register_buffer(
                    "_tensor_constant0",
                    torch.randint(1, size=[38], dtype=torch.int64, device="cpu"),
                )

            def forward(self, x):
                return x + self._tensor_constant0.to(torch.device(type="cuda", index=0))

        example_inputs = (
            torch.randint(1, size=[38], dtype=torch.int64, device="cuda"),
        )
        torch._export.aot_compile(Model(), example_inputs)

    @requires_multigpu()
    def test_replicate_on_devices(self):
        if self.device != "cuda":
            raise unittest.SkipTest("requires CUDA")

        class Model(torch.nn.Module):
            def __init__(self, w1, w2):
                super().__init__()
                self.w1 = w1
                self.w2 = w2

            def forward(self, x, y):
                a = x * self.w1
                b = y * self.w2
                return a + b

        w1 = torch.randn(10, 10)
        w2 = torch.randn(10, 10)
        inputs = (torch.randn(10, 10), torch.randn(10, 10))
        result_cpu = Model(w1, w2)(*inputs)

        # Compile model with AOTInductor
        with torch.cuda.device(0):
            so_path = AOTIRunnerUtil.compile(
                model=Model(w1.cuda(0), w2.cuda(0)),
                example_inputs=tuple(t.cuda(0) for t in inputs),
            )

        # Run model on cuda:N
        for i in range(torch.cuda.device_count()):
            with torch.cuda.device(i):
                example_inputs = tuple(t.cuda(i) for t in inputs)
                optimized = AOTIRunnerUtil.load("cuda", so_path)
                result_cuda = optimized(*example_inputs)
            self.assertTrue(same(result_cpu, result_cuda.cpu()))

    @requires_multigpu()
    def test_on_cuda_device1(self):
        if self.device != "cuda":
            raise unittest.SkipTest("requires CUDA")

        try:
            torch.cuda.get_device_properties(1)
        except AssertionError:
            raise unittest.SkipTest("CUDA device 1 is not available") from None

        class Model(torch.nn.Module):
            def __init__(self):
                super().__init__()
                self.fc1 = torch.nn.Linear(10, 16)
                self.relu = torch.nn.ReLU()
                self.fc2 = torch.nn.Linear(16, 1)
                self.sigmoid = torch.nn.Sigmoid()

            def forward(self, x):
                x = self.fc1(x)
                x = self.relu(x)
                x = self.fc2(x)
                x = self.sigmoid(x)
                return x

        device = "cuda:1"
        model = Model().to(device)
        example_inputs = (torch.randn(8, 10, device=device),)
        expected = model(*example_inputs)

        so_path = AOTIRunnerUtil.compile(model, example_inputs)
        optimized = AOTIRunnerUtil.load(device, so_path)
        actual = optimized(*example_inputs)
        torch.testing.assert_close(actual, expected)

    def test_pytree_inputs(self):
        class M(torch.nn.Module):
            def __init__(self) -> None:
                super().__init__()

            def forward(self, x: Dict[str, torch.Tensor]):
                device = next(iter(x.values())).device
                add_ = torch.zeros(5, device=device)
                mul_ = torch.ones(5, device=device)
                for v in x.values():
                    add_ += v
                    mul_ *= v

                return [add_, mul_]

        self.check_model(
            M(),
            (
                {
                    "x": torch.ones(5, device=self.device),
                    "y": torch.ones(5, device=self.device),
                },
            ),
        )

    @requires_multigpu()
    def test_non_default_cuda_device(self):
        if self.device != "cuda":
            raise unittest.SkipTest("requires CUDA")

        class Model(torch.nn.Module):
            def __init__(self, weight):
                super().__init__()
                self.weight = weight

            def forward(self, x, y):
                return x + torch.nn.functional.linear(y, self.weight)

        weight = torch.randn(10, 10)
        inputs = (torch.randn(10, 10), torch.randn(10, 10))
        result_cpu = Model(weight)(*inputs)

        with torch.cuda.device(0), torch.no_grad():
            result_cuda_0 = AOTIRunnerUtil.run(
                "cuda", Model(weight.cuda(0)), tuple(t.cuda(0) for t in inputs)
            )

        with torch.cuda.device(1), torch.no_grad():
            result_cuda_1 = AOTIRunnerUtil.run(
                "cuda", Model(weight.cuda(1)), tuple(t.cuda(1) for t in inputs)
            )

        self.assertTrue(same(result_cpu, result_cuda_0.cpu()))
        self.assertTrue(same(result_cpu, result_cuda_1.cpu()))

    def test_reuse_kernel(self):
        class Model(torch.nn.Module):
            def __init__(self) -> None:
                super().__init__()

            def forward(self, x, y):
                a = torch.sin(x)
                b = torch.mm(a, y)
                c = torch.sin(b)
                d = torch.mm(b, c)
                return d

        example_inputs = (
            torch.randn(87, 87, device=self.device),
            torch.randn(87, 87, device=self.device),
        )
        model = Model()
        self.check_model(
            model, example_inputs, atol=1e-4, rtol=1e-4
        )  # 1e-4 is the tol value used in pytorch/torch/_dynamo/utils.py

        if self.device == "cuda":
            self.code_check_count(
                model, example_inputs, "triton_poi_fused_sin_0 = loadKernel(", 1
            )

    def test_reuse_kernel_dynamic(self):
        class Model(torch.nn.Module):
            def __init__(self, device):
                super().__init__()
                self.cst = torch.randn(48, device=device, dtype=torch.float)
                self.weights = torch.randn(6, 48, 48, device=device, dtype=torch.float)
                self.cst_1 = torch.randn(48, device=device, dtype=torch.float)
                self.weights_1 = torch.randn(
                    6, 48, 48, device=device, dtype=torch.float
                )

            def forward(self, x, y, z):
                dim0 = x.size(1)
                add_0 = z + z
                expand_2 = add_0.expand(-1, -1, 48)
                # [s0, 6, 48]
                mul_3 = add_0 * expand_2
                # [6, s0, 48]
                permute_4 = torch.permute(mul_3, (1, 0, 2))
                # [6, s0, 48]
                bmm_5 = torch.bmm(permute_4, self.weights)
                add_6 = bmm_5 + self.cst
                reshape_7 = torch.reshape(add_6, [6, dim0 * 6, 8])
                # [6*s0, 6, 8]
                permute_8 = torch.permute(reshape_7, (1, 0, 2))
                mul_9 = permute_8 * 0.123
                reshape_10 = torch.reshape(y, [8, dim0 * 6, 4])
                # [6*s0, 8, 4]
                permute_11 = torch.permute(reshape_10, (1, 0, 2))
                bmm_12 = torch.bmm(mul_9, permute_11)

                add_0_1 = z + z
                expand_2_1 = add_0_1.expand(-1, -1, 48)
                # [s0, 6, 48]
                mul_3_1 = add_0_1 * expand_2_1
                # [6, s0, 48]
                permute_4_1 = torch.permute(mul_3_1, (1, 0, 2))
                # [6, s0, 48]
                bmm_5_1 = torch.bmm(permute_4_1, self.weights_1)
                add_6_1 = bmm_5_1 + self.cst_1
                reshape_7_1 = torch.reshape(add_6_1, [6, dim0 * 6, 8])
                # [6*s0, 6, 8]
                permute_8_1 = torch.permute(reshape_7_1, (1, 0, 2))
                mul_9_1 = permute_8_1 * 0.123
                reshape_10_1 = torch.reshape(y, [8, dim0 * 6, 4])
                # [6*s0, 8, 4]
                permute_11_1 = torch.permute(reshape_10_1, (1, 0, 2))
                bmm_12_1 = torch.bmm(mul_9_1, permute_11_1)
                return bmm_12 + bmm_12_1

        x = torch.randn(6, 2, 48, device=self.device, dtype=torch.float)
        y = torch.randn(48, 2, 4, device=self.device, dtype=torch.float)
        z = torch.randn(2, 6, 1, device=self.device, dtype=torch.float)
        dim0 = Dim("dim0", min=1, max=2048)
        dynamic_shapes = {
            "x": {1: dim0},
            "y": {1: dim0},
            "z": {0: dim0},
        }

        example_inputs = (x, y, z)
        m = Model(self.device).to(dtype=torch.float)
        self.check_model(m, example_inputs, dynamic_shapes=dynamic_shapes)

    def test_fake_tensor_device_validation(self):
        if self.device != "cuda":
            raise unittest.SkipTest("requires CUDA")

        class Model(torch.nn.Module):
            def __init__(self) -> None:
                super().__init__()

            def forward(self, x, y):
                return x + y

        example_inputs = (torch.randn(10, 10), torch.randn(10, 10))

        # Export on CPU
        exported_program = export(Model(), example_inputs)

        # Compile exported model on CUDA
        gm = exported_program.graph_module.to(self.device)
        with self.assertRaisesRegex(ValueError, "Device mismatch between fake input"):
            torch._inductor.aot_compile(
                gm, tuple(i.to(self.device) for i in example_inputs)
            )

    def test_fx_gm_return_tuple_validation(self):
        from torch.fx.experimental.proxy_tensor import make_fx

        class Model(torch.nn.Module):
            def __init__(self) -> None:
                super().__init__()

            def forward(self, x, y):
                return x + y

        example_inputs = (torch.randn(10, 10), torch.randn(10, 10))

        gm = make_fx(Model(), tracing_mode="symbolic")(*example_inputs)
        with self.assertRaisesRegex(
            AssertionError,
            r"Graph output must be a tuple\(\). This is so that we can avoid "
            "pytree processing of the outputs.",
        ):
            torch._inductor.aot_compile(gm, example_inputs)

    @unittest.mock.patch("torch._inductor.graph.supported_dtype_of_cpp_wrapper")
    def test_unsupported_input_dtype(self, supported_dtype_of_cpp_wrapper_mock):
        supported_dtype_of_cpp_wrapper_mock.return_value = False

        class Model(torch.nn.Module):
            def __init__(self) -> None:
                super().__init__()

            def forward(self, x, y):
                return x + y

        example_inputs = (
            torch.randn(10, 10).to(self.device),
            torch.randn(10, 10).to(self.device),
        )
        with self.assertRaisesRegex(
            CppWrapperCodegenError, "Unsupported input dtype torch.float32"
        ):
            torch._export.aot_compile(Model(), example_inputs)

        supported_dtype_of_cpp_wrapper_mock.assert_called_once_with(
            torch.float32, self.device
        )

    def test_consecutive_compiles(self):
        """Test that compilation behaves correctly with cache hits"""

        class TestModule(torch.nn.Module):
            def __init__(self) -> None:
                super().__init__()

            def forward(self, x):
                return x + 1

        mod = TestModule()
        inp = torch.rand(1)
        mod(inp)
        mod2 = torch.fx.symbolic_trace(mod, concrete_args=[inp])
        so = torch._export.aot_compile(mod2, (inp,))
        assert so is not None
        # compile the 2nd time with cache hit
        so = torch._export.aot_compile(mod2, (inp,))
        assert so is not None

    def test_normal_functional(self):
        class Model(torch.nn.Module):
            def __init__(self) -> None:
                super().__init__()

            def forward(self, x):
                return torch.ops.aten.normal_functional.default(x)

        self.check_model(Model(), (torch.empty(4, 1, 4, 4),))

    def test_empty_graph(self):
        class Model(torch.nn.Module):
            def __init__(self) -> None:
                super().__init__()

            def forward(self, x):
                return x

        example_inputs = (torch.randn(8, 4, 4, device=self.device),)
        self.check_model(Model(), example_inputs)

    @unittest.skipIf(IS_FBCODE, "Not runnable in fbcode")
    def test_dup_unbacked_sym_decl(self):
        class Model(torch.nn.Module):
            def __init__(self) -> None:
                super().__init__()

            def forward(self, x):
                abs_1 = torch.ops.aten.abs.default(x)
                lt = torch.ops.aten.lt.Scalar(abs_1, 0.001)
                eq = torch.ops.aten.eq.Scalar(lt, 0)
                index_1 = torch.ops.aten.index.Tensor(x, [eq])
                sin = torch.ops.aten.sin.default(index_1)
                index_2 = torch.ops.aten.index.Tensor(x, [eq])
                div_3 = torch.ops.aten.div.Tensor(sin, index_2)
                return div_3

        example_inputs = (torch.randn(4, 4, 4, 4).to(self.device),)
        self.check_model(Model(), example_inputs)

    # This exercises _eliminate_unbacked path in ShapeEnv
    @unittest.skipIf(IS_FBCODE, "Not runnable in fbcode")
    def test_dup_unbacked_sym_decl_with_refinement(self):
        class Model(torch.nn.Module):
            def __init__(self) -> None:
                super().__init__()

            def forward(self, x):
                abs_1 = torch.ops.aten.abs.default(x)
                lt = torch.ops.aten.lt.Scalar(abs_1, 0.001)
                eq = torch.ops.aten.eq.Scalar(lt, 0)
                index_1 = torch.ops.aten.index.Tensor(x, [eq])
                torch._check(index_1.size(0) == 4**4)
                sin = torch.ops.aten.sin.default(index_1)
                index_2 = torch.ops.aten.index.Tensor(x, [eq])
                div_3 = torch.ops.aten.div.Tensor(sin, index_2)
                return div_3

        example_inputs = (torch.ones(4, 4, 4, 4).to(self.device),)
        self.check_model(Model(), example_inputs)

    def test_run_with_grad_enabled(self):
        class Model(torch.nn.Module):
            def forward(self, x, weight, bias):
                return torch.ops.aten.addmm(bias, weight, x)

        m = Model().to(device=self.device)
        x = torch.rand(8, 8, device=self.device, requires_grad=True)
        weight = torch.rand(8, 8, device=self.device, requires_grad=True)
        bias = torch.rand(8, device=self.device, requires_grad=True)
        example_inputs = (x, weight, bias)

        expected = m(*example_inputs)
        expected = pytree.tree_leaves(expected)

        # compiler under no_grad
        with torch.no_grad():
            so_path = AOTIRunnerUtil.compile(m, example_inputs)

        # run under grad enabled
        self.assertTrue(torch.is_grad_enabled())

        optimized = AOTIRunnerUtil.load(self.device, so_path)
        actual = optimized(*example_inputs)
        actual = pytree.tree_leaves(actual)

        self.assertTrue(same(actual, expected))

    def test_return_constant(self):
        class Model(torch.nn.Module):
            def __init__(self, device):
                super().__init__()
                self.cst = torch.randn(5, 5, device=device)

            def forward(self, x):
                a = self.cst.clone()
                return (x, a)

        x = torch.randn(5, device=self.device)
        self.check_model(Model(self.device), (x,))

    def test_return_view_constant(self):
        class Model(torch.nn.Module):
            def __init__(self, device):
                super().__init__()
                self.cst = torch.randn(5, 5, device=device)

            def forward(self, x):
                a = torch.transpose(self.cst, 0, 1)
                return (x, a)

        x = torch.randn(5, device=self.device)
        self.check_model(Model(self.device), (x,))

    def test_with_profiler(self):
        class Model(torch.nn.Module):
            def __init__(self) -> None:
                super().__init__()
                self.linear = torch.nn.Linear(10, 10)

            def forward(self, x, y):
                return x + self.linear(y)

        example_inputs = (
            torch.randn(10, 10, device=self.device),
            torch.randn(10, 10, device=self.device),
        )
        with config.patch({"profile_bandwidth": "1", "profile_bandwidth_regex": ""}):
            self.check_model(Model(), example_inputs)

    def test_with_no_triton_profiler(self):
        class Model(torch.nn.Module):
            def __init__(self) -> None:
                super().__init__()

            def forward(self, x):
                return torch.permute(x, (1, 0))

        example_inputs = (torch.randn(10, 10, device=self.device),)
        with config.patch({"profile_bandwidth": "1", "profile_bandwidth_regex": ""}):
            self.check_model(Model(), example_inputs)

    def test_repeat_output(self):
        class Model(torch.nn.Module):
            def __init__(self) -> None:
                super().__init__()

            def forward(self, x):
                y = torch.sin(x)
                return y, y

        example_inputs = (torch.randn(3, 10, device=self.device),)
        self.check_model(Model(), example_inputs)

    def test_view_outputs(self):
        class Model(torch.nn.Module):
            def forward(self, x):
                y = torch.sin(x)
                y_same_size = y.view(*y.shape)
                y_diff_size = y.view(1, *y.shape)
                return y, y_same_size, y_diff_size

        example_inputs = (torch.randn(3, 10, device=self.device),)
        self.check_model(Model(), example_inputs)

    @skip_if_no_torchvision
    def test_missing_cubin(self):
        from torchvision.models.resnet import Bottleneck, ResNet

        class Model(ResNet):
            def __init__(self) -> None:
                super().__init__(
                    block=Bottleneck,
                    layers=[3, 4, 6, 3],
                    replace_stride_with_dilation=[False, False, True],
                    norm_layer=None,
                )

            def forward(self, x):
                x = self.conv1(x)
                x = self.bn1(x)
                x = self.relu(x)
                f1 = x
                x = self.maxpool(x)
                x = self.layer1(x)
                f2 = x
                x = self.layer2(x)
                f3 = x
                x = self.layer3(x)
                x = self.layer4(x)
                f4 = x
                return [f1, f2, f3, f4]

        # Call eval() here so that batch_norm won't update the running stats
        # Use float64 to avoid numeric difference failure
        model = Model().to(device=self.device, dtype=torch.float64).eval()
        example_inputs = (
            torch.randn(4, 3, 64, 64, device=self.device, dtype=torch.float64),
        )
        self.check_model(model, example_inputs)

    @common_utils.parametrize("grid_type", [1, 2, 3])
    @common_utils.parametrize("num_dims", [1, 2])
    @common_utils.parametrize("dynamic", [False, True])
    @common_utils.parametrize("autotune", [False, True])
    def test_triton_kernel(self, grid_type, num_dims, dynamic, autotune):
        if self.device != "cuda":
            raise unittest.SkipTest("requires CUDA")

        class Model(torch.nn.Module):
            def __init__(self) -> None:
                super().__init__()

            def forward(self, x, y):
                output = torch.zeros_like(x)
                if autotune and num_dims == 2:
                    x_elements = output.size()[0]
                    y_elements = output.size()[1]
                else:
                    n_elements = output.numel()

                # Select grid
                if autotune and num_dims == 2:
                    if grid_type == 1:
                        grid = (x_elements, y_elements)
                    elif grid_type == 2:
                        grid = lambda meta: (  # noqa: E731
                            triton.cdiv(x_elements, meta["BLOCK_SIZE_X"]),
                            triton.cdiv(y_elements, meta["BLOCK_SIZE_Y"]),
                        )
                    else:

                        def grid_fn(meta):
                            return (
                                triton.cdiv(x_elements, meta["BLOCK_SIZE_X"]),
                                triton.cdiv(y_elements, meta["BLOCK_SIZE_Y"]),
                            )

                        grid = grid_fn
                else:
                    if grid_type == 1:
                        grid = (n_elements,)
                    elif grid_type == 2:
                        grid = lambda meta: (  # noqa: E731
                            triton.cdiv(n_elements, meta["BLOCK_SIZE"]),
                        )
                    else:

                        def grid_fn(meta):
                            return (triton.cdiv(n_elements, meta["BLOCK_SIZE"]),)

                        grid = grid_fn

                # Select kernel
                if autotune:
                    if num_dims == 1:
                        add_kernel_autotuned[grid](x, y, output, n_elements)
                    else:
                        add_kernel_2d_autotuned[grid](
                            x, y, output, x_elements, y_elements
                        )
                else:
                    add_kernel[grid](x, y, output, n_elements, BLOCK_SIZE=16)
                return output

        dims = [10] * num_dims
        x = torch.randn(*dims, device=self.device)
        y = torch.randn(*dims, device=self.device)
        dynamic_shapes = []
        if dynamic:
            dim0_x = Dim("dim0_x", min=1, max=10)
            dim0_y = Dim("dim0_y", min=1, max=10)
            dynamic_shapes = {"x": {0: dim0_x}, "y": {0: dim0_y}}
        self.check_model(Model(), (x, y), dynamic_shapes=dynamic_shapes)

    def test_triton_kernel_dynamic_shape_with_div(self):
        if self.device != "cuda":
            raise unittest.SkipTest("requires CUDA")

        @triton.jit
        def pass_kernel(x, num):
            pass

        class Model(torch.nn.Module):
            def __init__(self) -> None:
                super().__init__()

            def forward(self, x):
                num = x.numel() // 4

                grid = lambda meta: (triton.cdiv(num, 16),)  # noqa: E731
                pass_kernel[grid](x, num)
                return x

        x = torch.randn(10, device=self.device)
        dim0_x = Dim("dim0_x", min=1, max=10)
        dynamic_shapes = {"x": {0: dim0_x}}
        self.check_model(Model(), (x,), dynamic_shapes=dynamic_shapes)

    def test_triton_kernel_reinterpret_view(self):
        if self.device != "cuda":
            raise unittest.SkipTest("requires CUDA")

        @triton.jit
        def pass_kernel(x, y):
            pass

        class Model(torch.nn.Module):
            def __init__(self) -> None:
                super().__init__()

            def forward(self, x):
                out = torch.zeros_like(x[:, 4:])
                # the slicing below creates two ReinterpretView
                # instances: with offset=3 and offset=4
                add_kernel[(10,)](
                    in_ptr0=x[:, 3:-1],
                    in_ptr1=x[:, 4:],
                    out_ptr=out,
                    n_elements=160,
                    BLOCK_SIZE=16,
                )
                return out

        example_inputs = (torch.randn(10, 20, device=self.device),)
        self.check_model(Model(), example_inputs)

    def test_triton_kernel_sympy_expr_arg(self):
        if self.device != "cuda":
            raise unittest.SkipTest("requires CUDA")

        class Model(torch.nn.Module):
            def forward(self, x, e):
                sympy_expr = max(1, e.item())
                out = torch.zeros_like(x)
                add_kernel[(1,)](
                    in_ptr0=x,
                    in_ptr1=x,
                    out_ptr=out,
                    n_elements=sympy_expr,
                    BLOCK_SIZE=1,
                )
                return out

        NUMEL = 64
        inputs = (
            torch.randn(NUMEL, device=self.device),
            torch.tensor(NUMEL, device=self.device),
        )
        self.check_model(Model(), inputs)

    def test_triton_kernel_sympy_fn_like_arg(self):
        # This test should hit sympy.expand("sqrt") which crashes with
        # AttributeError: 'function' object has no attribute 'expand'.
        if self.device != "cuda":
            raise unittest.SkipTest("requires CUDA")

        class Model(torch.nn.Module):
            def forward(self, x):
                out = torch.zeros_like(x)
                add_kernel_with_optional_param[1,](
                    in_ptr0=x,
                    in_ptr1=x,
                    out_ptr=out,
                    n_elements=x.numel(),
                    BLOCK_SIZE=1,
                    ARGS_PASSED="sqrt",  # sqrt is a valid sympy fn
                )
                return out

        inputs = (torch.randn(4, device=self.device),)
        self.check_model(Model(), inputs)

    def test_triton_kernel_with_none_input(self):
        if self.device != "cuda":
            raise unittest.SkipTest("requires CUDA")

        class Model(torch.nn.Module):
            def __init__(self) -> None:
                super().__init__()

            def forward(self, x, y):
                n_elements = x.size()[0]
                BLOCK_SIZE = 1024

                output_wo_y = torch.empty_like(x)
                output_with_y = torch.empty_like(x)

                wo_kernel = add_kernel_with_optional_param[(1,)](
                    x,
                    None,
                    output_wo_y,
                    n_elements,
                    ARGS_PASSED="one",
                    BLOCK_SIZE=BLOCK_SIZE,
                )
                with_kernel = add_kernel_with_optional_param[(1,)](
                    x,
                    y,
                    output_with_y,
                    n_elements,
                    ARGS_PASSED="two",
                    BLOCK_SIZE=BLOCK_SIZE,
                )

                return 2.71 * output_wo_y + 3.14 * output_with_y

        example_inputs = (
            torch.randn(1023, device=self.device),
            torch.randn(1023, device=self.device),
        )

        self.check_model(Model(), example_inputs)

    def test_triton_kernel_equal_to_1_arg(self):
        if self.device != "cuda":
            raise unittest.SkipTest("requires CUDA")

        class Model(torch.nn.Module):
            def forward(self, x, y):
                out = torch.empty_like(x)
                n_elements = x.numel()
                add_kernel[(n_elements,)](x, y, out, n_elements, BLOCK_SIZE=16)
                return out

        example_inputs = (
            torch.randn(1, device=self.device),
            torch.randn(1, device=self.device),
        )

        self.check_model(Model(), example_inputs)

    @common_utils.parametrize("dynamic", [False, True])
    def test_triton_kernel_equal_to_1_float_arg(self, dynamic):
        if self.device != "cuda":
            raise unittest.SkipTest("requires CUDA")

        class Model(torch.nn.Module):
            def forward(self, x, y):
                out = torch.empty_like(x)
                n_elements = x.numel()
                scaling_factor = (n_elements**0) / 1.0
                add_kernel_with_scaling[(n_elements,)](
                    x,
                    y,
                    out,
                    n_elements,
                    scaling_factor,
                    BLOCK_SIZE=16,
                )
                return out

        dynamic_shapes = None
        if dynamic:
            dim0_xy = Dim("s0", min=2, max=1024)
            dynamic_shapes = {
                "x": {0: dim0_xy, 1: None},
                "y": {0: dim0_xy, 1: None},
            }
        example_inputs = (
            torch.randn(2, device=self.device),
            torch.randn(2, device=self.device),
        )
        self.check_model(
            Model(),
            example_inputs,
            dynamic_shapes=dynamic_shapes,
        )

    def test_triton_kernel_weird_param_order(self):
        if self.device != "cuda":
            raise unittest.SkipTest("requires CUDA")

        class Model(torch.nn.Module):
            def __init__(self) -> None:
                super().__init__()

            def forward(self, x):
                out = torch.empty_like(x)
                add_kernel_autotuned_weird_param_order[16,](
                    in_ptr0=x,
                    in_ptr1=x,
                    n_elements=x.numel(),
                    out_ptr=out,
                )
                return out

        x = torch.randn(16, 16, device=self.device)
        self.check_model(Model(), (x,))

    def test_shifted_constraint_ranges(self):
        class Model(torch.nn.Module):
            def __init__(self) -> None:
                super().__init__()

            def forward(
                self,
                x: torch.Tensor,
                y: torch.Tensor,
            ):
                torch._check(y.size(0) == x.size(0) + 1)
                return x.sum(0) + y.sum(0)

        a = torch.randn((4, 5), device=self.device)
        b = torch.randn((5, 5), device=self.device)
        dim0_x = Dim("dim0_x", min=2, max=1024)
        dim0_y = dim0_x + 1
        dynamic_shapes = {"x": {0: dim0_x}, "y": {0: dim0_y}}
        self.check_model(
            Model(),
            (a, b),
            dynamic_shapes=dynamic_shapes,
        )

    def test_scatter_fallback(self):
        class Model(torch.nn.Module):
            def __init__(self) -> None:
                super().__init__()

            def forward(
                self,
                inp: torch.Tensor,
                index: torch.Tensor,
                src: torch.Tensor,
            ):
                return torch.scatter(inp, 1, index, src)

        inputs = (
            torch.ones((3, 5), device=self.device, dtype=torch.int64),
            torch.tensor([[0, 1, 2, 0]], device=self.device, dtype=torch.int64),
            torch.zeros((2, 5), device=self.device, dtype=torch.int64),
        )

        self.check_model(Model(), inputs)

    def test_scatter_reduce_fallback(self):
        class Model(torch.nn.Module):
            def __init__(self) -> None:
                super().__init__()

            def forward(
                self,
                inp: torch.Tensor,
                index: torch.Tensor,
                src: torch.Tensor,
            ):
                return torch.scatter_reduce(inp, 0, index, src, reduce="sum")

        inputs = (
            torch.tensor([1, 10, 100, 1000], device=self.device, dtype=torch.int64),
            torch.tensor([0, 1, 0, 1, 2, 1], device=self.device, dtype=torch.int64),
            torch.tensor([1, 2, 3, 4, 5, 6], device=self.device, dtype=torch.int64),
        )

        self.check_model(Model(), inputs)

    def test_index_put_fallback(self):
        # index_put falls back in the deterministic mode
        with DeterministicGuard(True):

            class Model(torch.nn.Module):
                def __init__(self) -> None:
                    super().__init__()

                def forward(
                    self,
                    self_tensor: torch.Tensor,
                    indices: Tuple[torch.Tensor],
                    values: torch.Tensor,
                ):
                    return torch.index_put(
                        self_tensor, indices, values, accumulate=True
                    )

            inputs = (
                torch.ones(4, device=self.device, dtype=torch.int64),
                (torch.tensor([1, 1, 2, 2], device=self.device, dtype=torch.bool),),
                torch.ones(4, device=self.device, dtype=torch.int64),
            )

            self.check_model(Model(), inputs)

    def test_repeated_user_defined_triton_kernel(self):
        if self.device != "cuda":
            raise unittest.SkipTest("requires CUDA")

        class Model(torch.nn.Module):
            def __init__(self) -> None:
                super().__init__()

            def forward(self, x):
                for _ in range(3):
                    mul2_inplace_kernel[4,](x, n_elements=4, BLOCK_SIZE=16)
                return x

        inputs = (torch.randn(4, 4, device=self.device),)
        self.check_model(Model(), inputs)

    def test_convolution(self):
        class Model(torch.nn.Module):
            def __init__(self) -> None:
                super().__init__()

            def forward(self, x, w, b):
                return torch.ops.aten.convolution(x, w, b, [4], [0], [1], True, [0], 1)

        example_inputs = (
            torch.randn([2, 32, 90], device=self.device),
            torch.randn([32, 16, 8], device=self.device),
            torch.randn([16], device=self.device),
        )
        with config.patch(
            {
                "max_autotune": True,
                "max_autotune_gemm_backends": "Triton",
            }
        ):
            self.check_model(Model(), example_inputs)

    def test_zero_size_weight(self):
        class Model(torch.nn.Module):
            def __init__(self, channel, r=8):
                super().__init__()
                self.pool = torch.nn.AdaptiveAvgPool2d(1)
                self.net = torch.nn.Sequential(
                    torch.nn.Linear(channel, channel // r, bias=False),
                    torch.nn.ReLU(inplace=True),
                    torch.nn.Linear(channel // r, channel, bias=False),
                    torch.nn.Sigmoid(),
                )

            def forward(self, inp):
                b, c, _, _ = inp.shape
                x = self.pool(inp).view(b, c)
                x = self.net(x).view(b, c, 1, 1)
                x = inp * x
                return x

        inputs = (torch.rand(4, 4, 4, 4, device=self.device),)
        self.check_model(Model(4), inputs)

    def test_no_args(self):
        class Model(torch.nn.Module):
            def __init__(self, m, n):
                super().__init__()
                self.weight = torch.nn.Parameter(
                    torch.randn(m, n),
                )
                self.alpha = torch.nn.Parameter(torch.randn(m, n))

            def forward(self):
                return self.weight * self.alpha

        self.check_model(Model(6, 4), ())

    def test_dynamic_scalar(self):
        class Model(torch.nn.Module):
            def __init__(self) -> None:
                super().__init__()
                self.criterion_ce = torch.nn.CrossEntropyLoss(reduction="none")

            def forward(self, inputs, targets, split_index=None):
                statistics = {}
                total_loss = self.criterion_ce(inputs, targets).sum()
                statistics["dl"] = total_loss.item()
                return total_loss, statistics

        inputs = (
            torch.rand(4, 4, 4, 4, device=self.device),
            torch.rand(4, 4, 4, 4, device=self.device),
        )
        self.check_model(Model(), inputs)

    def test_constant_original_fqn_and_dtype(self):
        class FooBarModule(torch.nn.Module):
            def __init__(self) -> None:
                super().__init__()
                self.register_parameter("0", torch.nn.Parameter(torch.randn(3, 4)))
                self.test_buf = torch.nn.Buffer(torch.randn(3, 4))
                self.register_parameter(
                    "test_param", torch.nn.Parameter(torch.randn(3, 4))
                )

            def forward(self, x):
                return ((x + self.test_buf) * getattr(self, "0")) / self.test_param

        class TestModule(torch.nn.Module):
            def __init__(self) -> None:
                super().__init__()
                self.foo_bar = FooBarModule()
                self.register_parameter(
                    "test_param", torch.nn.Parameter(torch.randn(3, 4))
                )
                self.test_buf = torch.nn.Buffer(torch.randn(3, 4))

            def forward(self, x):
                return (self.foo_bar(x) + self.test_param) * self.test_buf

        with torch.no_grad():
            so_path = AOTIRunnerUtil.compile(
                model=TestModule().to(device=self.device),
                example_inputs=(torch.rand(3, 4, device=self.device),),
            )

        runner = AOTIRunnerUtil.load_runner(self.device, so_path)

        expected_original_fqns = {
            "L__self___test_param": "test_param",
            "L__self___test_buf": "test_buf",
            "getattr_L__self___foo_bar___0__": "foo_bar.0",
            "L__self___foo_bar_test_param": "foo_bar.test_param",
            "L__self___foo_bar_test_buf": "foo_bar.test_buf",
        }
        self.assertEqual(
            expected_original_fqns, runner.get_constant_names_to_original_fqns()
        )

        expected_dtypes = {
            "L__self___test_param": 6,
            "L__self___test_buf": 6,
            "getattr_L__self___foo_bar___0__": 6,
            "L__self___foo_bar_test_param": 6,
            "L__self___foo_bar_test_buf": 6,
        }
        self.assertEqual(expected_dtypes, runner.get_constant_names_to_dtypes())

    def test_fqn(self):
        class NestedChild(torch.nn.Module):
            def __init__(self) -> None:
                super().__init__()
                self.nestedchild3buffer = torch.nn.Buffer(torch.ones(2, 3) * 3)

            def forward(self, x):
                return x / self.nestedchild3buffer

        class Child1(torch.nn.Module):
            def __init__(self) -> None:
                super().__init__()
                self.nested = NestedChild()
                self.register_parameter(
                    "child1param", torch.nn.Parameter(torch.ones(2, 3))
                )

            def forward(self, x):
                x = self.nested(x)
                return x + self.child1param

        class Child2(torch.nn.Module):
            def __init__(self) -> None:
                super().__init__()
                self.child2buffer = torch.nn.Buffer(torch.ones(2, 3) * 2)

            def forward(self, x):
                return x - self.child2buffer

        class MyModule(torch.nn.Module):
            def __init__(self) -> None:
                super().__init__()
                self.foo = Child1()
                self.bar = Child2()
                self.register_parameter(
                    "rootparam", torch.nn.Parameter(torch.ones(2, 3) * 4)
                )

            def forward(self, x):
                x = x * self.rootparam
                x = self.foo(x)
                x = self.bar(x)
                return x

        orig_eager = MyModule()

        self.check_model(MyModule(), (torch.randn(2, 3, device=self.device),))

    def test_model_modified_weights(self):
        class Model(torch.nn.Module):
            def __init__(self, n, k, device):
                super().__init__()
                self.weight = torch.randn(n, k, device=device)
                self.bias = torch.randn(n, device=device)

            def forward(self, a):
                return torch.nn.functional.linear(a, self.weight, self.bias)

        M = 16
        N = 10
        K = 128
        batch = 8
        example_inputs = (torch.randn(2, M, K, device=self.device),)
        model = Model(N, K, self.device)
        self.check_model(model, example_inputs)
        # Update model weights, after this AOTInductor should re-generate model.so
        # if weights are stored in the model.so
        model.weight += 1
        self.check_model(model, example_inputs)

    def test_custom_op_add(self) -> None:
        class M(torch.nn.Module):
            def forward(self, x, y):
                return torch.ops.aoti_custom_ops.custom_add(x, y)

        m = M().to(device=self.device)
        args = (
            torch.randn(3, 3, device=self.device),
            torch.randn(3, 3, device=self.device),
        )
        self.check_model(m, args)

    def test_custom_op_all_inputs(self) -> None:
        class MyModel(torch.nn.Module):
            # pyre-fixme[3]: Return type must be annotated.
            def __init__(self):
                super().__init__()

            # pyre-fixme[3]: Return type must be annotated.
            # pyre-fixme[2]: Parameter must be annotated.
            def forward(self, x, y):
                with torch.no_grad():
                    x_dim0 = x.shape[0]
                    x_dim1 = x.shape[1]
                    y_dim0 = y.shape[0]
                    y_dim1 = y.shape[1]
                    symint_0 = x_dim0 + x_dim1
                    symint_1 = y_dim0 * y_dim1

                    z = torch.concat((x, x))

                    _2547 = torch.ops.aoti_custom_ops.fn_with_all_inputs(
                        tensor=x,
                        tensors=[x, y],
                        optional_tensors=[None, z],
                        b8=False,
                        b8s=[True, False],
                        i64=42,
                        i64s=[16, 17],
                        symint=symint_0,
                        symints=[symint_0, symint_1],
                        f64=3.14,
                        f64s=[2.2, 3.3],
                        scalar=1.23,
                        scalars=[45, 67],
                        string="hello",
                        strings=["ab", "cde"],
                        # dtype=torch.float16,
                        # memory_format=torch.contiguous_format,
                        # layout=torch.strided,
                        device=torch.device("cpu"),
                        # optional
                        o_tensor=None,
                        o_tensors=[x, y],
                        o_b8=False,
                        o_b8s=[True, False],
                        o_i64=None,
                        o_i64s=[16, 17],
                        o_symint=symint_1,
                        o_symints=[symint_1, symint_0],
                        o_f64=3.14,
                        o_f64s=None,
                        o_scalar=None,
                        o_scalars=[89, 910],
                        o_string="hello",
                        o_strings=["ab", "cde"],
                        # o_dtype=None,
                        # o_memory_format=torch.contiguous_format,
                        # o_layout=torch.strided,
                        o_device=None,
                    )

                return _2547

        m = MyModel().to(device=self.device)
        x = torch.zeros(4, 8, device=self.device)
        y = torch.ones(3, 9, device=self.device)
        args = (x, y)
        m(*args)

        self.check_model(m, args)

    def test_custom_op_with_multiple_outputs(self) -> None:
        class Model(torch.nn.Module):
            def forward(self, x, y):
                out = x + y
                # tuple of Tensor output
                out3, out4 = torch.ops.aoti_custom_ops.fn_with_tuple_output(out, 1)
                # TensorList output
                out5, out6 = torch.ops.aoti_custom_ops.fn_with_list_output(
                    [out3, out4], 1
                )
                # tuple of Tensor and TensorList
                out7, [out8, out9] = torch.ops.aoti_custom_ops.fn_with_mix_outputs(
                    out5, [out6, out4]
                )
                return out3, out4, out5, out6, out7, out8, out9

        m = Model().to(device=self.device)
        args = (
            torch.randn(4, 4, device=self.device),
            torch.randn(4, 4, device=self.device),
        )
        m(*args)

        self.check_model(m, args)

    def test_custom_op_with_reinterpret_view_inputs(self) -> None:
        class Model(torch.nn.Module):
            def forward(self, x):
                out = x.permute([1, 0])
                return torch.ops.aoti_custom_ops.fn_with_default_input(out, 1)

        m = Model().to(device=self.device)
        args = (torch.randn(2, 3, device=self.device),)

        self.check_model(m, args)

    def test_custom_op_with_concat_inputs(self) -> None:
        class Model(torch.nn.Module):
            def forward(self, x, y):
                out = torch.concat([x, y], dim=0)
                return torch.ops.aoti_custom_ops.fn_with_default_input(out, 1)

        m = Model().to(device=self.device)
        args = (
            torch.randn(2, 3, device=self.device),
            torch.randn(2, 3, device=self.device),
        )

        self.check_model(m, args)

    def test_custom_op_missing_arg_with_default_value(self) -> None:
        class Model(torch.nn.Module):
            def forward(self, x):
                # missing second arg
                return torch.ops.aoti_custom_ops.fn_with_default_input(x)

        m = Model().to(device=self.device)
        args = (torch.randn(2, 3, device=self.device),)

        self.check_model(m, args)

    def test_triton_kernel_extern_kernel_arg(self):
        if self.device != "cuda":
            raise unittest.SkipTest("requires CUDA")

        class Model(torch.nn.Module):
            def forward(self, x, y):
                out = torch.zeros_like(x)
                # torch.mm is ExternKernelOut
                add_kernel[(4,)](x, torch.mm(x, y), out, 4, 16)
                return out

        example_inputs = (
            torch.randn(4, 4, device="cuda"),
            torch.randn(4, 4, device="cuda"),
        )

        self.check_model(Model(), example_inputs)

    def test_triton_kernel_multi_output_arg(self):
        if self.device != "cuda":
            raise unittest.SkipTest("requires CUDA")

        class Model(torch.nn.Module):
            def forward(self, x, y):
                out = torch.zeros_like(x)
                # torch.sort creates fallback kernel and hence MultiOutput
                add_kernel[(4,)](x, torch.sort(y).values, out, 4, 16)
                return out

        example_inputs = (
            torch.randn(4, 4, device="cuda"),
            torch.randn(4, 4, device="cuda"),
        )

        self.check_model(Model(), example_inputs)

    def test_triton_kernel_reinterpret_view_mem_leak(self):
        # Check for memory leak when using user-defined Triton Kernel + AOTI.
        if self.device != "cuda":
            raise unittest.SkipTest("requires CUDA")

        class Model(torch.nn.Module):
            def __init__(self) -> None:
                super().__init__()

            def forward(self, x, y):
                out = torch.zeros_like(x)
                yy = y * y
                # reshape creates a ReinterpretView
                add_kernel[(4,)](x, yy.reshape_as(x), out, 4, 16)
                return out

        example_inputs = (
            torch.randn(4, 4, device="cuda"),
            torch.randn(1, 16, device="cuda"),
        )

        so_path: str = AOTIRunnerUtil.compile(
            Model(),
            example_inputs,
        )
        aot_inductor_module = AOTIRunnerUtil.load("cuda", so_path)

        # Don't assign outputs to a variable b/c it will allocate GPU memory.
        device: int = torch.cuda.current_device()
        mem_before = torch.cuda.memory_allocated(device)
        aot_inductor_module(*example_inputs)
        aot_inductor_module(*example_inputs)
        mem_after = torch.cuda.memory_allocated(device)
        self.assertEqual(mem_before, mem_after)

        actual = aot_inductor_module(*example_inputs)
        expected = Model()(*example_inputs)
        torch.testing.assert_close(actual, expected)

    @torch._dynamo.config.patch(capture_scalar_outputs=True)
    @common_utils.parametrize("dynamic", [False, True])
    @common_utils.parametrize("autotuning", [False, True])
    def test_triton_kernel_unbacked_symint_in_grid(self, dynamic, autotuning):
        if self.device != "cuda":
            raise unittest.SkipTest("requires CUDA")

        class Model(torch.nn.Module):
            def forward(self, x, y, n_elements_tensor):
                output = torch.zeros_like(x)
                n_elements_symint = n_elements_tensor.item()
                n_elements = x.numel()

                def grid(meta):
                    return (triton.cdiv(n_elements_symint, meta["BLOCK_SIZE"]),)

                if autotuning:
                    add_kernel_autotuned[grid](
                        x,
                        y,
                        output,
                        n_elements,
                    )
                else:
                    add_kernel[grid](
                        x,
                        y,
                        output,
                        n_elements,
                        BLOCK_SIZE=16,
                    )

                return output

        example_inputs = (
            torch.randn(123, device="cuda"),
            torch.randn(123, device="cuda"),
            torch.tensor(123),
        )

        dynamic_shapes = None
        if dynamic:
            dim0 = Dim("s0", min=2, max=1024)
            dynamic_shapes = {
                "x": {0: dim0},
                "y": {0: dim0},
                "n_elements_tensor": {},
            }

        self.check_model(
            Model(),
            example_inputs,
            dynamic_shapes=dynamic_shapes,
        )

    @skipIfRocm  # USE_MEM_EFF_ATTENTION was not enabled for build.
    def test_scaled_dot_product_efficient_attention(self):
        if self.device != "cuda":
            raise unittest.SkipTest("requires CUDA")

        class Model(torch.nn.Module):
            def forward(self, q, k, v, attn_bias):
                return torch.ops.aten._scaled_dot_product_efficient_attention(
                    q, k, v, attn_bias, False
                )[0]

        example_inputs = (
            torch.randn(4, 4, 36, 36, device="cuda"),
            torch.randn(4, 4, 36, 36, device="cuda"),
            torch.randn(4, 4, 36, 36, device="cuda"),
            torch.randn(4, 4, 36, 36, device="cuda"),
        )
        self.check_model(Model(), example_inputs)

    def test_index_put_with_none_index(self):
        # index_put falls back in the deterministic mode
        with DeterministicGuard(True):

            class Model(torch.nn.Module):
                def forward(self, x, i1, i2, y):
                    return torch.ops.aten.index_put(
                        x,
                        (None, None, i1, i2.transpose(0, 1)),
                        y,
                        accumulate=True,
                    )

            example_inputs = (
                torch.rand(8, 192, 30, 30, device=self.device),
                torch.zeros(3, 14, 1, 1, dtype=torch.int64, device=self.device),
                torch.ones(14, 3, dtype=torch.int64, device=self.device),
                torch.randn(8, 192, 3, 14, 3, 14, device=self.device),
            )
            self.check_model(Model(), example_inputs)

    def test_runtime_checks(self):
        class Model(torch.nn.Module):
            def __init__(self) -> None:
                super().__init__()

            if SM80OrLater:

                def forward(self, x0, x1, x2, x3, x4, x5, x6, x7, x8, x9):
                    return (x0, x1, x2, x3, x4, x5, x6, x7, x8, x9)

            else:

                def forward(self, x0, x1, x2, x4, x5, x6, x7, x8, x9):
                    return (x0, x1, x2, x4, x5, x6, x7, x8, x9)

        inputs = []
        dtypes = [
            torch.float16,
            torch.float32,
            torch.float64,
            torch.bool,
            torch.int8,
            torch.int16,
            torch.int32,
            torch.int64,
            torch.uint8,
        ]
        if SM80OrLater:
            dtypes.append(torch.bfloat16)
        for dtype in dtypes:
            inputs.append(torch.ones(4, 8, 10, dtype=dtype, device=self.device))

        dim0 = Dim("s0", min=2, max=1024)
        dim1 = Dim("s1", min=2, max=512)
        dim2 = Dim("s2", min=2, max=128)
        dynamic_shapes = {
            "x0": {0: dim0},
            "x1": {0: dim0},
            "x2": {0: dim0},
            "x4": {1: dim1},
            "x5": {1: dim1},
            "x6": {},
            "x7": {2: dim2},
            "x8": {2: dim2},
            "x9": {2: dim2},
        }
        if SM80OrLater:
            dynamic_shapes["x3"] = {1: dim1}

        m = Model()
        inputs = tuple(inputs)
        with torch.no_grad(), config.patch(
            {
                "aot_inductor.debug_compile": True,
            }
        ):
            so_path = AOTIRunnerUtil.compile(m, inputs, dynamic_shapes=dynamic_shapes)
        with open(os.path.splitext(so_path)[0] + ".cpp") as cpp:
            src_code = cpp.read()
            FileCheck().check_count(
                "unmatched dtype",
                10 if SM80OrLater else 9,
                exactly=True,
            ).run(src_code)
            FileCheck().check_count(
                "unmatched dim value at",
                21
                if SM80OrLater
                else 19,  # we have 9 dynamic dims for which we generate different checks
                exactly=True,
            ).run(src_code)
            FileCheck().check_count(
                "dim value is too",
                18
                if SM80OrLater
                else 16,  # we have 9 dynamic dims for which we generate two checks
                exactly=True,
            ).run(src_code)
            FileCheck().check_count(
                "unmatched stride value at",
                21
                if SM80OrLater
                else 19,  # we have 9 symbolic strides for which we don't generate checks
                exactly=True,
            ).run(src_code)
        optimized = AOTIRunnerUtil.load(self.device, so_path)
        actual = optimized(*inputs)
        expected = m(*inputs)
        torch.testing.assert_close(actual, expected)

    @unittest.skipIf(TEST_WITH_ROCM, "FP8 is not supported on ROCM")
    @unittest.skipIf(not SM90OrLater, "FP8 is only supported on H100+")
    def test_runtime_checks_fp8(self):
        # cuda only
        if self.device != "cuda":
            return

        class Model(torch.nn.Module):
            def __init__(self) -> None:
                super().__init__()

            def forward(self, x0, x1):
                t = x0.to(torch.float) + x1.to(torch.float)
                return t

        inputs = []
        for dtype in (
            torch.float8_e4m3fn,
            torch.float8_e5m2,
            # FP8 funz are for AMD
            # see https://github.com/pytorch/pytorch/issues/126734
            # torch.float8_e4m3fnuz,
            # torch.float8_e5m2fnuz,
        ):
            inputs.append(torch.ones(8, 8, 8, dtype=dtype, device=self.device))
        dim0 = Dim("s0", min=2, max=1024)
        dynamic_shapes = {
            "x0": {0: dim0},
            "x1": {0: dim0},
        }
        with torch.no_grad(), config.patch(
            {
                "aot_inductor.debug_compile": True,
            }
        ):
            self.check_model(
                Model(),
                tuple(inputs),
                dynamic_shapes=dynamic_shapes,
            )

    def test_runtime_checks_complex(self):
        class Model(torch.nn.Module):
            def __init__(self) -> None:
                super().__init__()

            def forward(self, x0, x1, x2):
                return (x0, x1, x2)

        inputs = []
        x0 = torch.tensor([1, -1], dtype=torch.complex32, device=self.device)
        x1 = torch.tensor(
            [1 + 1j, -1 + 1j, -2 + 2j, 3 - 3j, 0, 1j, 1, -1],
            dtype=torch.complex64,
            device=self.device,
        )
        x2 = torch.tensor(128, dtype=torch.complex128, device=self.device)
        inputs.append(x0)
        inputs.append(x1)
        inputs.append(x2)
        dim0 = Dim("s0", min=2, max=1024)
        dynamic_shapes = {
            "x0": {0: dim0},
            "x1": {},
            "x2": {},
        }
        with torch.no_grad(), config.patch(
            {
                "aot_inductor.debug_compile": True,
            }
        ):
            self.check_model(
                Model(),
                tuple(inputs),
                dynamic_shapes=dynamic_shapes,
            )

    @unittest.skipIf(IS_FBCODE, "Not yet runnable in fbcode")
    def test_runtime_checks_dtype_failed(self):
        class Model(torch.nn.Module):
            def __init__(self) -> None:
                super().__init__()

            def forward(self, x):
                y = x.type(torch.float)
                return y

        x = torch.randn(1, 4, dtype=torch.float16, device=self.device)
        model = Model()
        with torch.no_grad(), config.patch(
            {
                "aot_inductor.debug_compile": True,
            }
        ):
            so_path: str = AOTIRunnerUtil.compile(
                model,
                (x,),
            )
        aot_inductor_module = AOTIRunnerUtil.load(self.device, so_path)
        x_casted = x.float()
        with self.assertRaisesRegex(Exception, ""):
            aot_inductor_module(x_casted)

    def test_non_contiguous_output_alias(self):
        # Test return x, x.contiguous() where x is non-contiguous.
        class Model(torch.nn.Module):
            def forward(self, x):
                squared = x * x
                transposed = squared.t()  # non-contiguous
                contig = transposed.contiguous()
                return transposed, contig

        x = torch.randn(3, 4, dtype=torch.float16, device=self.device)
        model = Model()
        with torch.no_grad():
            result = AOTIRunnerUtil.run(
                self.device,
                model,
                (x,),
            )
        actual = model(x)
        self.assertTrue(same(result, actual))

        # contiguous() should create a new tensor
        self.assertTrue(result[0].data_ptr() != result[1].data_ptr())

    def test_multiple_output_alias(self):
        # Test when mutliple outputs alias the same tensor
        class Model(torch.nn.Module):
            def forward(self, x):
                squared = x * x
                contig = squared.contiguous()  # alias
                reshaped = squared.reshape(squared.shape)  # alias
                cubed = squared * x
                return squared, contig, reshaped, cubed

        x = torch.randn(3, 4, dtype=torch.float32, device=self.device)
        model = Model()

        with torch.no_grad():
            result = AOTIRunnerUtil.run(
                self.device,
                model,
                (x,),
            )
        actual = model(x)
        self.assertTrue(same(result, actual))

        # squared, contig and reshaped alias the same tensor.
        self.assertTrue(result[0].data_ptr() == result[1].data_ptr())
        self.assertTrue(result[0].data_ptr() == result[2].data_ptr())
        # cubed shouldn't be an alias.
        self.assertTrue(result[0].data_ptr() != result[3].data_ptr())

    def test_runtime_checks_shape_failed(self):
        class Model(torch.nn.Module):
            def __init__(self) -> None:
                super().__init__()

            def forward(self, x):
                return x

        x = torch.randn(4, 4, 4, dtype=torch.float16, device=self.device)
        y0 = torch.randn(8, 4, 4, dtype=torch.float16, device=self.device)
        y1 = torch.randn(4, 8, 4, dtype=torch.float16, device=self.device)
        y2 = rand_strided(
            (4, 4, 4), (16, 1, 4), dtype=torch.float16, device=self.device
        )
        # batch size is outside of the range
        y3 = torch.randn(2048, 3, 4, dtype=torch.float16, device=self.device)
        y4 = torch.randn(2048, 4, 4, dtype=torch.float16, device=self.device)
        dim0 = Dim("s0", min=4, max=1024)
        dynamic_shapes = {
            "x": {0: dim0},
        }
        model = Model()
        with torch.no_grad(), config.patch(
            {
                "aot_inductor.debug_compile": True,
            }
        ):
            so_path: str = AOTIRunnerUtil.compile(
                model, (x,), dynamic_shapes=dynamic_shapes
            )
        aot_inductor_module = AOTIRunnerUtil.load(self.device, so_path)
        # dynamic dim works fine
        _ = aot_inductor_module(y0)
        with self.assertRaisesRegex(Exception, ""):
            aot_inductor_module(y1)
        with self.assertRaisesRegex(Exception, ""):
            aot_inductor_module(y2)
        with self.assertRaisesRegex(Exception, ""):
            aot_inductor_module(y3)
        with self.assertRaisesRegex(Exception, ""):
            aot_inductor_module(y4)

    def test_add_complex(self):
        class Model(torch.nn.Module):
            def forward(self, a, b):
                return torch.add(a, b)

        x = torch.tensor(
            [1 + 1j, -1 + 1j, -2 + 2j, 3 - 3j, 0, 1j, 1, -1], device=self.device
        )
        y = torch.tensor(
            [1 + 1j, -1 + 1j, -2 + 2j, 3 - 3j, 0, 1j, 1, -1], device=self.device
        )
        self.check_model(Model(), (x, y))

    def test_embedding_bag(self):
        class Model(torch.nn.Module):
            def forward(self, w, i, o):
                return torch.ops.aten._embedding_bag(w, i, o, False, 0, False, None)

        example_inputs = (
            torch.randn([10, 4], device=self.device),
            torch.randint(10, [8], device=self.device),
            torch.tensor([0, 2, 6], device=self.device),
        )
        self.check_model(Model(), example_inputs)

    def test_fft_c2c(self):
        class Model(torch.nn.Module):
            def forward(self, x):
                return torch.fft.fftn(x), torch.fft.fftn(x).real

        example_inputs = (torch.randn(16, 16, 16, device=self.device),)
        self.check_model(Model(), example_inputs)

    def test_bool_input(self):
        # Specialize on whichever branch the example input for b is
        class Model(torch.nn.Module):
            def forward(self, x, b):
                if b:
                    return x * x
                else:
                    return x + x

        example_inputs = (torch.randn(3, 3, device=self.device), True)
        self.check_model(Model(), example_inputs)

    def test_int_list_input(self):
        class Model(torch.nn.Module):
            def forward(self, x, i):
                return x * i[0] * i[1]

        example_inputs = (torch.randn(3, 3, device=self.device), [3, 4])
        self.check_model(Model(), example_inputs)

    def test_nested_tensor_from_jagged(self):
        class Model(nn.Module):
            def __init__(self) -> None:
                super().__init__()
                self.mlp = nn.Sequential(
                    nn.Linear(128, 64), nn.ReLU(), nn.Linear(64, 32), nn.Sigmoid()
                )

            def forward(self, values, offsets):
                nt = torch.nested.nested_tensor_from_jagged(values, offsets)
                res = self.mlp(nt)
                return res.values()

        model = Model().to(device=self.device)

        example_inputs_1 = (
            torch.randn((15, 128), device=self.device),
            torch.tensor([0, 3, 4, 10, 15], device=self.device),
        )

        # same "NT batch size", different actual amount of data
        example_inputs_2 = (
            torch.randn((31, 128), device=self.device),
            torch.tensor([0, 1, 20, 25, 31], device=self.device),
        )

        # same actual amount of data, different "NT batch size"
        example_inputs_3 = (
            torch.randn((15, 128), device=self.device),
            torch.tensor([0, 3, 10, 15], device=self.device),
        )

        # different "NT batch size"
        example_inputs_4 = (
            torch.randn((37, 128), device=self.device),
            torch.tensor([0, 5, 16, 25, 29, 37], device=self.device),
        )

        dim0_values = Dim("dim0_values", min=1, max=128)
        dim0_offsets = Dim("dim0_offsets", min=1, max=9)
        dynamic_shapes = {"values": {0: dim0_values}, "offsets": {0: dim0_offsets}}
        example_inputs_list = [
            example_inputs_1,
            example_inputs_2,
            example_inputs_3,
            example_inputs_4,
        ]

        self.check_model_with_multiple_inputs(
            model, example_inputs_list, dynamic_shapes=dynamic_shapes
        )

    @common_utils.parametrize("max_autotune", [True, False])
    def test_misc_1(self, max_autotune):
        if self.device == "cpu" and IS_MACOS and max_autotune:
            raise unittest.SkipTest("max_autotune not supported on macos")

        class Model(nn.Module):
            def __init__(self) -> None:
                super().__init__()
                self.mlp = nn.Sequential(
                    nn.Linear(128, 64), nn.ReLU(), nn.Linear(64, 32), nn.Sigmoid()
                )
                self.emb = nn.EmbeddingBag(num_embeddings=128, embedding_dim=32)
                self.over_arch = nn.Sequential(
                    nn.Linear(64, 32), nn.ReLU(), nn.Linear(32, 32), nn.Sigmoid()
                )

            def forward(self, x, y):
                mlp_output = self.mlp(x)
                emb_output = self.emb(y)
                return self.over_arch(torch.concat([mlp_output, emb_output], dim=1))

        example_inputs = (
            torch.randn(16, 128, device=self.device),
            torch.randint(0, 128, (16, 10), device=self.device),
        )
        self.check_model(
            Model(), example_inputs, options=dict(max_autotune=max_autotune)
        )

    @skip_if_no_torchvision
    def test_torchvision_transforms_functional_tensor_resize(self):
        import torchvision

        # https://fb.workplace.com/groups/1075192433118967/permalink/1501860707118802/
        class A(torch.nn.Module):
            def forward(self, image: torch.Tensor, target_size: torch.Tensor):
                target_h, target_w = target_size.tolist()
                torch._check(target_h > 0)
                torch._check(target_w > 0)
                torch._check(target_h <= 4000)
                torch._check(target_w <= 4000)

                return torchvision.transforms._functional_tensor.resize(
                    image,
                    size=[target_h, target_w],
                    interpolation="bilinear",
                    antialias=False,
                )

        model = A()
        example_inputs = (
            torch.ones([3, 800, 600], device=self.device),
            torch.tensor([448, 336], device=self.device),
        )
        dynamic_shapes = {
            "image": {
                1: torch.export.Dim("height", min=1, max=4000),
                2: torch.export.Dim("width", min=1, max=4000),
            },
            "target_size": None,
        }
        self.check_model(model, example_inputs, dynamic_shapes=dynamic_shapes)

    def test_aoti_debug_printer_codegen(self):
        # basic addmm model to test codegen for aoti intermediate debug printer
        class Model(torch.nn.Module):
            def __init__(self, n, k, device):
                super().__init__()
                self.weight = torch.randn(n, k, device=device)
                self.bias = torch.randn(n, device=device)

            def forward(self, a):
                return torch.nn.functional.linear(a, self.weight, self.bias)

        M = 8
        N = 6
        K = 16
        model = Model(N, K, self.device)
        batch = 2
        a = torch.randn(batch, M, K, device=self.device)
        example_inputs = (a,)

        kernel_calls = (
            [
                ("triton_poi_fused_0", 1),
                ("aoti_torch_cuda_addmm_out", 2),
            ]
            if self.device == "cuda"
            else [
                ("aoti_torch_cpu_addmm_out", 2),
            ]
        )

        # test default debug printing all tensor values codegen
        with config.patch({"aot_inductor.debug_intermediate_value_printer": "2"}):
            result, code = run_and_get_cpp_code(
                AOTIRunnerUtil.compile, model, example_inputs
            )

            # check the c shim print_tensor_handle call is triggered by the config and injected the cpp output code as expected
            self.assertEqual("aoti_torch_print_tensor_handle" in code, True)

            # check the codegen for debug printing around the actual kernel call is expected

            for kernel_call, count in kernel_calls:
                FileCheck().check_count(
                    f"before_launch - {kernel_call}",
                    count,
                ).run(code)
                FileCheck().check_count(
                    f"after_launch - {kernel_call}",
                    count,
                ).run(code)

        # test printing selected kernel's tensor values codegen
        filtered_kernel_name = f"aoti_torch_{self.device}_addmm_out"
        with config.patch(
            {
                "aot_inductor.debug_intermediate_value_printer": "2",
                "aot_inductor.filtered_kernel_names": filtered_kernel_name,
            }
        ):
            result, code = run_and_get_cpp_code(
                AOTIRunnerUtil.compile, model, example_inputs
            )
            filtered_kernel_calls = [
                (filtered_kernel_name, 2),
            ]
            for kernel_call, count in filtered_kernel_calls:
                FileCheck().check_count(
                    f"before_launch - {kernel_call}",
                    count,
                ).run(code)
                FileCheck().check_count(
                    f"after_launch - {kernel_call}",
                    count,
                ).run(code)

            kernel_calls_not_to_print = [
                kernel_call
                for kernel_call in kernel_calls
                if kernel_call[0] != filtered_kernel_name
            ]
            for kernel_name, _ in kernel_calls_not_to_print:
                FileCheck().check_not(f"before_launch - {kernel_name}").run(code)
                FileCheck().check_not(f"after_launch - {kernel_name}").run(code)

    def test_aoti_debug_printer_user_defined_triton_kernel(self):
        if self.device != "cuda":
            raise unittest.SkipTest("requires CUDA")

        class Model(torch.nn.Module):
            def __init__(self) -> None:
                super().__init__()

            def forward(self, x, y):
                out = torch.zeros_like(x)
                add_kernel[(4,)](x, y, out, n_elements=4, BLOCK_SIZE=16)
                return out

        example_inputs = (
            torch.randn(4, 4, device=self.device),
            torch.randn(4, 4, device=self.device),
        )

        kernel_calls = [
            ("add_kernel_0", 3),
        ]

        with config.patch({"aot_inductor.debug_intermediate_value_printer": "2"}):
            result, code = run_and_get_cpp_code(
                AOTIRunnerUtil.compile, Model(), example_inputs
            )
            # check the c shim print_tensor_handle call is triggered by the config and injected the cpp output code as expected
            self.assertEqual("aoti_torch_print_tensor_handle" in code, True)
            # check the codegen for debug printing around the actual kernel call is expected
            for kernel_call, count in kernel_calls:
                FileCheck().check_count(
                    f"before_launch - {kernel_call}",
                    count,
                ).run(code)
                FileCheck().check_count(
                    f"after_launch - {kernel_call}",
                    count,
                ).run(code)

    def test_aoti_debug_printer_cpp_kernel(self):
        if self.device != "cpu":
            raise unittest.SkipTest("cpu test case only")

        # a simple cpp kernel test case for testing the debug printer codegen
        # on cpp kernel cpu device.
        class Model(torch.nn.Module):
            def __init__(self) -> None:
                super().__init__()

            def forward(self, x):
                t = torch.tensor(x.size(-1), device="cpu", dtype=torch.float)
                t = torch.sqrt(t * 3)
                return x * t

        example_inputs = (torch.randn(4, 4, device="cpu"),)

        kernel_calls = [
            ("cpp_fused_mul_sqrt_0", 2),
        ]

        with config.patch({"aot_inductor.debug_intermediate_value_printer": "2"}):
            result, code = run_and_get_cpp_code(
                AOTIRunnerUtil.compile, Model(), example_inputs
            )
            # check the c shim print_tensor_handle call is triggered by the config and injected the cpp output code as expected
            self.assertEqual("aoti_torch_print_tensor_handle" in code, True)
            # check the codegen for debug printing around the actual kernel call is expected
            for kernel_call, count in kernel_calls:
                FileCheck().check_count(
                    f"before_launch - {kernel_call}",
                    count,
                ).run(code)
                FileCheck().check_count(
                    f"after_launch - {kernel_call}",
                    count,
                ).run(code)

    def test_aoti_debug_printer_sym_inputs(self):
        if self.device != "cuda":
            raise unittest.SkipTest("requires CUDA")

        from torch.testing._internal.triton_utils import add_kernel

        class Model(torch.nn.Module):
            def __init__(self):
                super().__init__()

            def forward(self, x):
                maxlen = max(x.item(), 512)
                a = torch.ones(maxlen, device="cuda")
                b = torch.ones(maxlen, device="cuda")
                out = torch.zeros_like(a)
                # unbacked symint in grid
                add_kernel[(1, 1, maxlen)](a, b, out, maxlen, 32)
                return out

        example_inputs = (torch.randint(high=1024, size=(1,), device=self.device),)

        expected_scalar_args = [
            "triton_poi_fused_zeros_like_0_xnumel",
            "triton_poi_fused_ones_1_xnumel",
            "std::max(static_cast<int64_t>(512L), static_cast<int64_t>(u0))",
        ]

        with config.patch({"aot_inductor.debug_intermediate_value_printer": "2"}):
            result, code = run_and_get_cpp_code(
                AOTIRunnerUtil.compile, Model(), example_inputs
            )
            self.assertEqual("aoti_torch_print_tensor_handle" in code, True)
            for scalar in expected_scalar_args:
                FileCheck().check_count(
                    f"{scalar}",
                    2,
                ).run(code)

    def test_size_from_multi_output(self):
        class Model(torch.nn.Module):
            def __init__(self):
                super().__init__()
                self.relu = torch.nn.ReLU()

            def forward(self, x):
                _x, _i = torch.unique(x, sorted=True, return_inverse=True)
                _x = _x.clone().detach()
                return self.relu(_x), _i

        example_inputs = (torch.randn(8, device=self.device),)
        self.check_model(Model(), example_inputs)

    @dynamo_config.patch({"capture_scalar_outputs": True})
    def test_sym_i64_input_codegen(self):
        if self.device != "cuda":
            raise unittest.SkipTest("requires CUDA")

        from torch.testing._internal.triton_utils import add_kernel

        class Model(torch.nn.Module):
            def __init__(self) -> None:
                super().__init__()

            def forward(self, x):
                x_symint = x.item()
                a = torch.ones(x_symint, device="cuda")
                b = torch.ones(x_symint, device="cuda")
                out = torch.zeros_like(a)
                # unbacked symint in grid
                add_kernel[(1, 1, x_symint)](a, b, out, x_symint, 32)
                return out

        example_inputs = (
            torch.randint(high=1024, size=(1,), device=self.device, dtype=torch.int32),
        )
        # This simple unit test case model generates two triton kernels:
        # 1. triton_poi_fused_ones_1:
        # triton_meta={'signature': {'out_ptr0': '*fp32', 'xnumel': 'i64'}
        # 2. add_kernel:
        # triton_meta={'signature': {'in_ptr0': '*fp32', 'in_ptr1': '*fp32', 'out_ptr': '*fp32', 'n_elements': 'i64'}
        # input u0 was defined as int32_t initially, verify for every kernel var args downstream,
        # it gets explicitly declared using its data types in the cpp wrapper codegen code.
        expected_scalar_args = [
            "int64_t var_1 = u0;",
            "int64_t var_3 = u0;",
            "int64_t var_5 = u0;",
            "int64_t var_9 = u0;",
        ]
        # check the new behavior of codegen is expected
        result, code = run_and_get_cpp_code(
            AOTIRunnerUtil.compile, Model(), example_inputs
        )
        for scalar_line in expected_scalar_args:
            FileCheck().check_count(
                scalar_line,
                1,
            ).run(code)

        self.check_model(Model(), example_inputs)


common_utils.instantiate_parametrized_tests(AOTInductorTestsTemplate)


class AOTITestCase(TestCase):
    def setUp(self):
        if IS_SANDCASTLE or IS_FBCODE:
            torch.ops.load_library("//caffe2/test/inductor:custom_ops")
        elif IS_MACOS:
            raise unittest.SkipTest("non-portable load_library call used in test")
        else:
            lib_file_path = find_library_location("libaoti_custom_ops.so")
            if IS_WINDOWS:
                lib_file_path = find_library_location("aoti_custom_ops.dll")
            torch.ops.load_library(str(lib_file_path))
        super().setUp()


def fail_cpu(is_skip=False):
    return TestFailure(
        ("cpu",),
        is_skip=is_skip,
    )


def fail_cuda(is_skip=False):
    return TestFailure(
        ("cuda"),
        is_skip=is_skip,
    )


# test_failures, xfail by default, set is_skip=True to skip
CPU_TEST_FAILURES = {
<<<<<<< HEAD
    # TODO: error: ‘complex64’ was not declared in this scope
    "test_add_complex": fail_minimal_arrayref_interface(is_skip=True),
    "test_conv_freezing": fail_minimal_arrayref_interface(is_skip=True),
    "test_deconv_freezing": fail_minimal_arrayref_interface(is_skip=True),
    "test_addmm_multiple_dynamic": fail_minimal_arrayref_interface(),
    "test_bmm_multiple_dynamic": fail_minimal_arrayref_interface(),
    "test_cond_nested": fail_minimal_arrayref_interface(),
    "test_cond_simple": fail_minimal_arrayref_interface(),
    "test_cond_use_buffers_from_outer_scope": fail_minimal_arrayref_interface(),
    "test_cond_with_multiple_outputs": fail_minimal_arrayref_interface(),
    "test_cond_with_outer_code_before_after": fail_minimal_arrayref_interface(),
    "test_cond_with_parameters": fail_minimal_arrayref_interface(),
    "test_cond_with_reinterpret_view_inputs_outputs": fail_minimal_arrayref_interface(),
    "test_foreach_multiple_dynamic": fail_minimal_arrayref_interface(),
    "test_nested_tensor_from_jagged": fail_minimal_arrayref_interface(),
    "test_poi_multiple_dynamic": fail_minimal_arrayref_interface(),
    "test_while_loop_with_parameters": fail_minimal_arrayref_interface(),
    # FIXME: failed with Segfault while exiting the Python runtime
    "test_duplicate_constant_folding": fail_with_and_without_stack_allocation(
        is_skip=True
    ),
    "test_stride_with_unbacked_expr": fail_minimal_arrayref_interface(is_skip=True),
    # TODO: use of deleted function RAIIAtenTensorHandle
    "test_dup_unbacked_sym_decl": fail_minimal_arrayref_interface(is_skip=True),
    # TODO: use of deleted function RAIIAtenTensorHandle
    "test_dup_unbacked_sym_decl_with_refinement": fail_minimal_arrayref_interface(
        is_skip=True
    ),
    # TODO:  error: cannot convert ArrayRefTensor<float> to AtenTensorHandle
    "test_dynamic_cat": fail_minimal_arrayref_interface(),
    # https://github.com/pytorch/pytorch/issues/129550
    # https://github.com/pytorch/pytorch/issues/123691
    "test_dynamic_scalar": fail_minimal_arrayref_interface(is_skip=True),
    # https://github.com/pytorch/pytorch/issues/122980
    "test_fft_c2c": fail_stack_allocation(is_skip=True),
    "test_freezing": fail_minimal_arrayref_interface(is_skip=True),
    "test_linear_freezing": fail_minimal_arrayref_interface(is_skip=True),
=======
    "test_duplicate_constant_folding": fail_cpu(is_skip=True),
>>>>>>> 2827befe
    # FIXME: failed with Segfault while exiting the Python runtime
    "test_missing_cubin": fail_cpu(is_skip=True),
    # TODO: AssertionError: unsupported Optional type in convert_arg_type: Generator
    "test_normal_functional": fail_cpu(is_skip=True),
    # TODO: failed internally
    "test_multiple_output_alias": fail_cpu(is_skip=True),
    # Looks like the same issue as https://github.com/pytorch/pytorch/issues/122978
    "test_shifted_constraint_ranges": fail_cpu(is_skip=True),
    # failed on MacOS
    "test_zero_grid_with_backed_symbols": fail_cpu(is_skip=True),
    # https://github.com/pytorch/pytorch/issues/122991
    "test_runtime_checks_complex": fail_cpu(is_skip=True),
    "test_runtime_checks_fp8": fail_cpu(is_skip=True),
}

# test_failures, xfail by default, set is_skip=True to skip
CUDA_TEST_FAILURES = {
    # TODO: AssertionError: unsupported Optional type in convert_arg_type: Generator
    "test_normal_functional": fail_cuda(is_skip=True),
    # quantized unsupported for GPU
    "test_quantized_linear": fail_cuda(is_skip=True),
    "test_quanatized_int8_linear": fail_cuda(is_skip=True),
}


if not IS_FBCODE:
    # The following test passes internally but fails in OSS CI. To be investigated.
    CUDA_TEST_FAILURES.update(
        {
            "test_aoti_debug_printer_codegen": fail_cuda(is_skip=True),
            "test_aoti_debug_printer_user_defined_triton_kernel": fail_cuda(
                is_skip=True
            ),
            "test_aoti_debug_printer_sym_inputs": fail_cuda(is_skip=True),
        }
    )


class AOTInductorTestABICompatibleCpu(AOTITestCase):
    device = "cpu"
    check_model = check_model
    check_model_with_multiple_inputs = check_model_with_multiple_inputs
    code_check_count = code_check_count
    allow_stack_allocation = False
    use_minimal_arrayref_interface = False


copy_tests(
    AOTInductorTestsTemplate,
<<<<<<< HEAD
    AOTInductorTestABICompatibleCpuWithStackAllocation,
    "cpu_with_stack_allocation",
    CPU_TEST_FAILURES,
)


class AOTInductorTestABICompatibleCpuWithStackAllocationAndMinimalArrayRefInterface(
    TestCase
):
    device = "cpu"
    check_model = check_model
    check_model_with_multiple_inputs = check_model_with_multiple_inputs
    code_check_count = code_check_count
    allow_stack_allocation = True
    use_minimal_arrayref_interface = True


# The following tests look like they pass in both pytest and unittest (xml
# and terminal output say pass), but the process will segfault.  This only
# happens in OSS CI and is fine internally.
# See https://github.com/pytorch/pytorch/issues/123691
if IS_FBCODE:
    copy_tests(
        AOTInductorTestsTemplate,
        AOTInductorTestABICompatibleCpuWithStackAllocationAndMinimalArrayRefInterface,
        "cpu_with_stack_allocation_and_minimal_arrayref_interface",
        CPU_TEST_FAILURES,
    )
=======
    AOTInductorTestABICompatibleCpu,
    "cpu",
    CPU_TEST_FAILURES,
)
>>>>>>> 2827befe


@unittest.skipIf(sys.platform == "darwin", "No CUDA on MacOS")
class AOTInductorTestABICompatibleCuda(AOTITestCase):
    device = "cuda"
    check_model = check_model
    check_model_with_multiple_inputs = check_model_with_multiple_inputs
    code_check_count = code_check_count
    allow_stack_allocation = False
    use_minimal_arrayref_interface = False


copy_tests(
    AOTInductorTestsTemplate,
    AOTInductorTestABICompatibleCuda,
    "cuda",
    CUDA_TEST_FAILURES,
)

if __name__ == "__main__":
    from torch._inductor.test_case import run_tests

    # cpp_extension N/A in fbcode
    if HAS_CUDA or sys.platform == "darwin":
        run_tests(needs="filelock")<|MERGE_RESOLUTION|>--- conflicted
+++ resolved
@@ -3727,84 +3727,14 @@
 
 
 # test_failures, xfail by default, set is_skip=True to skip
-CPU_TEST_FAILURES = {
-<<<<<<< HEAD
-    # TODO: error: ‘complex64’ was not declared in this scope
-    "test_add_complex": fail_minimal_arrayref_interface(is_skip=True),
-    "test_conv_freezing": fail_minimal_arrayref_interface(is_skip=True),
-    "test_deconv_freezing": fail_minimal_arrayref_interface(is_skip=True),
-    "test_addmm_multiple_dynamic": fail_minimal_arrayref_interface(),
-    "test_bmm_multiple_dynamic": fail_minimal_arrayref_interface(),
-    "test_cond_nested": fail_minimal_arrayref_interface(),
-    "test_cond_simple": fail_minimal_arrayref_interface(),
-    "test_cond_use_buffers_from_outer_scope": fail_minimal_arrayref_interface(),
-    "test_cond_with_multiple_outputs": fail_minimal_arrayref_interface(),
-    "test_cond_with_outer_code_before_after": fail_minimal_arrayref_interface(),
-    "test_cond_with_parameters": fail_minimal_arrayref_interface(),
-    "test_cond_with_reinterpret_view_inputs_outputs": fail_minimal_arrayref_interface(),
-    "test_foreach_multiple_dynamic": fail_minimal_arrayref_interface(),
-    "test_nested_tensor_from_jagged": fail_minimal_arrayref_interface(),
-    "test_poi_multiple_dynamic": fail_minimal_arrayref_interface(),
-    "test_while_loop_with_parameters": fail_minimal_arrayref_interface(),
-    # FIXME: failed with Segfault while exiting the Python runtime
-    "test_duplicate_constant_folding": fail_with_and_without_stack_allocation(
-        is_skip=True
-    ),
-    "test_stride_with_unbacked_expr": fail_minimal_arrayref_interface(is_skip=True),
-    # TODO: use of deleted function RAIIAtenTensorHandle
-    "test_dup_unbacked_sym_decl": fail_minimal_arrayref_interface(is_skip=True),
-    # TODO: use of deleted function RAIIAtenTensorHandle
-    "test_dup_unbacked_sym_decl_with_refinement": fail_minimal_arrayref_interface(
-        is_skip=True
-    ),
-    # TODO:  error: cannot convert ArrayRefTensor<float> to AtenTensorHandle
-    "test_dynamic_cat": fail_minimal_arrayref_interface(),
-    # https://github.com/pytorch/pytorch/issues/129550
-    # https://github.com/pytorch/pytorch/issues/123691
-    "test_dynamic_scalar": fail_minimal_arrayref_interface(is_skip=True),
-    # https://github.com/pytorch/pytorch/issues/122980
-    "test_fft_c2c": fail_stack_allocation(is_skip=True),
-    "test_freezing": fail_minimal_arrayref_interface(is_skip=True),
-    "test_linear_freezing": fail_minimal_arrayref_interface(is_skip=True),
-=======
-    "test_duplicate_constant_folding": fail_cpu(is_skip=True),
->>>>>>> 2827befe
-    # FIXME: failed with Segfault while exiting the Python runtime
-    "test_missing_cubin": fail_cpu(is_skip=True),
-    # TODO: AssertionError: unsupported Optional type in convert_arg_type: Generator
-    "test_normal_functional": fail_cpu(is_skip=True),
-    # TODO: failed internally
-    "test_multiple_output_alias": fail_cpu(is_skip=True),
-    # Looks like the same issue as https://github.com/pytorch/pytorch/issues/122978
-    "test_shifted_constraint_ranges": fail_cpu(is_skip=True),
-    # failed on MacOS
-    "test_zero_grid_with_backed_symbols": fail_cpu(is_skip=True),
-    # https://github.com/pytorch/pytorch/issues/122991
-    "test_runtime_checks_complex": fail_cpu(is_skip=True),
-    "test_runtime_checks_fp8": fail_cpu(is_skip=True),
-}
+CPU_TEST_FAILURES = None
 
 # test_failures, xfail by default, set is_skip=True to skip
 CUDA_TEST_FAILURES = {
-    # TODO: AssertionError: unsupported Optional type in convert_arg_type: Generator
-    "test_normal_functional": fail_cuda(is_skip=True),
     # quantized unsupported for GPU
-    "test_quantized_linear": fail_cuda(is_skip=True),
-    "test_quanatized_int8_linear": fail_cuda(is_skip=True),
+    "test_quantized_linear": fail_cuda(),
+    "test_quanatized_int8_linear": fail_cuda(),
 }
-
-
-if not IS_FBCODE:
-    # The following test passes internally but fails in OSS CI. To be investigated.
-    CUDA_TEST_FAILURES.update(
-        {
-            "test_aoti_debug_printer_codegen": fail_cuda(is_skip=True),
-            "test_aoti_debug_printer_user_defined_triton_kernel": fail_cuda(
-                is_skip=True
-            ),
-            "test_aoti_debug_printer_sym_inputs": fail_cuda(is_skip=True),
-        }
-    )
 
 
 class AOTInductorTestABICompatibleCpu(AOTITestCase):
@@ -3818,41 +3748,10 @@
 
 copy_tests(
     AOTInductorTestsTemplate,
-<<<<<<< HEAD
-    AOTInductorTestABICompatibleCpuWithStackAllocation,
-    "cpu_with_stack_allocation",
-    CPU_TEST_FAILURES,
-)
-
-
-class AOTInductorTestABICompatibleCpuWithStackAllocationAndMinimalArrayRefInterface(
-    TestCase
-):
-    device = "cpu"
-    check_model = check_model
-    check_model_with_multiple_inputs = check_model_with_multiple_inputs
-    code_check_count = code_check_count
-    allow_stack_allocation = True
-    use_minimal_arrayref_interface = True
-
-
-# The following tests look like they pass in both pytest and unittest (xml
-# and terminal output say pass), but the process will segfault.  This only
-# happens in OSS CI and is fine internally.
-# See https://github.com/pytorch/pytorch/issues/123691
-if IS_FBCODE:
-    copy_tests(
-        AOTInductorTestsTemplate,
-        AOTInductorTestABICompatibleCpuWithStackAllocationAndMinimalArrayRefInterface,
-        "cpu_with_stack_allocation_and_minimal_arrayref_interface",
-        CPU_TEST_FAILURES,
-    )
-=======
     AOTInductorTestABICompatibleCpu,
     "cpu",
     CPU_TEST_FAILURES,
 )
->>>>>>> 2827befe
 
 
 @unittest.skipIf(sys.platform == "darwin", "No CUDA on MacOS")
