# Owner(s): ["module: c10d"]

import os

import torch
import torch.distributed as dist
from torch._C._autograd import DeviceType
from torch._C._distributed_c10d import _SymmetricMemory
from torch.distributed._functional_collectives import all_gather_tensor
from torch.distributed._symmetric_memory import (
    _fused_all_gather_matmul_fallback,
    _fused_all_gather_scaled_matmul_fallback,
    _fused_matmul_reduce_scatter_fallback,
    _fused_scaled_matmul_reduce_scatter_fallback,
    enable_symm_mem_for_group,
    restride_A_for_fused_matmul_reduce_scatter,
    restride_A_shard_for_fused_all_gather_matmul,
)
from torch.testing._internal.common_distributed import (
    MultiProcessTestCase,
    skip_if_lt_x_gpu,
)
from torch.testing._internal.common_utils import (
    instantiate_parametrized_tests,
    parametrize,
    requires_cuda,
    run_tests,
    skip_but_pass_in_sandcastle_if,
    skipIfRocm,
    TestCase,
)


def requires_cuda_p2p_access():
    cuda_p2p_access_available = (
        torch.cuda.is_available()
        and torch.cuda.get_device_capability() >= (8, 0)
        and torch.cuda.device_count() >= 2
    )
    num_devices = torch.cuda.device_count()
    for i in range(num_devices - 1):
        for j in range(i + 1, num_devices):
            if not torch.cuda.can_device_access_peer(i, j):
                cuda_p2p_access_available = False
                break
        if not cuda_p2p_access_available:
            break

    return skip_but_pass_in_sandcastle_if(
        not cuda_p2p_access_available,
        "cuda p2p access is not available",
    )


def requires_multicast_support():
    has_multicast_support = (
        torch.cuda.is_available()
        and _SymmetricMemory.has_multicast_support(DeviceType.CUDA, 0)
    )
    return skip_but_pass_in_sandcastle_if(
        not has_multicast_support,
        "multicast support is not available",
    )


@instantiate_parametrized_tests
@requires_cuda_p2p_access()
class SymmetricMemoryTest(MultiProcessTestCase):
    def setUp(self) -> None:
        super().setUp()
        self._spawn_processes()

    @property
    def world_size(self) -> int:
        return 2

    @property
    def device(self) -> torch.device:
        return torch.device(f"cuda:{self.rank}")

    def _init_process(self):
        torch.cuda.set_device(self.device)
        store = dist.FileStore(self.file_name, self.world_size)
        dist.init_process_group(
            backend="nccl",
            world_size=self.world_size,
            rank=self.rank,
            store=store,
        )
        enable_symm_mem_for_group(dist.group.WORLD.group_name)
        torch.manual_seed(42 + self.rank)

    def _get_test_alloc_args(self):
        shape = (64, 64)
        stride = (64, 1)
        dtype = torch.float32
        device = self.device
        group_name = "0"
        return (shape, stride, dtype, device, group_name)

    def _verify_symmetric_memory(self, symm_mem):
        self.assertEqual(symm_mem.world_size, 2)

        buf = symm_mem.get_buffer(0, (symm_mem.buffer_size // 4,), torch.float32)
        self.assertEqual(buf.storage_offset(), 0)
        self.assertEqual(buf.storage().size(), symm_mem.buffer_size // 4)

        if symm_mem.rank == 0:
            symm_mem.wait_signal(src_rank=1)
            self.assertTrue(buf.eq(42).all())
        else:
            buf.fill_(42)
            symm_mem.put_signal(dst_rank=0)

        symm_mem.barrier()

        if symm_mem.rank == 0:
            symm_mem.barrier()
            self.assertTrue(buf.eq(43).all())
        else:
            buf.fill_(43)
            symm_mem.barrier()

        symm_mem.barrier()

    @skipIfRocm
    @skip_if_lt_x_gpu(2)
    def test_cuda_nvlink_connectivity_detection(self) -> None:
        from torch._C._distributed_c10d import _detect_dma_connectivity

        connectivity = _detect_dma_connectivity(DeviceType.CUDA, "nvlink")
        self.assertEqual(connectivity.device_type, DeviceType.CUDA)
        self.assertEqual(connectivity.connection_type, "nvlink")
        self.assertEqual(len(connectivity.matrix), torch.cuda.device_count())
        for row in connectivity.matrix:
            self.assertEqual(len(row), torch.cuda.device_count())

    @skipIfRocm
    @skip_if_lt_x_gpu(2)
    def test_empty_strided_p2p(self) -> None:
        self._init_process()

        alloc_args = self._get_test_alloc_args()

        t = torch.empty((64, 64), device=self.device)
        self.assertIsNone(_SymmetricMemory.rendezvous(t))

        t = _SymmetricMemory.empty_strided_p2p(*alloc_args)
        symm_mem = _SymmetricMemory.rendezvous(t)

        del t
        self._verify_symmetric_memory(symm_mem)
        dist.destroy_process_group()

    @skipIfRocm
    @skip_if_lt_x_gpu(2)
    def test_empty_strided_p2p_persistent(self) -> None:
        self._init_process()

        alloc_args = self._get_test_alloc_args()

        t = _SymmetricMemory.empty_strided_p2p(*alloc_args, alloc_id=42)
        data_ptr = t.data_ptr()

        # Verify that persistent allocation would fail if there's an active
        # allocation with the same alloc_id.
        with self.assertRaises(RuntimeError):
            _SymmetricMemory.empty_strided_p2p(*alloc_args, alloc_id=42)

        # Verify that persistent allocation would succeed in lieu of activate
        # allocations with the same alloc_id, and the returned tensor would
        # have the same data pointer.
        del t
        t = _SymmetricMemory.empty_strided_p2p(*alloc_args, alloc_id=42)
        self.assertEqual(t.data_ptr(), data_ptr)

        # Verify that get_symmetric_memory would fail if called before
        # rendezvous.
        with self.assertRaises(RuntimeError):
            _SymmetricMemory.get_symmetric_memory(t)

        symm_mem_0 = _SymmetricMemory.rendezvous(t)
        symm_mem_1 = _SymmetricMemory.get_symmetric_memory(t)
        self.assertEqual(id(symm_mem_0), id(symm_mem_1))

        self._verify_symmetric_memory(symm_mem_0)
        dist.destroy_process_group()

    @skipIfRocm
    @skip_if_lt_x_gpu(2)
    def test_get_signal_pad(self) -> None:
        self._init_process()

        t = _SymmetricMemory.empty_strided_p2p(*self._get_test_alloc_args())
        symm_mem = _SymmetricMemory.rendezvous(t)
        peer_rank = (self.rank + 1) % self.world_size

        signal_pad = symm_mem.get_signal_pad(peer_rank)
        self.assertEqual(signal_pad.dtype, torch.uint32)
        self.assertEqual(signal_pad.numel(), symm_mem.signal_pad_size // 4)

        # Only specify sizes
        signal_pad = symm_mem.get_signal_pad(peer_rank, (8, 8))
        self.assertEqual(signal_pad.dtype, torch.uint32)
        self.assertEqual(signal_pad.numel(), 64)

        # Only specify dtype
        signal_pad = symm_mem.get_signal_pad(peer_rank, dtype=torch.uint64)
        self.assertEqual(signal_pad.dtype, torch.uint64)
        self.assertEqual(signal_pad.numel(), symm_mem.signal_pad_size // 8)

        # Specify both sizes and dtype
        signal_pad = symm_mem.get_signal_pad(peer_rank, (8, 8), dtype=torch.uint64)
        self.assertEqual(signal_pad.dtype, torch.uint64)
        self.assertEqual(signal_pad.numel(), 64)

    @skipIfRocm
    @skip_if_lt_x_gpu(2)
    def test_barrier_timeout(self) -> None:
        self._init_process()

        alloc_args = self._get_test_alloc_args()

        t = _SymmetricMemory.empty_strided_p2p(*alloc_args)
        symm_mem = _SymmetricMemory.rendezvous(t)

        if self.rank == 0:
            with self.assertRaises(RuntimeError):
                symm_mem.barrier(timeout_ms=1000)
                torch.cuda.synchronize()
        else:
            torch.cuda.synchronize()

        # The device-side timeout triggers a __trap() that causes all
        # subsequent host/device interactions to result in an "unspecified
        # launch failure." Using os._exit(0) to abort the test, as it's
        # impossible to terminate the process in this state.
        os._exit(0)

    @skipIfRocm
    @skip_if_lt_x_gpu(2)
    def test_put_signal_timeout(self) -> None:
        self._init_process()

        alloc_args = self._get_test_alloc_args()

        t = _SymmetricMemory.empty_strided_p2p(*alloc_args)
        symm_mem = _SymmetricMemory.rendezvous(t)

        if self.rank == 0:
            with self.assertRaises(RuntimeError):
                # First, put a signal into rank 1's signal pad. Since rank 1
                # doesn't wait on this signal, the subsequent put will timeout.
                symm_mem.put_signal(dst_rank=1)
                symm_mem.put_signal(dst_rank=1, timeout_ms=1000)
                torch.cuda.synchronize()
        else:
            torch.cuda.synchronize()

        # The device-side timeout triggers a __trap() that causes all
        # subsequent host/device interactions to result in an "unspecified
        # launch failure." Using os._exit(0) to abort the test, as it's
        # impossible to terminate the process in this state.
        os._exit(0)

    @skipIfRocm
    @skip_if_lt_x_gpu(2)
    def test_wait_signal_timeout(self) -> None:
        self._init_process()

        alloc_args = self._get_test_alloc_args()

        t = _SymmetricMemory.empty_strided_p2p(*alloc_args)
        symm_mem = _SymmetricMemory.rendezvous(t)

        if self.rank == 0:
            with self.assertRaises(RuntimeError):
                symm_mem.wait_signal(src_rank=1, timeout_ms=1000)
                torch.cuda.synchronize()
        else:
            torch.cuda.synchronize()

        # The device-side timeout triggers a __trap() that causes all
        # subsequent host/device interactions to result in an "unspecified
        # launch failure." Using os._exit(0) to abort the test, as it's
        # impossible to terminate the process in this state.
        os._exit(0)

    @skipIfRocm
    @skip_if_lt_x_gpu(2)
    @parametrize("gather_dim", [0, 1])
    def test_fused_all_gather_matmul(self, gather_dim: int) -> None:
        self._init_process()

        BATCH = 8
        M = 64
        N = 16
        K = 32
        group = dist.group.WORLD
        rank = self.rank
        world_size = self.world_size

        torch.manual_seed(42 + rank)
        A_shard = torch.rand(BATCH, M // self.world_size, K, device="cuda")
        Bs = [torch.rand(K, N, device="cuda") for _ in range(3)]

        ag_output_0, mm_outputs_0 = _fused_all_gather_matmul_fallback(
            A_shard, Bs, gather_dim=gather_dim, group_name=group.group_name
        )
        ag_output_1, mm_outputs_1 = torch.ops.symm_mem.fused_all_gather_matmul(
            A_shard, Bs, gather_dim=gather_dim, group_name=group.group_name
        )

        assert torch.allclose(ag_output_0, ag_output_1)
        assert ag_output_0.stride() == ag_output_1.stride()
        for mm_output_0, mm_output_1 in zip(mm_outputs_0, mm_outputs_1):
            assert torch.allclose(mm_output_0, mm_output_1)
            assert mm_output_0.stride(), mm_output_1.stride()

        dist.destroy_process_group()

    @skipIfRocm
    @skip_if_lt_x_gpu(2)
    @parametrize("gather_dim", [0, 1])
    @parametrize(
        "scale_mode", ["tensor-wise", "row-wise-replicated", "row-wise-sharded"]
    )
    def test_fused_all_gather_scaled_matmul(
        self, gather_dim: int, scale_mode: str
    ) -> None:
        self._init_process()

        BATCH = 8
        M = 64
        N = 16
        K = 32
        group = dist.group.WORLD
        rank = self.rank
        world_size = self.world_size

        if gather_dim == 0:
            leading_dims = (BATCH // self.world_size, M)
        elif gather_dim == 1:
            leading_dims = (BATCH, M // self.world_size)
        else:
            raise AssertionError("Invalid scale_mode: {scale_mode}")

        torch.manual_seed(42 + rank)
        A_shard = torch.rand(*leading_dims, K, device="cuda").to(torch.float8_e4m3fn)
        Bs = [
            torch.rand(N, K, device="cuda").to(torch.float8_e4m3fn).T for _ in range(3)
        ]

        if scale_mode == "tensor-wise":
            A_scale = torch.tensor(0.1, device="cuda")
            B_scales = [torch.tensor(0.1, device="cuda") for _ in range(3)]
            out_dtypes = [None, torch.bfloat16, torch.float32]
        elif scale_mode == "row-wise-sharded":
            A_scale = torch.full((*leading_dims, 1), 0.1, device="cuda")
            B_scales = [torch.full((1, N), 0.1, device="cuda") for _ in range(3)]
            out_dtypes = [torch.bfloat16] * 3
        elif scale_mode == "row-wise-replicated":
            A_scale = torch.full((BATCH, M, 1), 0.1, device="cuda")
            B_scales = [torch.full((1, N), 0.1, device="cuda") for _ in range(3)]
            out_dtypes = [torch.bfloat16] * 3
        else:
            raise AssertionError(f"Invalid scale_mode: {scale_mode}")

        ag_output_0, mm_outputs_0 = _fused_all_gather_scaled_matmul_fallback(
            A_shard,
            Bs,
            A_scale,
            B_scales,
            gather_dim=gather_dim,
            group_name=group.group_name,
            biases=[None] * len(Bs),
            result_scales=[None] * len(Bs),
            out_dtypes=out_dtypes,
            use_fast_accum=[None] * len(Bs),
        )
        ag_output_1, mm_outputs_1 = torch.ops.symm_mem.fused_all_gather_scaled_matmul(
            A_shard,
            Bs,
            A_scale,
            B_scales,
            gather_dim=gather_dim,
            group_name=group.group_name,
            biases=[None] * len(Bs),
            result_scales=[None] * len(Bs),
            out_dtypes=out_dtypes,
            use_fast_accum=[None] * len(Bs),
        )

        self.assertTrue(
            torch.allclose(
                ag_output_0.to(torch.float32),
                ag_output_1.to(torch.float32),
            )
        )
        self.assertEqual(ag_output_0.stride(), ag_output_1.stride())
        for mm_output_0, mm_output_1 in zip(mm_outputs_0, mm_outputs_1):
            self.assertTrue(
                torch.allclose(
                    mm_output_0.to(torch.float32), mm_output_1.to(torch.float32)
                )
            )
            self.assertEqual(mm_output_0.stride(), mm_output_1.stride())
            self.assertEqual(mm_output_0.dtype, mm_output_1.dtype)

        dist.destroy_process_group()

    @skipIfRocm
    @skip_if_lt_x_gpu(2)
    @parametrize("scatter_dim", [0, 1])
    def test_fused_matmul_reduce_scatter(self, scatter_dim: int) -> None:
        self._init_process()

        BATCH = 8
        M = 64
        N = 16
        K = 32
        group = dist.group.WORLD
        rank = self.rank
        world_size = self.world_size

        torch.manual_seed(42 + rank)
        A = torch.rand(BATCH, M, K, device="cuda")
        B = torch.rand(K, N, device="cuda")

        output_0 = _fused_matmul_reduce_scatter_fallback(
            A, B, "avg", scatter_dim=scatter_dim, group_name=group.group_name
        )
        output_1 = torch.ops.symm_mem.fused_matmul_reduce_scatter(
            A, B, "avg", scatter_dim=scatter_dim, group_name=group.group_name
        )

        assert torch.allclose(output_0, output_1)
        assert output_0.stride() == output_1.stride()

        dist.destroy_process_group()

    @skipIfRocm
    @skip_if_lt_x_gpu(2)
    @parametrize("scatter_dim", [0, 1])
    @parametrize("rowwise", [True, False])
    def test_fused_scaled_matmul_reduce_scatter(
        self, scatter_dim: int, rowwise: bool
    ) -> None:
        self._init_process()

        BATCH = 8
        M = 64
        N = 16
        K = 32
        group = dist.group.WORLD
        rank = self.rank
        world_size = self.world_size

        torch.manual_seed(42 + rank)
        A = torch.rand(BATCH, M, K, device="cuda").to(torch.float8_e4m3fn)
        B = torch.rand(N, K, device="cuda").to(torch.float8_e4m3fn).T

        if rowwise:
            A_scale = torch.full((BATCH, M, 1), 0.1, device="cuda")
            B_scale = torch.full((1, N), 0.1, device="cuda")
        else:
            A_scale = torch.tensor(0.1, device="cuda")
            B_scale = torch.tensor(0.1, device="cuda")

        output_0 = _fused_scaled_matmul_reduce_scatter_fallback(
            A,
            B,
            A_scale,
            B_scale,
            "avg",
            scatter_dim,
            group.group_name,
            out_dtype=torch.bfloat16,
        )
        output_1 = torch.ops.symm_mem.fused_scaled_matmul_reduce_scatter(
            A,
            B,
            A_scale,
            B_scale,
            "avg",
            scatter_dim,
            group.group_name,
            out_dtype=torch.bfloat16,
        )

        assert torch.allclose(output_0, output_1)
        assert output_0.stride() == output_1.stride()

        dist.destroy_process_group()

    @skipIfRocm
    @parametrize("dim", [0, 1, 2])
    def test_optimal_layout(self, dim: int) -> None:
        t = torch.rand(8, 64, 32, 16)

        x = restride_A_shard_for_fused_all_gather_matmul(t, dim)
        self.assertTrue(x.movedim(dim, 0).is_contiguous())
        self.assertTrue(torch.allclose(x, t))

        x = restride_A_for_fused_matmul_reduce_scatter(t, dim)
        self.assertTrue(x.movedim(dim, 0).is_contiguous())
        self.assertTrue(torch.allclose(x, t))

    @skipIfRocm
    @skip_if_lt_x_gpu(2)
    @parametrize("symm_mem_input", [True, False])
    def test_low_contention_all_gather(self, symm_mem_input: bool) -> None:
        self._init_process()

        if symm_mem_input:
            t = _SymmetricMemory.empty_strided_p2p(
                size=(64, 64),
                stride=(64, 1),
                dtype=torch.float32,
                device=self.device,
                group_name="0",
            ).fill_(self.rank)
        else:
            t = torch.full((64, 64), self.rank, dtype=torch.float32, device=self.device)

        res = torch.ops.symm_mem._low_contention_all_gather(t, "0")
        res = torch.ops._c10d_functional.wait_tensor(res)
        self.assertEqual(res.shape, (64 * self.world_size, 64))

        chunks = res.chunk(self.world_size)
        for r in range(self.world_size):
            self.assertTrue(chunks[r].eq(r).all())

        dist.destroy_process_group()

    @skipIfRocm
    @skip_if_lt_x_gpu(2)
    @parametrize("reduce_op", ["sum", "avg"])
    @parametrize("symm_mem_input", [True, False])
    def test_low_contention_reduce_scatter(
        self, reduce_op: str, symm_mem_input: bool
    ) -> None:
        self._init_process()

        if symm_mem_input:
            t = _SymmetricMemory.empty_strided_p2p(
                size=(64, 64),
                stride=(64, 1),
                dtype=torch.float32,
                device=self.device,
                group_name="0",
            )
        else:
            t = torch.empty((64, 64), dtype=torch.float32, device=self.device)

        chunks = t.chunk(self.world_size)
        for r in range(self.world_size):
            chunks[r].fill_(r)

        res = torch.ops.symm_mem._low_contention_reduce_scatter(t, reduce_op, "0")
        res = torch.ops._c10d_functional.wait_tensor(res)
        self.assertEqual(res.shape, (64 // self.world_size, 64))

        if reduce_op == "sum":
            expect = self.rank * self.world_size
        elif reduce_op == "avg":
            expect = self.rank
        else:
            raise AssertionError(f"Unexpected reduce_op: {reduce_op}")
        self.assertTrue(res.eq(expect).all())

        dist.destroy_process_group()

    @skipIfRocm
    @skip_if_lt_x_gpu(2)
    def test_stream_write_value(self):
        self._init_process()
        group_name = dist.group.WORLD.group_name

        t = _SymmetricMemory.empty_strided_p2p(
            size=(64,),
            stride=(1,),
            dtype=torch.float32,
            device=self.device,
            group_name=group_name,
        ).fill_(self.rank + 42)
        symm_mem = _SymmetricMemory.rendezvous(t)

        tensor = torch.zeros(4, dtype=torch.uint32, device=self.device)
        expect = torch.tril(torch.ones(4, 4, device=self.device)).to(torch.uint32)

        for i in range(4):
            symm_mem.stream_write_value32(
                int(tensor.data_ptr()) + i * tensor.element_size(), 1
            )
            torch.testing.assert_close(tensor, expect[i])


@instantiate_parametrized_tests
@requires_cuda_p2p_access()
class SymmMemAllReduceTest(MultiProcessTestCase):
    def setUp(self) -> None:
        super().setUp()
        self._spawn_processes()

    @property
    def world_size(self) -> int:
        # world_size > 2 is needed to verify accumulation order
        return 4

    @property
    def device(self) -> torch.device:
        return torch.device(f"cuda:{self.rank}")

    def _init_process(self):
        torch.cuda.set_device(self.device)
        store = dist.FileStore(self.file_name, self.world_size)
        dist.init_process_group(
            backend="nccl",
            world_size=self.world_size,
            rank=self.rank,
            store=store,
        )
        enable_symm_mem_for_group(dist.group.WORLD.group_name)
        torch.manual_seed(42 + self.rank)

    @skip_if_lt_x_gpu(4)
    @requires_multicast_support()
    @parametrize("dtype", [torch.float, torch.bfloat16])
    @parametrize("align_bytes", [4, 8, 16])
    @parametrize("size_bytes", [4, 8192, 8196])
    def test_multimem_all_reduce(
        self, dtype: torch.dtype, size_bytes: int, align_bytes: int
    ) -> None:
        self._init_process()
        group_name = dist.group.WORLD.group_name

        t = _SymmetricMemory.empty_strided_p2p(
            size=(16384,),
            stride=(1,),
            dtype=dtype,
            device=self.device,
            group_name=group_name,
        ).fill_(0)

        self.assertTrue(t.data_ptr() % 16 == 0)
        self.assertTrue(align_bytes % t.element_size() == 0)
        self.assertTrue(size_bytes % t.element_size() == 0)

        shift = align_bytes // t.element_size()
        numel = size_bytes // t.element_size()
        res = t[shift : shift + numel]
        res.normal_()
        inp = res.clone()

        torch.ops.symm_mem.multimem_all_reduce_(res, "sum", group_name)

        # Head and tail should not be written
        self.assertTrue(t[:shift].eq(0).all().item())
        self.assertTrue(t[shift + numel :].eq(0).all().item())
        self._verify_all_reduce_result(inp, res)

        dist.destroy_process_group()

    @skip_if_lt_x_gpu(4)
    @requires_multicast_support()
    @parametrize("dtype", [torch.float, torch.bfloat16])
    @parametrize("align_bytes", [4, 8, 16])
    @parametrize("size_bytes", [4, 8192, 8196])
    def test_multimem_one_shot_all_reduce(
        self, dtype: torch.dtype, size_bytes: int, align_bytes: int
    ) -> None:
        self._init_process()
        group_name = dist.group.WORLD.group_name

        inp = _SymmetricMemory.empty_strided_p2p(
            size=(size_bytes,),
            stride=(1,),
            dtype=dtype,
            device=self.device,
            group_name=group_name,
        ).normal_()

        res = torch.ops.symm_mem.multimem_one_shot_all_reduce(inp, "sum", group_name)

        gathered_inps = all_gather_tensor(inp, 0, "0").view(self.world_size, -1)
        # Only verify that the results are close to the sum of inputs across
        # ranks (see Note [multimem_one_shot_all_reduce]).
        torch.testing.assert_close(
            gathered_inps.sum(dim=0), res, rtol=1e-03, atol=1e-05
        )

        dist.destroy_process_group()

    @skip_if_lt_x_gpu(4)
    @parametrize("dtype", [torch.float, torch.bfloat16])
    @parametrize("align_bytes", [4, 8, 16])
    @parametrize("size_bytes", [4, 8192, 8196])
    def test_one_shot_all_reduce(
        self, dtype: torch.dtype, size_bytes: int, align_bytes: int
    ) -> None:
        self._init_process()
        group_name = dist.group.WORLD.group_name

        inp = _SymmetricMemory.empty_strided_p2p(
            size=(size_bytes,),
            stride=(1,),
            dtype=dtype,
            device=self.device,
            group_name=group_name,
        ).normal_()

        res = torch.ops.symm_mem.one_shot_all_reduce(inp, "sum", group_name)
        self._verify_all_reduce_result(inp, res)

        dist.destroy_process_group()

    @skip_if_lt_x_gpu(4)
    @parametrize("dtype", [torch.float, torch.bfloat16])
    @parametrize("align_bytes", [4, 8, 16])
    @parametrize("size_bytes", [4, 8192, 8196])
    def test_two_shot_all_reduce(
        self, dtype: torch.dtype, size_bytes: int, align_bytes: int
    ) -> None:
        self._init_process()
        group_name = dist.group.WORLD.group_name

        t = _SymmetricMemory.empty_strided_p2p(
            size=(16384,),
            stride=(1,),
            dtype=dtype,
            device=self.device,
            group_name=group_name,
        ).fill_(0)

        self.assertTrue(t.data_ptr() % 16 == 0)
        self.assertTrue(align_bytes % t.element_size() == 0)
        self.assertTrue(size_bytes % t.element_size() == 0)

        shift = align_bytes // t.element_size()
        numel = size_bytes // t.element_size()
        res = t[shift : shift + numel]
        res.normal_()
        inp = res.clone()

        torch.ops.symm_mem.two_shot_all_reduce_(res, "sum", group_name)

        # Head and tail should not be written
        self.assertTrue(t[:shift].eq(0).all().item())
        self.assertTrue(t[shift + numel :].eq(0).all().item())
        self._verify_all_reduce_result(inp, res)

        dist.destroy_process_group()

    def _verify_all_reduce_result(self, inp, res):
        gathered_res = all_gather_tensor(res, 0, "0").view(self.world_size, -1)
        # Verify that the results across ranks are identical
        self.assertEqual(
            (gathered_res == gathered_res[0, :]).all(dim=0).sum(), inp.numel()
        )

        # Verify that the result are close to the sum of inputs across ranks
        gathered_inps = all_gather_tensor(inp, 0, "0").view(self.world_size, -1)
        torch.testing.assert_close(
            gathered_inps.sum(dim=0), res, rtol=1e-01, atol=1e-01
        )


<<<<<<< HEAD
=======
@instantiate_parametrized_tests
@requires_cuda_p2p_access()
class LoweringTest(MultiProcessTestCase):
    def setUp(self) -> None:
        super().setUp()
        self._spawn_processes()

    @property
    def world_size(self) -> int:
        return 2

    @property
    def device(self) -> torch.device:
        return torch.device(f"cuda:{self.rank}")

    def _init_process(self):
        torch.cuda.set_device(self.device)
        store = dist.FileStore(self.file_name, self.world_size)
        dist.init_process_group(
            backend="nccl",
            world_size=self.world_size,
            rank=self.rank,
            store=store,
        )
        enable_symm_mem_for_group(dist.group.WORLD.group_name)
        torch.manual_seed(42 + self.rank)

        torch._inductor.config._collective.auto_select = True

    @skipIfRocm  # requires registered-buffer support
    @skip_if_lt_x_gpu(2)
    @fresh_inductor_cache()
    def test_lowering_one_shot_all_reduce(self):
        self._init_process()

        arg = torch.rand(4, 4, device=self.device)

        def func_0(x):
            x = x + 1
            x = torch.ops._c10d_functional.all_reduce(x, "sum", "0")
            return torch.ops._c10d_functional.wait_tensor(x)

        compiled_0 = torch.compile(func_0, fullgraph=True)
        code_0 = run_and_get_triton_code(compiled_0, arg)

        self.assertIn("one_shot_all_reduce", code_0)
        self.assertNotIn("return (buf0", code_0)

        # All-reduce on a slice view
        def func_1(x):
            x = x + 1
            x = x[2:]
            x = torch.ops._c10d_functional.all_reduce(x, "sum", "0")
            return torch.ops._c10d_functional.wait_tensor(x)

        compiled_1 = torch.compile(func_1, fullgraph=True)
        code_1 = run_and_get_triton_code(compiled_1, arg)

        self.assertIn("one_shot_all_reduce", code_1)
        self.assertNotIn("return (buf0", code_1)

        # All-reduce on input
        def func_2(x):
            x = torch.ops._c10d_functional.all_reduce(x, "sum", "0")
            return torch.ops._c10d_functional.wait_tensor(x)

        compiled_2 = torch.compile(func_2, fullgraph=True)
        code_2 = run_and_get_triton_code(compiled_2, arg)

        self.assertNotIn("one_shot_all_reduce", code_2)

        # All-reduce on matmul output
        def func_3(x):
            x = x @ x
            x = torch.ops._c10d_functional.all_reduce(x, "sum", "0")
            return torch.ops._c10d_functional.wait_tensor(x)

        compiled_3 = torch.compile(func_3, fullgraph=True)
        code_3 = run_and_get_triton_code(compiled_3, arg)

        self.assertIn("one_shot_all_reduce", code_3)
        self.assertNotIn("return (buf0", code_3)


class SymmMemUtilTest(TestCase):
    @skipIfRocm
    @requires_cuda
    def test_memset32(self):
        t = _SymmetricMemory.empty_strided_p2p(
            (64,),
            (1,),
            dtype=torch.uint32,
            device=torch.device("cuda:0"),
            group_name="0",
        ).fill_(0)

        _SymmetricMemory.memset32(t, offset=32, val=1, count=16)
        self.assertTrue(t[:32].eq(0).all())
        self.assertTrue(t[32:48].eq(1).all())
        self.assertTrue(t[48:].eq(0).all())

        with self.assertRaises(RuntimeError):
            _SymmetricMemory.memset32(t, offset=-1, val=1, count=16)

        with self.assertRaises(RuntimeError):
            _SymmetricMemory.memset32(t, offset=32, val=4294967296, count=16)

        with self.assertRaises(RuntimeError):
            _SymmetricMemory.memset32(t, offset=32, val=1, count=-1)


>>>>>>> 2ce2e4df
if __name__ == "__main__":
    run_tests()<|MERGE_RESOLUTION|>--- conflicted
+++ resolved
@@ -6,6 +6,7 @@
 import torch.distributed as dist
 from torch._C._autograd import DeviceType
 from torch._C._distributed_c10d import _SymmetricMemory
+from torch._inductor.utils import fresh_inductor_cache, run_and_get_triton_code
 from torch.distributed._functional_collectives import all_gather_tensor
 from torch.distributed._symmetric_memory import (
     _fused_all_gather_matmul_fallback,
@@ -766,8 +767,6 @@
         )
 
 
-<<<<<<< HEAD
-=======
 @instantiate_parametrized_tests
 @requires_cuda_p2p_access()
 class LoweringTest(MultiProcessTestCase):
@@ -879,6 +878,5 @@
             _SymmetricMemory.memset32(t, offset=32, val=1, count=-1)
 
 
->>>>>>> 2ce2e4df
 if __name__ == "__main__":
     run_tests()