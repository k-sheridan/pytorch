# Owner(s): ["module: cpp-extensions"]

import os
import shutil
import sys
import tempfile
import unittest
from typing import Union

import torch

import torch.testing._internal.common_utils as common
import torch.utils.cpp_extension
from torch.testing._internal.common_utils import IS_ARM64, TEST_CUDA
from torch.utils.cpp_extension import CUDA_HOME, ROCM_HOME


TEST_CUDA = TEST_CUDA and CUDA_HOME is not None
TEST_ROCM = TEST_CUDA and torch.version.hip is not None and ROCM_HOME is not None


def remove_build_path():
    if sys.platform == "win32":
        # Not wiping extensions build folder because Windows
        return
    default_build_root = torch.utils.cpp_extension.get_default_build_root()
    if os.path.exists(default_build_root):
        shutil.rmtree(default_build_root, ignore_errors=True)


class DummyModule:
    @staticmethod
    def device_count() -> int:
        return 1

    @staticmethod
    def get_rng_state(device: Union[int, str, torch.device] = "foo") -> torch.Tensor:
        # create a tensor using our custom device object.
        return torch.empty(4, 4, device="foo")

    @staticmethod
    def set_rng_state(
        new_state: torch.Tensor, device: Union[int, str, torch.device] = "foo"
    ) -> None:
        pass

    @staticmethod
    def is_available():
        return True

    @staticmethod
    def current_device():
        return 0


@unittest.skipIf(IS_ARM64, "Does not work on arm")
@torch.testing._internal.common_utils.markDynamoStrictTest
class TestCppExtensionOpenRgistration(common.TestCase):
    """Tests Open Device Registration with C++ extensions."""

    module = None

    def setUp(self):
        super().setUp()
        # cpp extensions use relative paths. Those paths are relative to
        # this file, so we'll change the working directory temporarily
        self.old_working_dir = os.getcwd()
        os.chdir(os.path.dirname(os.path.abspath(__file__)))
        assert self.module is not None

    def tearDown(self):
        super().tearDown()
        # return the working directory (see setUp)
        os.chdir(self.old_working_dir)

    @classmethod
    def setUpClass(cls):
        remove_build_path()
        cls.module = torch.utils.cpp_extension.load(
            name="custom_device_extension",
            sources=[
                "cpp_extensions/open_registration_extension.cpp",
            ],
            extra_include_paths=["cpp_extensions"],
            extra_cflags=["-g"],
            verbose=True,
        )

    @classmethod
    def tearDownClass(cls):
        remove_build_path()

    def test_open_device_registration(self):
        def test_base_device_registration():
            torch.utils.rename_privateuse1_backend("foo")
            self.assertFalse(self.module.custom_add_called())
            # create a tensor using our custom device object
            device = self.module.custom_device()
            x = torch.empty(4, 4, device=device)
            y = torch.empty(4, 4, device=device)
            # Check that our device is correct.
            self.assertTrue(x.device == device)
            self.assertFalse(x.is_cpu)
            self.assertFalse(self.module.custom_add_called())
            # calls out custom add kernel, registered to the dispatcher
            z = x + y
            # check that it was called
            self.assertTrue(self.module.custom_add_called())
            z_cpu = z.to(device="cpu")
            # Check that our cross-device copy correctly copied the data to cpu
            self.assertTrue(z_cpu.is_cpu)
            self.assertFalse(z.is_cpu)
            self.assertTrue(z.device == device)
            self.assertEqual(z, z_cpu)
            z2 = z_cpu + z_cpu

        # check whether the error can be reported correctly
        def test_before_common_registration():
            # check that register module name should be the same as custom backend
            with self.assertRaisesRegex(RuntimeError, "Expected one of cpu"):
                torch._register_device_module("xxx", DummyModule)
            # check generator registered before using
            torch.utils.rename_privateuse1_backend("foo")
            with self.assertRaisesRegex(RuntimeError, "torch has no module of"):
                with torch.random.fork_rng(device_type="foo"):
                    pass
            # check attributes before registered
            self.assertFalse(hasattr(torch.Tensor, "is_foo"))
            self.assertFalse(hasattr(torch.Tensor, "foo"))
            self.assertFalse(hasattr(torch.TypedStorage, "is_foo"))
            self.assertFalse(hasattr(torch.TypedStorage, "foo"))
            self.assertFalse(hasattr(torch.UntypedStorage, "is_foo"))
            self.assertFalse(hasattr(torch.UntypedStorage, "foo"))
            self.assertFalse(hasattr(torch.nn.Module, "foo"))

        def test_after_common_registration():
            # check attributes after registered
            self.assertTrue(hasattr(torch.Tensor, "is_foo"))
            self.assertTrue(hasattr(torch.Tensor, "foo"))
            self.assertTrue(hasattr(torch.TypedStorage, "is_foo"))
            self.assertTrue(hasattr(torch.TypedStorage, "foo"))
            self.assertTrue(hasattr(torch.UntypedStorage, "is_foo"))
            self.assertTrue(hasattr(torch.UntypedStorage, "foo"))
            self.assertTrue(hasattr(torch.nn.Module, "foo"))

        def test_common_registration():
            # first rename custom backend
            torch.utils.rename_privateuse1_backend("foo")
            # backend name can only rename once
            with self.assertRaisesRegex(
                RuntimeError, "torch.register_privateuse1_backend()"
            ):
                torch.utils.rename_privateuse1_backend("xxx")
            # register foo module, torch.foo
            torch._register_device_module("foo", DummyModule)
            self.assertTrue(
                torch.utils.backend_registration._get_custom_mod_func("device_count")()
                == 1
            )
            with self.assertRaisesRegex(RuntimeError, "Try to call torch.foo"):
                torch.utils.backend_registration._get_custom_mod_func("func_name_")
            # default set for_tensor and for_module are True, so only set for_storage is True
            torch.utils.generate_methods_for_privateuse1_backend(for_storage=True)
            # generator tensor and module can be registered only once
            with self.assertRaisesRegex(RuntimeError, "The custom device module of"):
                torch.utils.generate_methods_for_privateuse1_backend()

        def test_open_device_generator_registration_and_hooks():
            device = self.module.custom_device()
            # None of our CPU operations should call the custom add function.
            self.assertFalse(self.module.custom_add_called())
            # check generator registered before using
            with self.assertRaisesRegex(
                RuntimeError,
                "Please register a generator to the PrivateUse1 dispatch key",
            ):
                gen_ = torch.Generator(device=device)
            self.module.register_generator_first()
            gen = torch.Generator(device=device)
            self.assertTrue(gen.device == device)
            # generator can be registered only once
            with self.assertRaisesRegex(
                RuntimeError,
                "Only can register a generator to the PrivateUse1 dispatch key once",
            ):
                self.module.register_generator_second()
            self.module.register_hook()
            default_gen = self.module.default_generator(0)
            self.assertTrue(
                default_gen.device.type == torch._C._get_privateuse1_backend_name()
            )

        def test_open_device_dispatchstub():
            # test kernels could be reused by privateuse1 backend through dispatchstub
<<<<<<< HEAD
            torch.utils.rename_privateuse1_backend('foo')
            input_data = torch.randn(2, 2, 3, dtype=torch.float32, device="cpu")
            foo_input_data = input_data.to("foo")
            output_data = torch.abs(input_data)
            foo_output_data = torch.abs(foo_input_data)
            self.assertEqual(output_data, foo_output_data.cpu())
            output_data = torch.randn(2, 2, 6, dtype=torch.float32, device="cpu")
            # output operand will resize flag is True in TensorIterator.
            foo_input_data = input_data.to("foo")
            foo_output_data = output_data.to("foo")
            # output operand will resize flag is False in TensorIterator.
            torch.abs(input_data, out=output_data[:, :, 0:6:2])
            torch.abs(foo_input_data, out=foo_output_data[:, :, 0:6:2])
            self.assertEqual(output_data, foo_output_data.cpu())
            # output operand will resize flag is True in TensorIterator.
            # and convert output to contiguous tensor in TensorIterator.
            output_data = torch.randn(2, 2, 6, dtype=torch.float32, device="cpu")
            foo_input_data = input_data.to("foo")
=======
            torch.utils.rename_privateuse1_backend("foo")
            input_data = torch.randn(2, 2, 3, dtype=torch.float32, device="cpu")
            foo_input_data = input_data.to("foo")
            output_data = torch.abs(input_data)
            foo_output_data = torch.abs(foo_input_data)
            self.assertEqual(output_data, foo_output_data.cpu())
            output_data = torch.randn(2, 2, 6, dtype=torch.float32, device="cpu")
            # output operand will resize flag is True in TensorIterator.
            foo_input_data = input_data.to("foo")
            foo_output_data = output_data.to("foo")
            # output operand will resize flag is False in TensorIterator.
            torch.abs(input_data, out=output_data[:, :, 0:6:2])
            torch.abs(foo_input_data, out=foo_output_data[:, :, 0:6:2])
            self.assertEqual(output_data, foo_output_data.cpu())
            # output operand will resize flag is True in TensorIterator.
            # and convert output to contiguous tensor in TensorIterator.
            output_data = torch.randn(2, 2, 6, dtype=torch.float32, device="cpu")
            foo_input_data = input_data.to("foo")
>>>>>>> f34905f6
            foo_output_data = output_data.to("foo")
            torch.abs(input_data, out=output_data[:, :, 0:6:3])
            torch.abs(foo_input_data, out=foo_output_data[:, :, 0:6:3])
            self.assertEqual(output_data, foo_output_data.cpu())

        def test_open_device_quantized():
            torch.utils.rename_privateuse1_backend("foo")
            input_data = torch.randn(3, 4, 5, dtype=torch.float32, device="cpu").to(
                "foo"
            )
            quantized_tensor = torch.quantize_per_tensor(
                input_data, 0.1, 10, torch.qint8
            )
            self.assertEqual(quantized_tensor.device, torch.device("foo:0"))
            self.assertEqual(quantized_tensor.dtype, torch.qint8)

        def test_open_device_random():
            with torch.random.fork_rng(device_type="foo"):
                pass

        def test_open_device_tensor():
            device = self.module.custom_device()
            # check whether print tensor.type() meets the expectation
            dtypes = {
                torch.bool: "torch.foo.BoolTensor",
                torch.double: "torch.foo.DoubleTensor",
                torch.float32: "torch.foo.FloatTensor",
                torch.half: "torch.foo.HalfTensor",
                torch.int32: "torch.foo.IntTensor",
                torch.int64: "torch.foo.LongTensor",
                torch.int8: "torch.foo.CharTensor",
                torch.short: "torch.foo.ShortTensor",
                torch.uint8: "torch.foo.ByteTensor",
            }
            for tt, dt in dtypes.items():
                test_tensor = torch.empty(4, 4, dtype=tt, device=device)
                self.assertTrue(test_tensor.type() == dt)
            # check whether the attributes and methods of the corresponding custom backend are generated correctly
            x = torch.empty(4, 4)
            self.assertFalse(x.is_foo)
            x = x.foo(torch.device("foo"))
            self.assertFalse(self.module.custom_add_called())
            self.assertTrue(x.is_foo)
            # test different device type input
            y = torch.empty(4, 4)
            self.assertFalse(y.is_foo)
            y = y.foo(torch.device("foo:0"))
            self.assertFalse(self.module.custom_add_called())
            self.assertTrue(y.is_foo)
            # test different device type input
            z = torch.empty(4, 4)
            self.assertFalse(z.is_foo)
            z = z.foo(0)
            self.assertFalse(self.module.custom_add_called())
            self.assertTrue(z.is_foo)

        def test_open_device_storage():
            # check whether the attributes and methods for storage of the corresponding custom backend are generated correctly
            x = torch.empty(4, 4)
            z1 = x.storage()
            self.assertFalse(z1.is_foo)
            z1 = z1.foo()
            self.assertFalse(self.module.custom_add_called())
            self.assertTrue(z1.is_foo)
            with self.assertRaisesRegex(RuntimeError, "Invalid device"):
                z1.foo(torch.device("cpu"))
            z1 = z1.cpu()
            self.assertFalse(self.module.custom_add_called())
            self.assertFalse(z1.is_foo)
            z1 = z1.foo(device="foo:0", non_blocking=False)
            self.assertFalse(self.module.custom_add_called())
            self.assertTrue(z1.is_foo)
            with self.assertRaisesRegex(RuntimeError, "Invalid device"):
                z1.foo(device="cuda:0", non_blocking=False)
            # check UntypedStorage
            y = torch.empty(4, 4)
            z2 = y.untyped_storage()
            self.assertFalse(z2.is_foo)
            z2 = z2.foo()
            self.assertFalse(self.module.custom_add_called())
            self.assertTrue(z2.is_foo)
            # check custom StorageImpl create
            self.module.custom_storage_registry()
            z3 = y.untyped_storage()
            self.assertFalse(self.module.custom_storageImpl_called())
            z3 = z3.foo()
            self.assertTrue(self.module.custom_storageImpl_called())
            self.assertFalse(self.module.custom_storageImpl_called())
            z3 = z3[0:3]
            self.assertTrue(self.module.custom_storageImpl_called())

        def test_open_device_storage_pin_memory():
            torch.utils.rename_privateuse1_backend("foo")
            with self.assertRaisesRegex(RuntimeError, "The custom device module of"):
                torch.utils.generate_methods_for_privateuse1_backend(
                    for_tensor=False, for_module=False, for_storage=True
                )
            # Check if the pin_memory is functioning properly on custom device
            cpu_tensor = torch.empty(3)
            self.assertFalse(cpu_tensor.is_foo)
            self.assertFalse(cpu_tensor.is_pinned("foo"))
            cpu_tensor_pin = cpu_tensor.pin_memory("foo")
            self.assertTrue(cpu_tensor_pin.is_pinned("foo"))
            # Test storage pin_memory on custom device string
            cpu_storage = cpu_tensor.storage()
            foo_device = torch.device("foo")
            self.assertFalse(cpu_storage.is_pinned("foo"))
            cpu_storage_pin = cpu_storage.pin_memory("foo")
            self.assertFalse(cpu_storage.is_pinned())
            self.assertFalse(cpu_storage.is_pinned("foo"))
            self.assertFalse(cpu_storage.is_pinned(foo_device))
            self.assertFalse(cpu_storage_pin.is_pinned())
            self.assertTrue(cpu_storage_pin.is_pinned("foo"))
            self.assertTrue(cpu_storage_pin.is_pinned(foo_device))
            cpu_storage_pin_already = cpu_storage_pin.pin_memory("foo")
            self.assertTrue(cpu_storage_pin.is_pinned("foo"))
            self.assertTrue(cpu_storage_pin.is_pinned(foo_device))
            self.assertTrue(cpu_storage_pin_already.is_pinned("foo"))
            self.assertTrue(cpu_storage_pin_already.is_pinned(foo_device))

            # Test storage pin_memory on torch.device
            self.assertFalse(cpu_storage.is_pinned("foo"))
            cpu_storage_pinned = cpu_storage.pin_memory(foo_device)
            self.assertFalse(cpu_storage.is_pinned())
            self.assertFalse(cpu_storage.is_pinned("foo"))
            self.assertFalse(cpu_storage.is_pinned(foo_device))
            self.assertFalse(cpu_storage_pinned.is_pinned())
            self.assertTrue(cpu_storage_pinned.is_pinned("foo"))
            self.assertTrue(cpu_storage_pinned.is_pinned(foo_device))

            # Test untyped storage pin_memory and is_pin
            cpu_tensor = torch.randn([3, 2, 1, 4])
            cpu_untyped_storage = cpu_tensor.untyped_storage()
            self.assertFalse(cpu_untyped_storage.is_pinned())
            self.assertFalse(cpu_untyped_storage.is_pinned("foo"))
            cpu_untyped_storage_pinned = cpu_untyped_storage.pin_memory("foo")
            self.assertFalse(cpu_untyped_storage_pinned.is_pinned())
            self.assertTrue(cpu_untyped_storage_pinned.is_pinned("foo"))
            self.assertTrue(cpu_untyped_storage_pinned.is_pinned(foo_device))
            cpu_untyped_storage_pinned = cpu_untyped_storage.pin_memory(foo_device)
            self.assertFalse(cpu_untyped_storage_pinned.is_pinned())
            self.assertTrue(cpu_untyped_storage_pinned.is_pinned("foo"))
            self.assertTrue(cpu_untyped_storage_pinned.is_pinned(foo_device))
            with self.assertRaisesRegex(
                TypeError, "positional arguments but 3 were given"
            ):
                cpu_untyped_storage_pinned.is_pinned("foo1", "foo2")

            # Test storage pin_memory on error device
            self.assertFalse(cpu_storage_pinned.is_pinned("hpu"))
            with self.assertRaisesRegex(
                NotImplementedError, "with arguments from the 'HPU' backend"
            ):
                cpu_storage.pin_memory("hpu")
            self.assertFalse(cpu_untyped_storage_pinned.is_pinned("hpu"))
            with self.assertRaisesRegex(
                NotImplementedError, "with arguments from the 'HPU' backend"
            ):
                cpu_untyped_storage.pin_memory("hpu")
            invalid_device = torch.device("hpu")
            self.assertFalse(cpu_untyped_storage_pinned.is_pinned(invalid_device))
            with self.assertRaisesRegex(
                NotImplementedError, "with arguments from the 'HPU' backend"
            ):
                cpu_untyped_storage.pin_memory(invalid_device)

        def test_open_device_serialization():
            self.module.set_custom_device_index(-1)
            storage = torch.UntypedStorage(4, device=torch.device("foo"))
            self.assertEqual(torch.serialization.location_tag(storage), "foo")

            self.module.set_custom_device_index(0)
            storage = torch.UntypedStorage(4, device=torch.device("foo"))
            self.assertEqual(torch.serialization.location_tag(storage), "foo:0")

            cpu_storage = torch.empty(4, 4).storage()
            foo_storage = torch.serialization.default_restore_location(
                cpu_storage, "foo:0"
            )
            self.assertTrue(foo_storage.is_foo)
            # test tensor MetaData serialization
            x = torch.empty(4, 4).long()
            y = x.foo()
            self.assertFalse(self.module.check_backend_meta(y))
            self.module.custom_set_backend_meta(y)
            self.assertTrue(self.module.check_backend_meta(y))

            self.module.custom_serialization_registry()
            with tempfile.TemporaryDirectory() as tmpdir:
                path = os.path.join(tmpdir, "data.pt")
                torch.save(y, path)
                z1 = torch.load(path)
                # loads correctly onto the foo backend device
                self.assertTrue(z1.is_foo)
                # loads BackendMeta data correctly
                self.assertTrue(self.module.check_backend_meta(z1))
                # cross-backend
                z2 = torch.load(path, map_location="cpu")
                # loads correctly onto the cpu backend device
                self.assertFalse(z2.is_foo)
                # loads BackendMeta data correctly
                self.assertFalse(self.module.check_backend_meta(z2))

        def test_open_device_storage_resize():
            torch.utils.rename_privateuse1_backend("foo")
            cpu_tensor = torch.randn([8])
            foo_tensor = cpu_tensor.foo()
            foo_storage = foo_tensor.storage()
            self.assertTrue(foo_storage.size() == 8)
            # Only register tensor resize_ function.
            foo_tensor.resize_(8)
            self.assertTrue(foo_storage.size() == 8)
<<<<<<< HEAD
            with self.assertRaisesRegex(TypeError, 'Overflow'):
=======
            with self.assertRaisesRegex(TypeError, "Overflow"):
>>>>>>> f34905f6
                foo_tensor.resize_(8**29)

        def test_open_device_storage_type():
            torch.utils.rename_privateuse1_backend("foo")
            # test cpu float storage
            cpu_tensor = torch.randn([8]).float()
            cpu_storage = cpu_tensor.storage()
            self.assertEqual(cpu_storage.type(), "torch.FloatStorage")

            # test custom float storage before defining FloatStorage
            foo_tensor = cpu_tensor.foo()
            foo_storage = foo_tensor.storage()
            self.assertEqual(foo_storage.type(), "torch.storage.TypedStorage")

            class CustomFloatStorage:
                @property
                def __module__(self):
                    return "torch." + torch._C._get_privateuse1_backend_name()

                @property
                def __name__(self):
                    return "FloatStorage"

            # test custom float storage after defining FloatStorage
            try:
                torch.foo.FloatStorage = CustomFloatStorage()
                self.assertEqual(foo_storage.type(), "torch.foo.FloatStorage")

                # test custom int storage after defining FloatStorage
                foo_tensor2 = torch.randn([8]).int().foo()
                foo_storage2 = foo_tensor2.storage()
                self.assertEqual(foo_storage2.type(), "torch.storage.TypedStorage")
            finally:
                torch.foo.FloatStorage = None

        def test_open_device_faketensor():
            torch.utils.rename_privateuse1_backend("foo")
            with torch._subclasses.fake_tensor.FakeTensorMode.push():
                a = torch.empty(1, device="foo")
                b = torch.empty(1, device="foo:0")
                result = a + b

        def test_open_device_named_tensor():
            torch.utils.rename_privateuse1_backend("foo")
            a = torch.empty([2, 3, 4, 5], device="foo", names=["N", "C", "H", "W"])

        # Not an open registration test - this file is just very convenient
        # for testing torch.compile on custom C++ operators
        def test_compile_autograd_function_returns_self():
            x_ref = torch.randn(4, requires_grad=True)
            out_ref = self.module.custom_autograd_fn_returns_self(x_ref)
            out_ref.sum().backward()

            x_test = x_ref.clone().detach().requires_grad_(True)
            f_compiled = torch.compile(self.module.custom_autograd_fn_returns_self)
            out_test = f_compiled(x_test)
            out_test.sum().backward()

            self.assertEqual(out_ref, out_test)
            self.assertEqual(x_ref.grad, x_test.grad)

        # Not an open registration test - this file is just very convenient
        # for testing torch.compile on custom C++ operators
        def test_compile_autograd_function_aliasing():
            x_ref = torch.randn(4, requires_grad=True)
            out_ref = torch.ops._test_funcs.custom_autograd_fn_aliasing(x_ref)
            out_ref.sum().backward()

            x_test = x_ref.clone().detach().requires_grad_(True)
            f_compiled = torch.compile(
                torch.ops._test_funcs.custom_autograd_fn_aliasing
            )
            out_test = f_compiled(x_test)
            out_test.sum().backward()

            self.assertEqual(out_ref, out_test)
            self.assertEqual(x_ref.grad, x_test.grad)

        def test_open_device_scalar_type_fallback():
            torch.utils.rename_privateuse1_backend("foo")
            z_cpu = torch.Tensor([[0, 0, 0, 1, 1, 2], [0, 1, 2, 1, 2, 2]]).to(
                torch.int64
            )
            z = torch.triu_indices(3, 3, device="foo")
            self.assertEqual(z_cpu, z)

        def test_open_device_tensor_type_fallback():
            torch.utils.rename_privateuse1_backend("foo")
            # create tensors located in custom device
<<<<<<< HEAD
            x = torch.Tensor([[1, 2, 3], [2, 3, 4]]).to('foo')
            y = torch.Tensor([1, 0, 2]).to('foo')
=======
            x = torch.Tensor([[1, 2, 3], [2, 3, 4]]).to("foo")
            y = torch.Tensor([1, 0, 2]).to("foo")
>>>>>>> f34905f6
            # create result tensor located in cpu
            z_cpu = torch.Tensor([[0, 2, 1], [1, 3, 2]])
            # Check that our device is correct.
            device = self.module.custom_device()
            self.assertTrue(x.device == device)
            self.assertFalse(x.is_cpu)
            # call sub op, which will fallback to cpu
            z = torch.sub(x, y)
            self.assertEqual(z_cpu, z)
            # call index op, which will fallback to cpu
            z_cpu = torch.Tensor([3, 1])
<<<<<<< HEAD
            y = torch.Tensor([1, 0]).long().to('foo')
=======
            y = torch.Tensor([1, 0]).long().to("foo")
>>>>>>> f34905f6
            z = x[y, y]
            self.assertEqual(z_cpu, z)

        def test_open_device_tensorlist_type_fallback():
            torch.utils.rename_privateuse1_backend("foo")
            # create tensors located in custom device
            v_foo = torch.Tensor([1, 2, 3]).to("foo")
            # create result tensor located in cpu
            z_cpu = torch.Tensor([2, 4, 6])
            # create tensorlist for foreach_add op
            x = (v_foo, v_foo)
            y = (v_foo, v_foo)
            # Check that our device is correct.
            device = self.module.custom_device()
            self.assertTrue(v_foo.device == device)
            self.assertFalse(v_foo.is_cpu)
            # call _foreach_add op, which will fallback to cpu
            z = torch._foreach_add(x, y)

            self.assertEqual(z_cpu, z[0])
            self.assertEqual(z_cpu, z[1])

        test_base_device_registration()
        test_before_common_registration()
        test_common_registration()
        test_after_common_registration()
        test_open_device_generator_registration_and_hooks()
        test_open_device_dispatchstub()
        test_open_device_random()
        test_open_device_tensor()
        test_open_device_storage()
        test_open_device_storage_pin_memory()
        test_open_device_serialization()
        test_open_device_storage_resize()
        test_open_device_storage_type()
        test_open_device_faketensor()
        test_open_device_named_tensor()
        test_open_device_quantized()

        test_compile_autograd_function_returns_self()
        test_compile_autograd_function_aliasing()

        test_open_device_scalar_type_fallback()
        test_open_device_tensor_type_fallback()
        test_open_device_tensorlist_type_fallback()


if __name__ == "__main__":
    common.run_tests()<|MERGE_RESOLUTION|>--- conflicted
+++ resolved
@@ -192,8 +192,7 @@
 
         def test_open_device_dispatchstub():
             # test kernels could be reused by privateuse1 backend through dispatchstub
-<<<<<<< HEAD
-            torch.utils.rename_privateuse1_backend('foo')
+            torch.utils.rename_privateuse1_backend("foo")
             input_data = torch.randn(2, 2, 3, dtype=torch.float32, device="cpu")
             foo_input_data = input_data.to("foo")
             output_data = torch.abs(input_data)
@@ -211,26 +210,6 @@
             # and convert output to contiguous tensor in TensorIterator.
             output_data = torch.randn(2, 2, 6, dtype=torch.float32, device="cpu")
             foo_input_data = input_data.to("foo")
-=======
-            torch.utils.rename_privateuse1_backend("foo")
-            input_data = torch.randn(2, 2, 3, dtype=torch.float32, device="cpu")
-            foo_input_data = input_data.to("foo")
-            output_data = torch.abs(input_data)
-            foo_output_data = torch.abs(foo_input_data)
-            self.assertEqual(output_data, foo_output_data.cpu())
-            output_data = torch.randn(2, 2, 6, dtype=torch.float32, device="cpu")
-            # output operand will resize flag is True in TensorIterator.
-            foo_input_data = input_data.to("foo")
-            foo_output_data = output_data.to("foo")
-            # output operand will resize flag is False in TensorIterator.
-            torch.abs(input_data, out=output_data[:, :, 0:6:2])
-            torch.abs(foo_input_data, out=foo_output_data[:, :, 0:6:2])
-            self.assertEqual(output_data, foo_output_data.cpu())
-            # output operand will resize flag is True in TensorIterator.
-            # and convert output to contiguous tensor in TensorIterator.
-            output_data = torch.randn(2, 2, 6, dtype=torch.float32, device="cpu")
-            foo_input_data = input_data.to("foo")
->>>>>>> f34905f6
             foo_output_data = output_data.to("foo")
             torch.abs(input_data, out=output_data[:, :, 0:6:3])
             torch.abs(foo_input_data, out=foo_output_data[:, :, 0:6:3])
@@ -443,11 +422,7 @@
             # Only register tensor resize_ function.
             foo_tensor.resize_(8)
             self.assertTrue(foo_storage.size() == 8)
-<<<<<<< HEAD
-            with self.assertRaisesRegex(TypeError, 'Overflow'):
-=======
             with self.assertRaisesRegex(TypeError, "Overflow"):
->>>>>>> f34905f6
                 foo_tensor.resize_(8**29)
 
         def test_open_device_storage_type():
@@ -537,13 +512,8 @@
         def test_open_device_tensor_type_fallback():
             torch.utils.rename_privateuse1_backend("foo")
             # create tensors located in custom device
-<<<<<<< HEAD
-            x = torch.Tensor([[1, 2, 3], [2, 3, 4]]).to('foo')
-            y = torch.Tensor([1, 0, 2]).to('foo')
-=======
             x = torch.Tensor([[1, 2, 3], [2, 3, 4]]).to("foo")
             y = torch.Tensor([1, 0, 2]).to("foo")
->>>>>>> f34905f6
             # create result tensor located in cpu
             z_cpu = torch.Tensor([[0, 2, 1], [1, 3, 2]])
             # Check that our device is correct.
@@ -555,11 +525,7 @@
             self.assertEqual(z_cpu, z)
             # call index op, which will fallback to cpu
             z_cpu = torch.Tensor([3, 1])
-<<<<<<< HEAD
-            y = torch.Tensor([1, 0]).long().to('foo')
-=======
             y = torch.Tensor([1, 0]).long().to("foo")
->>>>>>> f34905f6
             z = x[y, y]
             self.assertEqual(z_cpu, z)
 
