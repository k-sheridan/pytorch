--- conflicted
+++ resolved
@@ -3489,10 +3489,7 @@
         include_list_of_lists=True,
         include_requires_grad=True,
         include_inner_dim_size_1=False,
-<<<<<<< HEAD
         include_2d_tensor=False,
-=======
->>>>>>> 8ffd109a
     ):
         def _make_tensor(
             *shape, include_requires_grad=include_requires_grad, requires_grad=True
@@ -3559,7 +3556,6 @@
                 ]  # (B, *, 5, 1)
             )
 
-<<<<<<< HEAD
         if include_2d_tensor:
             example_lists.append(
                 [
@@ -3570,8 +3566,6 @@
                 ]  # (B, *)
             )
 
-=======
->>>>>>> 8ffd109a
         return example_lists
 
     def test_tensor_attributes(self, device):
@@ -4173,7 +4167,9 @@
         for reduce_dim, _ in reduce_dims:
             nt = torch.nested.as_nested_tensor(ts, layout=torch.jagged)
             out_actual = torch.nn.functional.softmax(nt, dim=reduce_dim)
-            self.assertEqual(len(out_actual.shape), len(output_shape))
+            torch._dynamo.disable(self.assertEqual)(
+                len(out_actual.shape), len(output_shape)
+            )  # disable if running on dynamo
             for dim_actual, dim_expected in zip(out_actual.shape, output_shape):
                 if dim_expected is not None:
                     self.assertEqual(dim_actual, dim_expected)
