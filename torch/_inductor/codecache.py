from __future__ import annotations

import base64
import copyreg
import dataclasses
import functools
import hashlib
import importlib
import io
import json
import logging
import os
import pickle
import pkgutil
import re
import shlex
import shutil
import struct
import subprocess
import sys
import sysconfig
import tempfile
import textwrap
import threading
import warnings
from bisect import bisect_right
from copy import copy
from ctypes import c_void_p, CDLL, cdll
from datetime import timedelta
from functools import partial
from pathlib import Path
from time import time, time_ns
from types import ModuleType
from typing import (
    Any,
    Callable,
    cast,
    Counter,
    Dict,
    Generator,
    List,
    NoReturn,
    Optional,
    Sequence,
    Set,
    Tuple,
    TYPE_CHECKING,
    TypeVar,
    Union,
)
from typing_extensions import TypeAlias

import torch
import torch.distributed as dist
from torch import SymInt, Tensor
from torch._dynamo.utils import (
    add_remote_cache_time_saved,
    counters,
    dynamo_timed,
    get_chromium_event_logger,
)
from torch._inductor import config, exc, metrics
from torch._inductor.codegen.cuda import cuda_env
from torch._inductor.codegen.rocm.compile_command import (
    rocm_compile_command,
    rocm_compiler,
)
from torch._inductor.custom_graph_pass import CustomGraphPass, CustomGraphPassType
from torch._utils_internal import log_cache_bypass

from .remote_cache import create_cache
from .runtime import autotune_cache
from .runtime.autotune_cache import AutotuneCacheBundler
from .triton_bundler import TritonBundler, TritonKernelArtifacts


T = TypeVar("T")


if TYPE_CHECKING:
    from collections.abc import KeysView

    from .compile_fx import _CompileFxKwargs
    from .remote_cache import JsonDataTy, RemoteCache
    from .utils import InputType


"""
codecache.py, cpp_builder.py and cpu_vec_isa.py import rule:
https://github.com/pytorch/pytorch/issues/124245#issuecomment-2197778902
"""
from torch._inductor.cpp_builder import (
    _set_gpu_runtime_env,
    _transform_cuda_paths,
    CppBuilder,
    CppOptions,
    CppTorchDeviceOptions,
    get_compiler_version_info,
    get_cpp_compiler,
    get_name_and_dir_from_output_file_path,
    normalize_path_separator,
)
from torch._inductor.cpu_vec_isa import pick_vec_isa
from torch._inductor.cudagraph_utils import (
    BoxedDeviceIndex,
    CudagraphCachedInfo,
    log_cudagraph_skip_and_bump_counter,
)
from torch._inductor.runtime.compile_tasks import (
    _module_to_triton_kernel,
    _reload_python_module,
    _reload_python_module_in_subproc,
)
from torch._inductor.runtime.runtime_utils import cache_dir, default_cache_dir
from torch._inductor.utils import (
    ALIGN_BYTES,
    align_inputs_from_check_idxs,
    BoxedBool,
    clear_on_fresh_inductor_cache,
    is_linux,
    is_windows,
    set_tracing_context_output_strides,
)
from torch._logging import trace_structured
from torch._subclasses.fake_tensor import (
    extract_tensor_metadata,
    FakeTensor,
    TensorMetadata,
)
from torch.fx.experimental.symbolic_shapes import has_hint, hint_int, ShapeEnv


if TYPE_CHECKING:
    from concurrent.futures import Future

    from torch._inductor.graph import GraphLowering
    from torch._inductor.ir import ChoiceCaller
    from torch._inductor.runtime.hints import HalideInputSpec, HalideMeta


_HERE = os.path.abspath(__file__)
_TORCH_PATH = os.path.dirname(os.path.dirname(_HERE))
_LINKER_SCRIPT = os.path.join(_TORCH_PATH, "_inductor/script.ld")

_IS_WINDOWS = sys.platform == "win32"

if config.is_fbcode():
    from triton.fb import build_paths
    from triton.fb.build import _run_build_command

    from torch._inductor.fb.utils import (
        log_global_cache_errors,
        log_global_cache_stats,
        log_global_cache_vals,
        use_global_cache,
    )
else:

    def log_global_cache_errors(*args: Any, **kwargs: Any) -> None:  # type: ignore[misc]
        pass

    def log_global_cache_stats(*args: Any, **kwargs: Any) -> None:  # type: ignore[misc]
        pass

    def log_global_cache_vals(*args: Any, **kwargs: Any) -> None:  # type: ignore[misc]
        pass

    def use_global_cache() -> bool:  # type: ignore[misc]
        return False


output_code_log = torch._logging.getArtifactLogger(__name__, "output_code")

LOCK_TIMEOUT = 600

_IS_WINDOWS = sys.platform == "win32"


log = logging.getLogger(__name__)


def cpp_wrapper_cache_dir(name: str) -> str:
    cu_str = (
        "cpu"
        if torch.version.cuda is None
        else f'cu{torch.version.cuda.replace(".", "")}'
    )
    python_version = f"py{sys.version_info.major}{sys.version_info.minor}"
    build_folder = f"{python_version}_{cu_str}"

    cpp_wrapper_dir = os.path.join(cache_dir(), build_folder)
    cpp_wrapper_build_directory = os.path.join(cpp_wrapper_dir, name)
    os.makedirs(cpp_wrapper_build_directory, exist_ok=True)
    return cpp_wrapper_build_directory


def get_cpp_wrapper_cubin_path_name() -> str:
    return "cubin_path" if torch.version.hip is None else "hsaco_path"


@functools.lru_cache(None)
def get_global_cache_path_impl(global_cache_dir: str) -> Optional[Path]:
    return (
        Path(os.path.join(global_cache_dir, CacheBase.get_system()["hash"]))
        if global_cache_dir is not None
        else None
    )


class CacheBase:
    @staticmethod
    @functools.lru_cache(None)
    def get_system() -> Dict[str, Any]:
        try:
            from triton.compiler.compiler import triton_key

            # Use triton_key instead of triton.__version__ as the version
            # is not updated with each code change
            triton_version = triton_key()
        except ModuleNotFoundError:
            triton_version = None

        try:
            system: Dict[str, Any] = {
                "device": {"name": None},
                "version": {
                    "triton": triton_version,
                },
            }
            device_properties = torch.cuda.get_device_properties(
                torch.cuda.current_device()
            )
            if torch.version.cuda is not None:
                system["device"]["name"] = device_properties.name
                system["version"]["cuda"] = torch.version.cuda
            else:
                system["device"]["name"] = device_properties.gcnArchName
                system["version"]["hip"] = torch.version.hip
        except (AssertionError, RuntimeError):
            # If cuda is not installed, none of the above config is relevant.
            system = {}

        system["hash"] = hashlib.sha256(
            json.dumps(system, sort_keys=True).encode("utf-8")
        ).hexdigest()

        return system

    @staticmethod
    @clear_on_fresh_inductor_cache
    @functools.lru_cache(None)
    def get_local_cache_path() -> Path:
        return Path(os.path.join(cache_dir(), "cache", CacheBase.get_system()["hash"]))

    @staticmethod
    def get_global_cache_path() -> Optional[Path]:
        return get_global_cache_path_impl(config.global_cache_dir)

    def __init__(self) -> None:
        self.system = CacheBase.get_system()

    def get_local_cache(self) -> Dict[str, Any]:
        local_cache_path = self.get_local_cache_path()
        if not local_cache_path.is_file():
            return {}
        with open(local_cache_path) as local_cache_fp:
            local_cache = json.load(local_cache_fp)
        return local_cache["cache"]

    def update_local_cache(self, local_cache: Dict[str, Any]) -> None:
        local_cache_path = self.get_local_cache_path()
        write_atomic(
            str(local_cache_path),
            json.dumps({"system": self.system, "cache": local_cache}, indent=4),
            make_dirs=True,
        )


class LocalCache(CacheBase):
    def lookup(self, *keys: str) -> Optional[Dict[str, Any]]:
        cache = self.get_local_cache()

        sub_cache = cache
        for key in keys:
            if key in cache:
                sub_cache = cache[key]
            else:
                return None

        return sub_cache

    def set_value(self, *keys: str, value: Any) -> None:
        cache = self.get_local_cache()

        sub_cache = cache
        for key in keys[0:-1]:
            sub_cache.setdefault(key, {})
            sub_cache = sub_cache[key]
        sub_cache[keys[-1]] = value

        self.update_local_cache(cache)


class PersistentCache(CacheBase):
    @functools.lru_cache(None)  # noqa: B019
    def get_global_cache(self) -> Dict[str, Any]:
        global_cache_path = self.get_global_cache_path()
        if global_cache_path is None or not global_cache_path.is_file():
            return {}
        with open(global_cache_path) as global_cache_fp:
            global_cache = json.load(global_cache_fp)
        return global_cache["cache"]

    def lookup(
        self,
        choices: List[ChoiceCaller],
        op: str,
        inputs: str,
        benchmark: Optional[Callable[[Any], Dict[ChoiceCaller, float]]],
    ) -> Dict[ChoiceCaller, float]:
        """
        Check to see if we have benchmarked the given choice callers. For each
        choice caller:

            1. Check global_cache[op][inputs][choice][precision], return benchmark if cached.
            2. Check local_cache[op][inputs][choice][precision], return benchmark if cached.
            3. If benchmark is not None:
                a. `max_autotune_gemm=True`: benchmark the choice, update
                    local_cache[op][inputs][choice], and return the benchmark.
                b. `max_autotune_gemm=False`: don't benchmark the choice, return nothing.
        """
        precision = torch.get_float32_matmul_precision()

        log_stats = partial(log_global_cache_stats, self.system, op, inputs, precision)
        log_vals = partial(log_global_cache_vals, self.system, op, inputs, precision)
        log_errors = partial(
            log_global_cache_errors, self.system, op, inputs, precision
        )
        timings = {}

        def check_cache(cache: Dict[str, Any], callback: Any = None) -> bool:
            """Check if `cache` contains data for all the choices"""
            hit = True
            for choice in choices:
                choice_hash = choice.hash_key()
                if choice_hash in cache.get(op, {}).get(inputs, {}).get(precision, {}):
                    # cache hit
                    timings[choice] = cache[op][inputs][precision][choice_hash]
                else:
                    # cache miss
                    hit = False
                    break
            if callback:
                callback(cached=hit)
            return hit

        if config.max_autotune or config.max_autotune_gemm:
            local_cache = self.get_local_cache() if config.autotune_local_cache else {}
            # check local cache first since it is data specific to the current machine
            if (
                not check_cache(local_cache)
                and not (
                    use_global_cache()
                    and check_cache(self.get_global_cache(), callback=log_stats)
                )
                and benchmark is not None
            ):
                try:
                    # re-benchmark everything to try to get consistent numbers from the same machine
                    timings = benchmark(choices)
                    assert all(choice in timings for choice in choices)
                    local_cache.setdefault(op, {})
                    local_cache[op].setdefault(inputs, {}).setdefault(precision, {})
                    for choice, timing in timings.items():
                        local_cache[op][inputs][precision][choice.hash_key()] = timing
                except RuntimeError as e:
                    # catch and log autotuning failures
                    log_errors(e)
                    raise e

                self.update_local_cache(local_cache)

                timings_to_log = {
                    choice.hash_key(): timings[choice] for choice in choices
                }
                log_vals(timings_to_log)
        elif use_global_cache():
            # only check global cache, not local one
            check_cache(self.get_global_cache(), callback=log_stats)
            # may have a partial cache hit, where not everything is benchmarked

        return timings


def get_lock_dir() -> str:
    lock_dir = os.path.join(cache_dir(), "locks")
    if not os.path.exists(lock_dir):
        os.makedirs(lock_dir, exist_ok=True)
    return lock_dir


def sha256_hash(data: bytes) -> str:
    # [:51] to strip off the "Q====" suffix common to every hash value.
    return base64.b32encode(hashlib.sha256(data).digest())[:51].decode("utf-8").lower()


def code_hash(code: Union[str, bytes], extra: str = "") -> str:
    hashing_str = code if isinstance(code, bytes) else code.encode("utf-8")
    if extra != "":
        hashing_str = hashing_str + b"||" + extra.encode("utf-8")
    return "c" + sha256_hash(hashing_str)


def get_path(
    basename: str, extension: str, specified_dir: str = ""
) -> Tuple[str, str, str]:
    if specified_dir:
        if os.path.isabs(specified_dir):
            subdir = specified_dir
        else:
            subdir = os.path.join(cache_dir(), specified_dir)
    else:
        subdir = os.path.join(cache_dir(), basename[1:3])
    path = os.path.join(subdir, f"{basename}.{extension}")
    return basename, subdir, path


def get_hash(
    content: Union[str, bytes], extra: str = "", hash_type: str = "code"
) -> str:
    if hash_type == "code":
        return code_hash(content, extra)
    if hash_type in ["cubin", "hsaco", "spv"]:
        return code_hash(repr(content))
    raise AssertionError(f"Unknown hash type {hash_type}")


def write(
    content: Union[str, bytes],
    extension: str,
    extra: str = "",
    hash_type: str = "code",
    specified_dir: str = "",
) -> Tuple[str, str]:
    # use striped content to compute hash so we don't end up with different
    # hashes just because the content begins/ends with different number of
    # spaces.
    key: str = get_hash(content.strip(), extra, hash_type)
    basename, subdir, path = get_path(key, extension, specified_dir)
    encode_utf_8: bool = hash_type == "code"
    if not os.path.exists(path):
        write_atomic(path, content, make_dirs=True)
    return basename, path


def write_text(text: str) -> str:
    """
    Write the `text` to a file and return the path computed based on the hash.
    """
    return write(text, "txt")[1]


def write_atomic(
    path_: str,
    content: Union[str, bytes],
    make_dirs: bool = False,
    encode_utf_8: bool = False,
) -> None:
    # Write into temporary file first to avoid conflicts between threads
    # Avoid using a named temporary file, as those have restricted permissions
    assert isinstance(
        content, (str, bytes)
    ), "Only strings and byte arrays can be saved in the cache"
    path = Path(path_)
    if make_dirs:
        path.parent.mkdir(parents=True, exist_ok=True)
    tmp_path = path.parent / f".{os.getpid()}.{threading.get_ident()}.tmp"
    write_mode = "w" if isinstance(content, str) else "wb"
    with tmp_path.open(write_mode, encoding="utf-8" if encode_utf_8 else None) as f:
        f.write(content)
    try:
        tmp_path.rename(target=path)
    except FileExistsError as e_file_exist:
        if not _IS_WINDOWS:
            raise
        # On Windows file exist is expected: https://docs.python.org/3/library/pathlib.html#pathlib.Path.rename
        # Below two lines code is equal to `tmp_path.rename(path)` on non-Windows OS.
        # 1. Copy tmp_file to Target(Dst) file.
        shutil.copy2(src=tmp_path, dst=path)
        # 2. Delete tmp_file.
        os.remove(tmp_path)


@dataclasses.dataclass
class TensorMetadataAndValues:
    """
    TensorMetadata plus the elements as a list of raw values.
    Used for hashing inlined constants.
    """

    tensor_metadata: TensorMetadata
    values: List[Any]


def _ident(x: T) -> T:
    return x


def extract_tensor_metadata_for_cache_key(t: Tensor) -> TensorMetadata:
    """
    Extracts the tensor metadata and removes fields of the TensorMetadata
    that are not needed for caching
    """
    meta = extract_tensor_metadata(t)
    if not hasattr(t, "_is_inductor_static"):
        meta = dataclasses.replace(meta, storage_offset=0, storage_bytes=None)

    return meta


class FxGraphCachePickler(pickle.Pickler):
    """
    Custom pickler to customize the pickling of some objects (Tensors), only for the
    purpose of computing a hash for keying into the FxGraphCache. Tensors contain
    objects that don't pickle and/or vary between runs, and we want to capture the
    data that allow us to compute a stable, but safe hash.
    """

    def __init__(self, include_non_inlined: bool = True) -> None:
        """
        Create an FX graph pickler. If include_non_inlined=True, then pickling will
        include the _values_ for all Tensors. (Note that any tensors are constants
        attached as attributes to the GraphModule). Otherwise, pickling will include
        only the metadata for these tensors.
        """
        self._stream = io.BytesIO()
        super().__init__(self._stream)

        self.include_non_inlined = include_non_inlined

        self.dispatch_table = copyreg.dispatch_table.copy()
        self.dispatch_table.update(
            {
                FakeTensor: functools.partial(self._reduce_fake_tensor),
                torch.Tensor: functools.partial(self._reduce_tensor),
                torch.SymInt: functools.partial(self._reduce_symint),
                torch.fx.experimental._backward_state.BackwardState: functools.partial(
                    self._reduce_unsupported
                ),
            }
        )

        # Run with pickler.fast so it doesn't intern strings, making the hash result more predictable
        # TODO: pickler.fast is technically deprecated. Will this work on new python versions?
        self.fast = True

    def _reduce_fake_tensor(
        self, t: Tensor
    ) -> Tuple[Callable[[T], T], Tuple[TensorMetadata]]:
        """
        Custom reducer to pickle FakeTensors.
        """
        metadata = extract_tensor_metadata_for_cache_key(t)
        return (_ident, (metadata,))

    def _reduce_tensor(
        self,
        t: Tensor,
    ) -> Tuple[Callable[[T], T], Tuple[Union[TensorMetadata, TensorMetadataAndValues]]]:
        """
        Custom reducer to pickle Tensors.  If we see tensors, we know they're constants
        stored as attributes on the GraphModule.
        """
        from .graph import GraphLowering

        if t.is_mkldnn:
            # TODO: These tensors don't currently pickle, so we can't cache a compiled
            # graph containing them. Just fail now. If mkldnn tensors get pickling
            # support, we can remove this.
            raise BypassFxGraphCache("mkldnn tensors unpickleable")

        # If this is an inlined constant or include_non_inlined=True, then we include
        # the metadata and the values.
        metadata = extract_tensor_metadata_for_cache_key(t)
        if GraphLowering.can_inline_constant(t) or self.include_non_inlined:
            # Very large tensors will be expensive to copy to cpu and hash. Let's at
            # least report any slowness.
            start = time()
            values = t.tolist()
            elapsed = time() - start
            if elapsed > 1.0:
                warnings.warn(
                    f"FX graph cache copying of a large constant took {elapsed:.1}s. "
                    "Please file an issue."
                )

            return (_ident, (TensorMetadataAndValues(metadata, values),))

        # Otherwise, we just include the metadata.
        return (_ident, (metadata,))

    def _reduce_symint(self, s: SymInt) -> Tuple[Callable[[T], T], Tuple[str]]:
        """
        Custom reducer to pickle SymInts.
        """
        # For hashing purposes, we only care about the name of the symbol and not the
        # backed value. We evaluate guards stored with a cached graph to ensure a cached
        # entity with SymInt args is safe to reuse.
        return (_ident, (str(s),))

    def _reduce_unsupported(self, s: Any) -> NoReturn:
        """
        Custom reducer to handle any objects that we don't support and therefore
        raise to bypass caching.
        """
        raise BypassFxGraphCache("Reduce unsupported")

    def dumps(self, obj: Any) -> bytes:
        """
        Pickle an object and return a byte string.
        """
        try:
            self.dump(obj)
            return self._stream.getvalue()
        except (TypeError, AttributeError) as e:
            # Some configs options may not pickle.
            log.warning("Failed to pickle cache key", exc_info=True)
            raise BypassFxGraphCache("Failed to pickle cache key") from e
        finally:
            # Reset our stream for the next dump.
            self._stream.seek(0)
            self._stream.truncate(0)

    def get_hash(self, obj: Any) -> str:
        """
        Serialize an object and return a hash of the bytes.
        """
        serialized_data = self.dumps(obj)
        return sha256_hash(serialized_data)

    def debug_lines(self, inp: FxGraphHashDetails) -> List[str]:
        """
        Get a printable string describing in more detail all the attributes
        comprising an object. Useful for debugging when one graph hashes
        to a different value than another.
        """

        def get_str(obj: Any) -> str:
            if isinstance(obj, torch.Tensor):
                return str(extract_tensor_metadata_for_cache_key(obj))
            elif isinstance(obj, bytes):
                return "<bytes>"
            elif type(obj) in self.dispatch_table:
                # Run the reducer on the object
                return str(self.dispatch_table[type(obj)](obj)[1])
            else:
                return str(obj)

        lines = []
        for attr, obj in vars(inp).items():
            if isinstance(obj, list):
                for ii in range(len(obj)):
                    h = self.get_hash(obj[ii])
                    lines.append(f"[{h}] {attr}[{ii}]: {get_str(obj[ii])}")
            elif isinstance(obj, dict):
                for k, v in obj.items():
                    h = self.get_hash(v)
                    lines.append(f"[{h}] {attr}[{k}]: {get_str(v)}")
            else:
                h = self.get_hash(obj)
                lines.append(f"[{h}] {attr}: {get_str(obj)}")
        return lines


def build_code_hash(
    roots: List[str] | None, prefix: str, hasher: hashlib._Hash
) -> None:
    for lib in sorted(pkgutil.iter_modules(roots, prefix), key=lambda x: x.name):
        spec = lib.module_finder.find_spec(lib.name, None)
        assert spec is not None
        module = spec.origin
        assert module is not None
        with open(module, "rb") as f:
            hasher.update(spec.name.encode("utf-8"))
            hasher.update(f.read())
        if lib.ispkg:
            # need to also hash submodules
            build_code_hash(spec.submodule_search_locations, f"{spec.name}.", hasher)


@functools.lru_cache(None)
def torch_key() -> bytes:
    """
    Compute a key that contains relevant information about torch source files
    """
    with dynamo_timed("inductor_codecache_torch_key"):
        if not config.is_fbcode():

            def get_code_hash(root: str) -> bytes:
                # This function isn't meant to be used outside of torch_key, just a
                # helper for clarity. Instead, use torch_key() directly when you need
                # a hash representing the state of the source code.
                extra_files = (
                    "codegen/aoti_runtime/interface.cpp",
                    "codegen/aoti_runtime/implementation.cpp",
                    "codegen/cpp_prefix.h",
                    "script.ld",
                )
                inductor_root = os.path.dirname(__file__)
                extra_files = [os.path.join(inductor_root, x) for x in extra_files]
                hasher = hashlib.sha256()
                hasher.update(torch.__version__.encode("utf-8"))
                build_code_hash([root], "", hasher)
                for path in extra_files:
                    if os.path.exists(path):
                        with open(path, "rb") as f:
                            hasher.update(f.read())
                return hasher.digest()

            return get_code_hash(_TORCH_PATH)

        from libfb.py import parutil

        return parutil.get_file_contents("torch/src_hash.txt").rstrip().encode("ascii")


def get_inductor_root() -> str:
    return os.path.dirname(__file__)


@dataclasses.dataclass
class OrderedSetHolder:
    """
    See FxGraphHashDetails. Holds a sorted list to support stable hashing
    of set kwargs.
    """

    items: List[Any]


class BypassFxGraphCache(Exception):
    """
    Exception to indicate that the FxGraphCache should be bypassed.
    """


class FxGraphHashDetails:
    """
    Object to capture all the details for a compiled FX graph relevant to computing
    a safe and stable cache key.
    """

    # Excluded kwargs param that are not stable between runs
    EXCLUDED_KWARGS = ["graph_id"]

    def __init__(
        self,
        gm: torch.fx.GraphModule,
        example_inputs: Sequence[InputType],
        fx_kwargs: _CompileFxKwargs,
        inputs_to_check: Sequence[int],
    ) -> None:
        self.gm = gm
        self.example_inputs = example_inputs

        # Order kwargs so hashing is stable to changes in kwarg order. Although
        # it's technically a _CompileFxKwargs we don't actually need it typed as
        # such since we're just using it to generate a hash.
        self.fx_kwargs: Dict[str, object] = {}
        for k, v in sorted(fx_kwargs.items()):
            if k not in self.EXCLUDED_KWARGS:
                if type(v) is set:
                    # Special case to handle set params. Python sets can't be
                    # ordered, so sort the elements and store them in a proxy.
                    self.fx_kwargs[k] = OrderedSetHolder(sorted(v))
                else:
                    self.fx_kwargs[k] = v

        # Alignment checks
        self.inputs_to_check = inputs_to_check

        # 'Deterministic algorithms' can affect codegen via lowering to cuda kernels.
        self.deterministic_algorithms_settings = (
            torch.are_deterministic_algorithms_enabled(),
            torch.is_deterministic_algorithms_warn_only_enabled(),
            torch.utils.deterministic.fill_uninitialized_memory,  # type: ignore[attr-defined]
        )

        # Global settings affecting matmul codegen.
        self.cuda_matmul_settings = (
            torch.backends.cuda.matmul.allow_tf32,
            torch.backends.cuda.matmul.allow_fp16_reduced_precision_reduction,
            torch.backends.cuda.matmul.allow_bf16_reduced_precision_reduction,
        )

        # Also hash on various system info (including the triton compiler version).
        self.torch_version = torch_key()
        self.system_info = CacheBase.get_system()
        self.inductor_config = config.save_config_portable()

        # Custom post grad passes should provide an ID to hash.
        self.post_grad_custom_pre_pass = self._get_custom_pass_detail(
            config.post_grad_custom_pre_pass
        )
        self.post_grad_custom_post_pass = self._get_custom_pass_detail(
            config.post_grad_custom_post_pass
        )

    def _get_custom_pass_detail(
        self, custom_pass: CustomGraphPassType
    ) -> Optional[Any]:
        if not custom_pass:
            return None
        assert isinstance(custom_pass, CustomGraphPass)
        return custom_pass.uuid()


def has_frozen_params(gm: torch.fx.GraphModule) -> bool:
    return getattr(gm, "_has_frozen_params", False)


def compiled_fx_graph_hash(
    gm: torch.fx.GraphModule,
    example_inputs: Sequence[InputType],
    fx_kwargs: _CompileFxKwargs,
    inputs_to_check: Sequence[int],
) -> Tuple[str, List[str]]:
    """
    Generate a unique hash of the FX graph for caching.
    """
    # To support caching when the graph has frozen params, we ignore the tensor values
    # of non-inlined constants since they won't be included in the cache entry. Without
    # freezing, we want to include the values of any constant attribute.
    include_non_inlined = not has_frozen_params(gm)

    details = FxGraphHashDetails(gm, example_inputs, fx_kwargs, inputs_to_check)
    pickler = FxGraphCachePickler(include_non_inlined)
    # The prefix distinguishes among the other kinds of objects we
    # cache in this module.
    key = "f" + pickler.get_hash(details)
    debug_lines = pickler.debug_lines(details)
    debug_str = "\n".join(debug_lines)
    log.debug(f"FX graph cache hash details for key {key}:\n{debug_str}")  # noqa: G004
    return key, debug_lines


def cudagraph_post_compile(
    example_inputs: Sequence[InputType],
    compiled_graph: CompiledFxGraph,
    cudagraphs: BoxedBool,
    gm: Optional[torch.fx.GraphModule],
) -> None:
    """
    Checks for any reasons not to run cudagraphs and then
    runs it on compiled_graph.
    Mutates the `compiled_graph.current_callable` and `cudagraphs`
    """
    assert compiled_graph.current_callable is not None
    assert compiled_graph.cudagraph_info is not None
    cached_info = compiled_graph.cudagraph_info
    cudagraph_fail_reasons = cached_info.cudagraph_fail_reasons
    inputs_to_check = compiled_graph.inputs_to_check
    boxed_forward_device_index = compiled_graph.boxed_forward_device_index
    is_inference = compiled_graph.fx_kwargs["is_inference"]
    is_backward = compiled_graph.fx_kwargs["is_backward"]

    if not cudagraph_fail_reasons:
        fx_kwargs = compiled_graph.fx_kwargs
        static_input_idxs = fx_kwargs["static_input_idxs"]

        placeholders = cached_info.placeholders
        stack_traces = cached_info.stack_traces
        if not config.triton.cudagraph_trees:
            # Force specialize all inputs so that CUDA graphs will work
            for t in example_inputs:
                if isinstance(t, torch.SymInt):
                    int(t)  # guard

        if (
            boxed_forward_device_index is not None
            and not is_inference
            and not is_backward
        ):
            boxed_forward_device_index.set(next(iter(compiled_graph.device_idxs)))

        from .compile_fx import cudagraphify

        current_callable = compiled_graph.current_callable
        assert current_callable is not None
        compiled_graph.current_callable = cudagraphify(
            current_callable,
            static_input_idxs=static_input_idxs or (),
            device_index=next(iter(compiled_graph.device_idxs)),
            stack_traces=stack_traces,
            is_backward=is_backward,
            is_inference=is_inference,
            constants=tuple(compiled_graph.get_constants(gm).values()),
            placeholders=placeholders,
            mutated_input_idxs=tuple(compiled_graph.mutated_input_idxs),
        )

    else:
        BoxedBool.disable(cudagraphs)

        # See [Backward Generation Handling]
        # if cudagraph'd the forward and set the device, we need to let the cudagraph manager
        # know we are we running the backward even if we will not run it in cudagraphs
        if is_backward and config.triton.cudagraph_trees:
            assert boxed_forward_device_index is not None
            assert boxed_forward_device_index.value is not None
            compiled_graph_callable = compiled_graph.current_callable

            manager = torch._inductor.cudagraph_trees.get_manager(
                boxed_forward_device_index.value, create_if_none_exists=False
            )
            # should already exist from forward
            assert manager is not None

            def compiled_artifact(new_inputs: List[Any]) -> Callable[..., Any]:
                manager.set_to_running_backward()  # type: ignore[union-attr]
                return compiled_graph_callable(new_inputs)

            compiled_graph.current_callable = compiled_artifact

        if "cuda" in compiled_graph.device_types:
            # prefer better disable_cudagraphs_reason bc stack trace
            # TODO: migrate all disable reasons to stack trace, refactor
            if compiled_graph.disabled_cudagraphs_reason:
                log_cudagraph_skip_and_bump_counter(
                    compiled_graph.disabled_cudagraphs_reason
                )
            else:
                log_cudagraph_skip_and_bump_counter(
                    f"skipping cudagraphs due to {cudagraph_fail_reasons}"
                )


def maybe_realign_inputs(
    ran_cudagraphs: BoxedBool,
    compiled_graph: CompiledFxGraph,
    inputs_to_check: Sequence[int],
) -> None:
    """
    Realigns input strides from inputs_to_check if
    we didn't end up running cudagraphs. Mutates
    `compiled_graph.current_callable` if cudagraphs
    was run. Otherwise, does nothing.
    """
    if not ran_cudagraphs:
        assert compiled_graph.current_callable is not None
        new_callable = align_inputs_from_check_idxs(
            compiled_graph.current_callable, inputs_to_check
        )
        if new_callable is not compiled_graph.current_callable:
            compiled_graph.current_callable = new_callable


def add_ephemeral_timeout_increase_for_distributed(time_saved_ns: int) -> int:
    """
    Ephemerally increases the NCCL timeout when compiling for a distributed job
    Returns amount of seconds increased
    """
    if not torch.distributed.is_available() or not torch.distributed.is_initialized():
        return 0

    increased_timeout_sec = int(time_saved_ns // 1e9)  # convert to seconds

    if config.is_fbcode():
        fudge_factor = torch._utils_internal.justknobs_getval_int(
            "pytorch/remote_cache:ephemeral_timeout_fudge_factor_percentage"
        )
        log.info(
            "Ephemeral NCCL timeout increase fudge factor %d and original increase value %d",
            fudge_factor,
            increased_timeout_sec,
        )
        increased_timeout_sec += int(increased_timeout_sec * fudge_factor / 100)

    log.info("Increasing NCCL timeout by %d", increased_timeout_sec)
    dist.distributed_c10d._add_ephemeral_timeout_for_all_pgs(
        timedelta(seconds=increased_timeout_sec)
    )
    return increased_timeout_sec


class FxGraphCache:
    """
    Supports caching and reusing compiled Fx graphs.

    The overall strategy is as follows:
    - This cache stores entries on disk. When saving an entry, we can't
      serialize callables (that could be C++, Triton, etc.), so we serialize
      their own disk cache location. We then recreate the compiled artifact
      after fetching from disk.
    - For indexing the cache, we gather the fields relevant to identifying an
      FxGraph (the graph module, graph inputs, system settings etc.) into an
      FxGraphCacheDetails object, pickle it, and compute a hash for the key.
      See FxGraphCachePickler.
    - Among the metadata we store, we also include a guards expression that's
      appropriate for validating any symbols for Tensor arguments that have
      symbolic bounds. On cache lookup then, we evaluate those guards in the
      current context to validate that a cached entry can be served.
    - A given graph could have multiple compiled versions, corresponding to
      different sets of guards. Therefore, we store cache entries in the form:
          <temp dir>/<fx graph hash>/<serialized metatdata>
    - On lookup, we compute the key from the graph details, iterate over all
      leaf files in the corresponding subdirectory, deserialize the entry, and
      evaluate its guards expression. If the evaluation succeeds, we have a
      cache hit. If it fails, we compile the graph and store a new entry.
    - Finally, on a cache hit, we need to make sure any guards that would
      have been created during compilation are added to the current context.
    """

    # TODO(masnesral): Investigate whether it's beneficial to store compiled graphs
    # in an in-memory cache after loading from disk.
    @staticmethod
    def _get_tmp_dir() -> str:
        """
        Get the toplevel temporary directory for storing compiled graphs.
        """
        return os.path.join(cache_dir(), "fxgraph")

    @staticmethod
    def _get_tmp_dir_for_key(key: str) -> str:
        """
        Return the disk location for a given cache key.
        """
        return os.path.join(FxGraphCache._get_tmp_dir(), key[1:3], key)

    @staticmethod
    def _filter_backed_symints(inputs: Sequence[InputType]) -> List[torch.SymInt]:
        """
        Get the backed SymInt objects from the input list. Note that we can never
        have guards that depend on unbacked symint.
        """
        return [s for s in inputs if isinstance(s, torch.SymInt) and has_hint(s)]

    @staticmethod
    def _get_shape_env() -> Optional[ShapeEnv]:
        """
        Helper to get the shape env from the tracing context.
        """
        ctx = torch._guards.TracingContext.try_get()
        if not ctx:
            return None
        return ctx.fake_mode.shape_env

    @staticmethod
    def _lookup_graph(
        key: str,
        example_inputs: Sequence[InputType],
        local: bool,
        remote_cache: Optional[RemoteCache[JsonDataTy]],
<<<<<<< HEAD
        gm: Optional[torch.fx.GraphModule],
    ) -> Optional[CompiledFxGraph]:
=======
    ) -> Tuple[Optional[CompiledFxGraph], Dict[str, Any]]:
>>>>>>> 0c87883c
        """
        Lookup a compiled graph in the cache by key. On a hit, return the
        deserialized CompiledFxGraph object. On a miss, return None.
        """
        shape_env = FxGraphCache._get_shape_env()
        assert shape_env is not None

        symints = FxGraphCache._filter_backed_symints(example_inputs)
        hints = [hint_int(s) for s in symints]

        def iterate_over_candidates() -> Generator[CompiledFxGraph, None, None]:
            if local:
                subdir = FxGraphCache._get_tmp_dir_for_key(key)
                if os.path.exists(subdir):
                    for path in sorted(os.listdir(subdir)):
                        try:
                            with open(os.path.join(subdir, path), "rb") as f:
                                yield pickle.load(f)
                        except Exception:
                            log.warning(
                                "fx graph cache unable to load compiled graph",
                                exc_info=True,
                            )

            if remote_cache:
                try:
                    if (cache_data := remote_cache.get(key)) is not None:
                        assert isinstance(cache_data, dict)
                        data = cache_data["data"]
                        assert isinstance(data, (str, bytes))
                        content = base64.b64decode(data)
                        yield pickle.loads(content)
                except Exception:
                    log.warning(
                        "fx graph cache unable to load compiled graph", exc_info=True
                    )

        # Iterate over any entries in the subdir for this key and evaluate
        # their guards to determine whether there's a hit.
        graph = None
        cache_info: Dict[str, Any] = dict()

        for candidate in iterate_over_candidates():
            if not candidate.guards_expr:
                # No guards to evaluate, so this is a hit.
                graph = candidate
                break

            # Evaluate the guard expression in the current context.
            # If there's not a cache hit, we don't want the evaluation to
            # affect the current env, e.g., cause the creation of new guards,
            # so we evaluate with the hints instead of the symbols.
            hit = bool(
                shape_env.evaluate_guards_expression(candidate.guards_expr, hints)
            )
            log.debug(
                "fx graph cache key %s evaluating guards [%s] with values %s => hit=%s",
                key,
                candidate.guards_expr,
                hints,
                hit,
            )
            if hit:
                graph = candidate
                break

        if graph is None:
            return None, cache_info

        # See _save_graph(); we don't store the callable in the cache entry so
        # recreate it here from the PyCodeCache disk cache.
        artifact_path = get_path(graph.cache_key, "py")[2]
        code = graph.source_code
        if not os.path.exists(artifact_path):
            counters["inductor"]["fxgraph_lookup_write_file"] += 1
            Path(os.path.dirname(artifact_path)).mkdir(parents=True, exist_ok=True)
            cpp_pp = cpp_prefix_path()
            if os.path.basename(cpp_pp) in code:
                if cpp_pp in code:
                    # Great the name is correct
                    pass
                else:
                    # Old dir name is included, replace it
                    pattern = rf'#include\s*"[^"]+{os.path.basename(cpp_pp)}"'
                    code = re.sub(pattern, f'#include "{cpp_pp}"', code)

            write_atomic(artifact_path, code, make_dirs=True)

        if bundle := graph._triton_bundle:
            triton_bundler_meta = TritonBundler.read_and_emit(bundle)
            if (meta := triton_bundler_meta) is not None:
                cache_info["triton_bundler_meta"] = str(meta)
                get_chromium_event_logger().add_event_data(
                    "inductor_compile", cached_kernel_names=meta.cached_kernel_names
                )

        inductor_meta = autotune_cache.inductor_meta_from_config()
        AutotuneCacheBundler.begin_compile(inductor_meta, code=code)

        try:
            graph.current_callable = PyCodeCache.load_by_key_path(
                graph.cache_key,
                artifact_path,
                graph.cache_linemap,
                graph.get_constants(gm),
            ).call
        except OSError:
            # Not expected, but in case the PyCodeCache entry is removed from
            # underneath us, treat it as a cache miss and recompile.
            log.error("Failed to load cached artifact: %s", artifact_path)
            return None, cache_info

        # Now re-evaluate with the symints to add any guards to the current env.
        if graph.guards_expr:
            check = bool(
                shape_env.evaluate_guards_expression(graph.guards_expr, symints)
            )
            assert check is True
            log.debug(
                "fx graph cache key %s post-load guards: %s", key, shape_env.guards
            )

        # Increment the cached metrics/counters by the amounts recorded when the FX
        # graph was compiled for this cache entry. Pretending these counters
        # were incremented normally is useful for testing with the cache enabled.
        metrics.CachedMetricsHelper.apply_deltas(graph.metrics_deltas)
        counters["inductor"] += graph.counter_deltas

        from .graph import GraphLowering

        GraphLowering.save_output_code(code)
        output_code_log.debug("Output code written to: %s", artifact_path)
        output_code_log.debug("Output code: \n%s", code)
        # On cache hit, use artifact path as filename
        trace_structured(
            "inductor_output_code",
            lambda: {"filename": artifact_path},
            payload_fn=lambda: code,
        )
        return graph, cache_info

    @staticmethod
    def post_compile(
        compiled_graph: CompiledFxGraph,
        example_inputs: Sequence[InputType],
        cudagraphs: BoxedBool,
        gm: Optional[torch.fx.GraphModule] = None,
    ) -> CompiledFxGraph:
        """
        Run a set of post processing steps after loading from the cache. These involve:
         - Setting the tracing context output strides
         - Running cudagraphs if enabled
         - Realigning inputs

        This runs whether or not we have a cache hit, and always runs directly after we get a CompiledFxGraph.
        The results of this function are *not* saved in the cache itself.
        """
        set_tracing_context_output_strides(example_inputs, compiled_graph)

        if cudagraphs:
            # It's possible that cudagraphs is enabled, but was disabled
            # during a previous compilation we're loading from the cache.
            # If so, we need to disable it on this new process too.
            if compiled_graph.disabled_cudagraphs_reason:
                if "cuda" in compiled_graph.device_types:
                    log_cudagraph_skip_and_bump_counter(
                        f"skipping cudagraphs due to {compiled_graph.disabled_cudagraphs_reason}"
                    )
                else:
                    counters["inductor"]["cudagraph_skips"] += 1
                BoxedBool.disable(cudagraphs)
            else:
                cudagraph_post_compile(
                    example_inputs,
                    compiled_graph,
                    cudagraphs,
                    gm,
                )
        inputs_to_check = compiled_graph.inputs_to_check
        # cudagraphs could have been disabled from the earlier conditions
        # so we still need to realign inputs if that happens
        maybe_realign_inputs(
            cudagraphs,
            compiled_graph,
            inputs_to_check,
        )

        return compiled_graph

    @staticmethod
    def _save_graph(
        key: str,
        compiled_graph: CompiledFxGraph,
        example_inputs: Sequence[InputType],
        local: bool,
        remote_cache: Optional[RemoteCache[JsonDataTy]],
    ) -> None:
        """
        Store a serialized CompiledFxGraph on disk.
        """
        disk_compiled_graph = copy(compiled_graph)
        # We can't really serialize callables that may be C++/Triton/etc.,
        # so we serialize their PyCodeCache disk cache location instead.
        # TODO: This could be better if we're ever able to serialize compiled
        # models to disk.
        disk_compiled_graph.current_callable = None

        # Before serializing, compute the guard expression that will be used to
        # ensure that a CompiledFxGraph is valid when loaded from the cache. It's
        # sufficient to consider only the SymInt args to the fx graph since the
        # Tensor shapes are already captured in the hash for the cache key. Any
        # Tensor arg with a symbolic shape will have a SymInt arg for the graph.
        shape_env = FxGraphCache._get_shape_env()
        assert shape_env is not None
        symints = FxGraphCache._filter_backed_symints(example_inputs)
        guards = shape_env.get_pruned_guards(symints)
        disk_compiled_graph.guards_expr = shape_env.produce_guards_expression(
            placeholders=symints, guards=guards
        )

        try:
            content = pickle.dumps(disk_compiled_graph)
        except Exception:
            log.warning(
                "fx graph cache unable to serialize compiled graph", exc_info=True
            )
            counters["inductor"]["fxgraph_cache_pickle_error"] += 1
            return

        try:
            if local:
                subdir = FxGraphCache._get_tmp_dir_for_key(key)
                if not os.path.exists(subdir):
                    os.makedirs(subdir, exist_ok=True)

                # Use a hash of the serialized CompiledFxGraph to get a unique file
                # name. The specific name doesn't matter since a lookup involves
                # iterating over all entries in the parent subdir.
                path = os.path.join(subdir, sha256_hash(content))
                write_atomic(path, content, make_dirs=True)

            if remote_cache:
                time_taken_ms = int((disk_compiled_graph._time_taken_ns or 0) // 1e6)
                cache_data: JsonDataTy = {
                    "data": base64.b64encode(content).decode("ascii"),
                    "time_taken_ms": time_taken_ms,
                }
                remote_cache.put(key, cache_data)
        except Exception:
            log.warning("fx graph unable to write to cache", exc_info=True)
            counters["inductor"]["fxgraph_cache_write_error"] += 1

    @staticmethod
    def _check_can_cache(gm: torch.fx.GraphModule) -> None:
        """
        Check some conditions that would preclude caching and raise BypassFxGraphCache
        to bypass in case caching is not possible.
        """
        # Post grad custom passes must implement the CustomGraphPass or we don't
        # know how to include them in the cache key calculation.
        for p in (config.post_grad_custom_pre_pass, config.post_grad_custom_post_pass):
            if p and (not isinstance(p, CustomGraphPass) or not p.uuid()):
                raise BypassFxGraphCache("Unsupported post grad custom pass")

        # Freezing can embed constants that wouldn't be static across runs.
        if has_frozen_params(gm) and not torch._utils_internal.justknobs_check(
            "pytorch/inductor:allow_freezing_with_caching"
        ):
            raise BypassFxGraphCache("Skipping graph with frozen constants")

        if config.aot_inductor.use_runtime_constant_folding:
            raise BypassFxGraphCache(
                "Runtime constant folding can introduce constants that aren't "
                "static across runs"
            )

        from torch._inductor.bisect_helper import BisectionManager

        if BisectionManager.bisection_enabled:
            log.debug("dont cache graph when bisect enabled")
            raise BypassFxGraphCache

        # The treatment of guards in the caching implementation requires that
        # we have a shape env.
        if FxGraphCache._get_shape_env() is None:
            log.debug("fx graph cache no shape env")
            raise BypassFxGraphCache("No shape env")

        # We skip caching if there are any torchbind objects.
        for module in gm.modules():
            if not isinstance(module, torch.fx.GraphModule):
                continue
            for node in module.graph.nodes:
                if (
                    isinstance(node.target, torch._ops.HigherOrderOperator)
                    and not node.target.cacheable()
                ):
                    raise BypassFxGraphCache(
                        f"Can't cache HigherOrderOperator: {node.target.name()}"
                    )
                if node.op == "getattr" and isinstance(
                    getattr(gm, node.target), torch._C.ScriptObject
                ):
                    raise BypassFxGraphCache("Can't cache torchbind objects")

    @staticmethod
    def prepare_key(
        gm: torch.fx.GraphModule,
        example_inputs: Sequence[InputType],
        fx_kwargs: _CompileFxKwargs,
        inputs_to_check: Sequence[int],
        remote: bool,
    ) -> Tuple[Optional[Tuple[str, List[str]]], Dict[str, Any]]:
        """
        Checks that the inductor input is cacheable, then computes
        and returns the cache key for the input.
        Returns (key_info, cache_info) where:
        - key_info is (hash_key, debug_lines), and
        - cache_info will contain debug info in the event of BypassFxGraphCache.

        NB: It is possible to have this function return a union instead. But
        I personally believe it is more annoying/difficult to read in that format.
        """
        try:
            FxGraphCache._check_can_cache(gm)
            key, debug_lines = compiled_fx_graph_hash(
                gm, example_inputs, fx_kwargs, inputs_to_check
            )
        except BypassFxGraphCache as e:
            counters["inductor"]["fxgraph_cache_bypass"] += 1
            log.info("Bypassing FX Graph Cache because '%s'", e)
            if remote:
                log_cache_bypass("bypass_fx_graph", str(e))
            cache_info = {
                "cache_state": "bypass",
                "cache_bypass_reason": str(e),
                "cache_event_time": time_ns(),
            }
            return None, cache_info
        # If key exists, then cache_info will come from load_with_key
        return (key, debug_lines), {}

    @staticmethod
    def get_remote_cache() -> Optional[RemoteCache[JsonDataTy]]:
        """
        Attempts to load the remote cache, returns None on error.
        """
        cache_id = "fx-graph-v1"
        return create_cache(
            cache_id,
            config.is_fbcode(),
            "FbRemoteFxGraphCache",
            "RemoteFxGraphCache",
        )

    @staticmethod
    def load_with_key(
        key: str,
        debug_lines: List[str],
        example_inputs: Sequence[InputType],
        local: bool,
        remote_cache: Optional[RemoteCache[JsonDataTy]],
        is_backward: bool,
        gm: Optional[torch.fx.GraphModule] = None,
    ) -> Tuple[Optional[CompiledFxGraph], Dict[str, Any]]:
        """
        Lookup the graph with the given key, and return results and metadata.
        Doesn't do any logging on its own, because AOTAutograd handles a cache miss
        differently from FXGraphCache.
        """
<<<<<<< HEAD
        compiled_graph = FxGraphCache._lookup_graph(
            key, example_inputs, local, remote_cache, gm
=======
        compiled_graph, cache_info = FxGraphCache._lookup_graph(
            key, example_inputs, local, remote_cache
>>>>>>> 0c87883c
        )
        cache_info = {
            **cache_info,
            "key": key,
            "components": debug_lines,
            "cache_event_time": time_ns(),
        }
        if compiled_graph is not None:
            log.info("fx graph cache hit for key %s", key)
            counters["inductor"]["fxgraph_cache_hit"] += 1
            cache_info["cache_state"] = "hit"

            if (time_saved_ns := compiled_graph._time_taken_ns) is not None:
                cache_info["time_saved_ns"] = time_saved_ns
                add_remote_cache_time_saved(time_saved_ns, is_backward)
                if (
                    ephemeral_increase := add_ephemeral_timeout_increase_for_distributed(
                        time_saved_ns
                    )
                ) != 0:
                    cache_info["ephemeral_timeout_increase"] = ephemeral_increase
        else:
            log.info("fx graph cache miss for key %s", key)
            counters["inductor"]["fxgraph_cache_miss"] += 1
            cache_info["cache_state"] = "miss"

        return compiled_graph, cache_info

    @staticmethod
    def load(  # type: ignore[no-untyped-def]
        compile_fx_fn: Callable[..., Any],
        gm: torch.fx.GraphModule,
        example_inputs: Sequence[InputType],
        fx_kwargs: _CompileFxKwargs,
        inputs_to_check: Sequence[int],
        local: bool,
        remote: bool,
    ):
        """
        Load a compiled graph from the cache. If a cached entry does not exist,
        compile the graph and save it to the cache.
        """
        assert local or remote, "at least one of them needs to be enabled"
        compiled_graph = None
        remote_cache = None
        (key_info, cache_info) = FxGraphCache.prepare_key(
            gm, example_inputs, fx_kwargs, inputs_to_check, remote
        )
        if key_info is not None:
            key, debug_lines = key_info
            if remote:
                remote_cache = FxGraphCache.get_remote_cache()
            compiled_graph, cache_info = FxGraphCache.load_with_key(
                key,
                debug_lines,
                example_inputs,
                local,
                remote_cache,
                is_backward=fx_kwargs.get("is_backward", False),
                gm=gm,
            )

        # CACHE BYPASS: Compile the graph, don't save it to the cache
        if cache_info["cache_state"] == "bypass":
            assert compiled_graph is None
            compiled_graph = compile_fx_fn(
                gm, example_inputs, inputs_to_check, fx_kwargs
            )

        # CACHE MISS: Compile the graph and save to cache
        elif cache_info["cache_state"] == "miss":
            assert compiled_graph is None
            assert key_info is not None
            start_time = cache_info["cache_event_time"]
            compiled_graph = compile_fx_fn(
                gm, example_inputs, inputs_to_check, fx_kwargs
            )
            compiled_graph._time_taken_ns = time_ns() - start_time
            cache_key = key_info[0]
            compiled_graph._fx_graph_cache_key = cache_key
            compiled_graph._triton_bundle, triton_bundler_meta = TritonBundler.collect()
            if triton_bundler_meta is not None:
                cache_info["triton_bundler_meta"] = str(triton_bundler_meta)
            cache_info["time_taken_ns"] = compiled_graph._time_taken_ns
            FxGraphCache._save_graph(
                cache_key,
                compiled_graph,
                example_inputs,
                local,
                remote_cache,
            )
        # CACHE HIT: not much to really do, just make sure the cache key
        # is recorded on the graph
        else:
            assert cache_info["cache_state"] == "hit"
            assert compiled_graph is not None
            assert key_info is not None
            cache_key = key_info[0]
            compiled_graph._fx_graph_cache_key = cache_key

        assert compiled_graph is not None

        # Logging and observability: we log a single chromium event
        # and a tlparse log for every cache action.
        # In the event of a bypass, we also logged to the remote table earlier
        # with log_cache_bypass.
        chromium_log = get_chromium_event_logger()
        cache_state = cache_info["cache_state"]
        chromium_log.log_instant_event(
            f"fx_graph_cache_{cache_state}",
            cache_info["cache_event_time"],
            metadata=cache_info,
        )
        # Add event data about cache hits/miss
        # TODO: add remote cache get/put timings here too
        chromium_log.add_event_data(
            "inductor_compile",
            cache_state=cache_state,
            cache_event_time=cache_info["cache_event_time"],
            key=cache_info.get("key"),
            components=cache_info.get("components"),
            cache_bypass_reason=cache_info.get("cache_bypass_reason"),
            remote_cache_enabled=remote,
            local_cache_enabled=local,
        )
        torch._logging.trace_structured(
            "artifact",
            metadata_fn=lambda: {
                "name": f"fx_graph_cache_{cache_state}",
                "encoding": "json",
            },
            payload_fn=lambda: json.dumps(cache_info),
        )
        # Use the passed in cudagraphs so that we mutate the BoxedBool correctly
        FxGraphCache.post_compile(
            compiled_graph, example_inputs, fx_kwargs["cudagraphs"]  # type: ignore[arg-type]
        )
        return compiled_graph

    @staticmethod
    def clear() -> None:
        """
        Clear out the on-disk cache.
        """
        try:
            shutil.rmtree(FxGraphCache._get_tmp_dir())
        except FileNotFoundError:
            pass


_StrideExprStr: TypeAlias = str


@dataclasses.dataclass
class CompiledFxGraph:
    """
    Class holding a compiled FX graph. This is the object serialized on disk
    to support FxGraph caching.
    """

    current_callable: Optional[Callable[..., Any]]
    cache_key: str
    source_code: str = dataclasses.field(repr=False)  # Do not display source_code
    cache_linemap: Optional[List[Tuple[int, str]]]
    device_types: Set[str]
    device_idxs: Set[int]
    mutated_inputs: Set[str]
    mutated_input_idxs: Set[int]
    # We populate exactly one of the next two fields. In the common case, we store the
    # constant attirbutes in the cache entry and re-attach them to the module created in
    # PyCodeCache.load_by_key_path. In the case that the graph has frozen parameters,
    # however, we save the mapping from attribute names in the GraphLowering to the
    # original name of the attribute in the GraphModule. When we create the module from
    # the cache entry, we then look up the constants from the current GraphModule. This
    # scheme allows us to support caching with freezing.
    allocated_constant_name: Optional[Dict[str, str]]
    constants: Optional[Dict[str, torch.Tensor]]
    torchbind_constants: Dict[str, torch._C.ScriptObject]
    output_strides: Optional[List[Optional[Tuple[_StrideExprStr, ...]]]]
    disabled_cudagraphs_reason: Optional[str]
    metrics_deltas: metrics.CachedMetricsDeltas
    counter_deltas: Counter[str]
    # This is a string representation of an expression we serialize
    # with the object so the guards can be evaluated in a different
    # context in order to verify the validity of serving a cached
    # fx graph. The expression must be generated by:
    # ShapeEnv.produce_guards_expression()
    guards_expr: Optional[str]

    cudagraph_info: Optional[CudagraphCachedInfo]
    fx_kwargs: _CompileFxKwargs
    inputs_to_check: Sequence[int]
    boxed_forward_device_index: Optional[BoxedDeviceIndex]

    _time_taken_ns: Optional[int] = None
    _boxed_call: Optional[bool] = None
    _fx_graph_cache_key: Optional[str] = None
    _triton_bundle: Optional[List[TritonKernelArtifacts]] = None

    def __init__(
        self,
        current_callable: Optional[Callable[..., Any]],
        graph: GraphLowering,
        gm: torch.fx.GraphModule,
        output_strides: List[Optional[Tuple[_StrideExprStr, ...]]],
        disabled_cudagraphs_reason: Optional[str],
        metrics_deltas: metrics.CachedMetricsDeltas,
        counter_deltas: Counter[str],
    ) -> None:
        self.current_callable = current_callable
        self.cache_key = graph.cache_key
        if graph.cache_path:
            with open(graph.cache_path) as f:
                self.source_code = f.read()
        self.cache_linemap = graph.cache_linemap
        # TODO - ordered set
        self.device_types = set(graph.device_types)
        self.device_idxs = set(graph.device_idxs)
        self.mutated_inputs = set(graph.mutated_inputs)
        self.mutated_input_idxs = set(graph.mutated_input_idxs)
        if has_frozen_params(gm):
            self.allocated_constant_name = graph.allocated_constant_name
            self.constants = None
        else:
            self.allocated_constant_name = None
            self.constants = graph.constants
        self.torchbind_constants = graph.torchbind_constants
        self.output_strides = output_strides
        self.disabled_cudagraphs_reason = disabled_cudagraphs_reason
        self.metrics_deltas = metrics_deltas
        self.counter_deltas = counter_deltas
        self.guards_expr = None
        self.cudagraph_info = None
        self.fx_kwargs = {}
        self.inputs_to_check = ()
        self.boxed_forward_device_index = None

    def __call__(self, inputs: Sequence[Any]) -> Any:
        assert self.current_callable is not None
        try:
            return self.current_callable(inputs)
        finally:
            AutotuneCacheBundler.end_compile()

    def get_constants(
        self, gm: Optional[torch.fx.GraphModule]
    ) -> Dict[str, torch.Tensor]:
        """
        Get the constant attributes.
        """
        # Normal case: The constants are stored in the entry.
        if self.constants is not None:
            return self.constants

        # Freezing case: Look up the constants from attributes on the GraphModule using
        # the allocated_constant_name map.
        assert gm is not None
        assert self.allocated_constant_name is not None
        constants = {
            name: getattr(gm, orig_name)
            for name, orig_name in self.allocated_constant_name.items()
        }
        return constants


def run_command_and_check(cmd_: str) -> None:
    cmd = shlex.split(cmd_)
    try:
        subprocess.check_call(cmd)
    except subprocess.CalledProcessError as e:
        raise exc.CppCompileError(cmd, e.output) from e


@functools.lru_cache(None)
def split_aot_inductor_output_path(path: str) -> Tuple[str, str]:
    """Returns the path where the AOT Inductor compiled kernels are stored."""
    if path.endswith(".so"):
        return os.path.split(path)
    elif path.endswith(".pt2"):
        return os.path.split(path)
    else:
        return path, ""


@clear_on_fresh_inductor_cache
class CudaKernelParamCache:
    cache: Dict[str, Dict[str, str]] = {}
    cache_clear = staticmethod(cache.clear)

    @classmethod
    def set(cls, key: str, params: Dict[str, str], cubin: str, bin_type: str) -> None:
        _, path = write(
            cubin,
            bin_type,
            hash_type=bin_type,
            specified_dir=split_aot_inductor_output_path(
                config.aot_inductor.output_path
            )[0],
        )
        params[get_cpp_wrapper_cubin_path_name()] = path

        cls.cache[key] = params

    @classmethod
    def get(cls, key: str) -> Optional[Dict[str, str]]:
        return cls.cache.get(key, None)

    @classmethod
    def get_keys(cls) -> KeysView[str]:
        return cls.cache.keys()


class AotCodeCompiler:
    @classmethod
    def compile(
        cls,
        graph: GraphLowering,
        source_code: str,
        serialized_extern_kernel_nodes: Optional[str],
        device_type: str,
    ) -> str:
        if sys.platform == "win32":
            raise RuntimeError("AotCodeCompiler not yet supported for inductor")

        _set_gpu_runtime_env()  # cpp_extension consults the env

        picked_vec_isa = pick_vec_isa()
        vec_isa_cmd_gen = CppBuilder(
            name="o",
            sources="i",
            BuildOption=CppTorchDeviceOptions(
                vec_isa=picked_vec_isa,
                device_type=device_type,
                aot_mode=graph.aot_mode,
            ),
        )
        # write function will calc source_code hash, the same source code with different
        # ISA level should be generate different hash.
        # So we need get a command_line which contains isa related parameter as a part of hash key.
        # And then pass the command_line to below write function as extra parameter to
        # guarantee the source code hash contains ISA difference.
        cpp_command = repr(vec_isa_cmd_gen.get_command_line())

        fbcode_aot_cpu_re = False
        use_absolute_path = False
        if config.is_fbcode():
            ld_command = build_paths.ld
            if device_type == "cpu" and graph.aot_mode:  # Meta internal AOTInductor CPU
                objcopy_command = build_paths.objcopy_fallback
                fbcode_aot_cpu_re = True
                use_absolute_path = True
            else:
                objcopy_command = build_paths.objcopy
        else:
            ld_command = "ld -z noexecstack"
            objcopy_command = "objcopy"

        (
            specified_output_path,
            specified_so_name,
        ) = split_aot_inductor_output_path(config.aot_inductor.output_path)
        key, input_path = write(
            source_code,
            "cpp",
            extra=cpp_command,
            specified_dir=specified_output_path,
        )
        output_code_log.info("Output code written to: %s", input_path)
        trace_structured(
            "graph_dump",
            lambda: {
                "name": "inductor_aot_code",
                "type": "cpp",
                "filename": input_path,
            },
            payload_fn=lambda: source_code,
        )

        # We use a file lock below to protect FS operations. The lock file
        # is scoped to the 'key', so make sure the consts_path is protected
        # by the same lock:
        consts_specified_dir = os.path.join(os.path.split(input_path)[0], key)

        def _compile_consts_linux(consts: bytes) -> str:
            _, consts_path = write(
                consts,
                "bin",
                specified_dir=consts_specified_dir,
            )

            consts_o = os.path.splitext(consts_path)[0] + ".o"
            if fbcode_aot_cpu_re:
                cmd = f"{ld_command} -r -b binary -o {os.path.basename(consts_o)} {os.path.basename(consts_path)}"
                compile_file(consts_path, consts_o, cmd.split())
                os.chmod(consts_o, 0o644)
            else:
                cmd = f"{ld_command} -r -b binary -o {consts_o} {consts_path}"
                run_command_and_check(cmd)
            log.debug("aot constant binary command: %s", cmd)

            if graph.mutated_buffers & set(graph.constants.keys()):
                # .data section is between .text and .bss. When the size of .data is large,
                # during the linking, the relocation of .text against .bss may overflow.
                # Rename it to .ldata so that it won't be in between the .text and .bss section
                if len(consts) > 2_000_000_000:
                    raise ValueError(
                        "Models with buffer mutation included doesn't support constants greater than 2GB!"
                    )
                rename_data = " .data=.ldata"
            else:
                # if no buffer mutation is needed, we could instead set the data region
                # as read-only (i.e. .lrodata) which could accomodate larger size of data
                # to be linked.
                rename_data = " .data=.lrodata,alloc,load,readonly,data,contents"

            assert (
                ALIGN_BYTES & (ALIGN_BYTES - 1)
            ) == 0 and ALIGN_BYTES >= 64, "must be power of 2 and >= 64"
            cmd = (
                f"{objcopy_command} --rename-section"
                f"{rename_data}"
                f" --set-section-alignment .data={ALIGN_BYTES}"  # following the gAlignment of CPU in c10/core/alignment.h
                f" {consts_o} {consts_o}"
            )
            log.debug("aot constant rename section command: %s", cmd)
            run_command_and_check(cmd)

            cmd = f"rm {consts_path}"
            log.debug("aot constant bin removal command: %s", cmd)
            run_command_and_check(cmd)

            if fbcode_aot_cpu_re:
                body = re.sub(r"[\W]", "_", os.path.basename(consts_path))
            else:
                body = re.sub(r"[\W]", "_", consts_path)

            symbol_list = []
            symbol_list.append(
                f"{objcopy_command} --redefine-sym _binary_{body}_start=_binary_constants_bin_start {consts_o}"
            )
            symbol_list.append(
                f"{objcopy_command} --redefine-sym _binary_{body}_size=_binary_constants_bin_size {consts_o}"
            )
            symbol_list.append(
                f"{objcopy_command} --redefine-sym _binary_{body}_end=_binary_constants_bin_end {consts_o}"
            )
            log.debug("aot constant binary redefine symbol: %s", " ".join(symbol_list))
            for cmd in symbol_list:
                run_command_and_check(cmd)
            return consts_o

        def _compile_consts_darwin(consts: bytes) -> str:
            if config.aot_inductor.debug_dump_consts_bin:
                _, _binary_constants_path = write(
                    consts,
                    "bin",
                    specified_dir=consts_specified_dir,
                )
                log.debug("binary constants path: %s", _binary_constants_path)

            is_large_consts = len(consts) > 1024
            consts_asm = "\t.section\t__DATA,__data\n"
            consts_asm += "\t.globl\t__binary_constants_bin_start\n"
            consts_asm += "__binary_constants_bin_start:\n"
            if not is_large_consts:
                for c in consts:
                    consts_asm += f"\t.byte {c}\n"
                # Add one element even if constants are empty
                # Otherwise assembler will not put them in data section
                if not consts:
                    consts_asm += "\t.space 1\n"
            else:
                consts_asm += "\t.quad 0x1234567899abcdef\n"
                consts_asm += f"\t.space {len(consts) - 8}\n"
            consts_asm += ".globl\t__binary_constants_bin_end\n"
            consts_asm += "__binary_constants_bin_end:\n"
            _, consts_path = write(
                consts_asm,
                "S",
                specified_dir=consts_specified_dir,
            )
            consts_o = os.path.splitext(consts_path)[0] + ".o"
            cmd = f"{get_cpp_compiler()} -c -o {consts_o} {consts_path}"
            run_command_and_check(cmd)
            if is_large_consts:
                with open(consts_o, "r+b") as f:
                    f.seek(0)
                    hdr = f.read(1024)
                    # Search for magic number and write the actual data over it
                    start_idx = hdr.find(b"\xef\xcd\xab\x99\x78\x56\x34\x12")
                    assert start_idx != -1
                    f.seek(start_idx)
                    pos = 0
                    while pos < len(consts):
                        rc = f.write(consts[pos:])
                        pos += rc
            return consts_o

        from filelock import FileLock

        lock_dir = get_lock_dir()
        lock = FileLock(os.path.join(lock_dir, key + ".lock"), timeout=LOCK_TIMEOUT)
        with lock:
            # Currently, this only support serializing extern nodes in fbcode
            # Eventually, we should also have a serializer for OSS.
            if serialized_extern_kernel_nodes:
                extern_kernel_nodes_json = os.path.splitext(input_path)[0] + ".json"
                with open(extern_kernel_nodes_json, "w") as f:
                    f.write(serialized_extern_kernel_nodes)

            metadata = config.aot_inductor.metadata
            metadata["AOTI_DEVICE_KEY"] = device_type

            # Save user provided metadata
            meta_json = os.path.splitext(input_path)[0] + "_metadata.json"
            for k, v in config.aot_inductor.metadata.items():
                assert isinstance(k, str) and isinstance(
                    v, (str)
                ), "Metadata must only contain strings"

            with open(meta_json, "w") as f:
                f.write(json.dumps(config.aot_inductor.metadata))

            output_so = (
                config.aot_inductor.output_path
                if specified_so_name
                else os.path.splitext(input_path)[0] + ".so"
            )

            output_o = os.path.splitext(input_path)[0] + ".o"

            all_cuda = all(
                graph.get_original_value_of_constant(name).is_cuda
                for name in graph.constants.keys()
                if name not in graph.folded_constants
            )

            def _to_bytes(t: torch.Tensor, all_cuda: bool) -> bytes:
                def _pad_to_alignment(raw_bytes: bytes) -> bytes:
                    padded_bytes = raw_bytes.ljust(
                        (len(raw_bytes) + ALIGN_BYTES - 1) // ALIGN_BYTES * ALIGN_BYTES,
                        b"\x00",
                    )
                    return padded_bytes

                # This serializes the tensor's untyped_storage to bytes by accessing
                # the raw data of the underlying structure.
                import ctypes

                if t.numel() == 0:
                    return b""

                if t.is_mkldnn:
                    data_ptr = torch.ops.mkldnn.data_ptr(t)
                    nbytes = torch.ops.mkldnn._nbytes(t)
                else:
                    t_cpu = t.untyped_storage().cpu()
                    data_ptr = t_cpu.data_ptr()
                    nbytes = t_cpu.nbytes()

                raw_array = ctypes.cast(
                    data_ptr,
                    ctypes.POINTER(ctypes.c_ubyte * nbytes),
                )
                raw_bytes = bytes(raw_array.contents)
                return raw_bytes if all_cuda else _pad_to_alignment(raw_bytes)

            serialized_weights = b"".join(
                _to_bytes(graph.get_original_value_of_constant(name), all_cuda)
                for name in graph.constants.keys()
                if name not in graph.folded_constants
            )
            consts_size = len(serialized_weights)

            # TODO: Fix mmap weights with cuda
            use_mmap_weights = not config.is_fbcode() and consts_size > 2_000_000_000
            if config.aot_inductor.force_mmap_weights:
                use_mmap_weights = True

            (
                object_output_name,
                object_output_dir,
            ) = get_name_and_dir_from_output_file_path(input_path)
            object_build_options = CppTorchDeviceOptions(
                vec_isa=picked_vec_isa,
                device_type=device_type,
                aot_mode=graph.aot_mode,
                compile_only=True,
                use_absolute_path=use_absolute_path,
                use_mmap_weights=use_mmap_weights,
            )
            object_builder = CppBuilder(
                name=object_output_name,
                sources=input_path,
                output_dir=object_output_dir,
                BuildOption=object_build_options,
            )
            compile_cmd = object_builder.get_command_line()
            output_o = object_builder.get_target_file_path()

            log.debug("aot compilation command: %s", compile_cmd)
            if not config.aot_inductor.package_cpp_only:
                if fbcode_aot_cpu_re:
                    output_o = os.path.splitext(input_path)[0] + ".o"
                    compile_file(input_path, output_o, compile_cmd.split())
                    os.chmod(output_o, 0o644)
                else:
                    run_command_and_check(compile_cmd)

            if config.aot_inductor.package:
                compile_flags = os.path.splitext(input_path)[0] + "_compile_flags.json"
                object_build_options.save_flags_to_file(compile_flags)

            if not use_mmap_weights:
                aot_constants = serialized_weights
                magic_number = 0
            else:
                magic_number = cast(
                    int, torch.randint(0, torch.iinfo(torch.int64).max, (1,)).item()
                )
                aot_constants = struct.pack("qq", consts_size + 8, magic_number)

            consts_o = {
                "linux": _compile_consts_linux,
                "darwin": _compile_consts_darwin,
            }[sys.platform](aot_constants)

            kernels_o = []
            gpu_codecache: Union[ROCmCodeCache, CUDACodeCache] = (
                ROCmCodeCache() if torch.version.hip else CUDACodeCache()
            )
            for entry in gpu_codecache.cache.values():
                if entry.output_path.endswith(".o"):
                    kernels_o.append(entry.output_path)
            kernels_o = " ".join(kernels_o)

            output_name, output_dir = get_name_and_dir_from_output_file_path(output_so)
            so_build_options = CppTorchDeviceOptions(
                vec_isa=picked_vec_isa,
                device_type=device_type,
                aot_mode=graph.aot_mode,
                use_absolute_path=use_absolute_path,
            )
            so_builder = CppBuilder(
                name=output_name,
                sources=[output_o, consts_o, kernels_o],
                output_dir=output_dir,
                BuildOption=so_build_options,
            )
            link_cmd = so_builder.get_command_line()
            output_so = so_builder.get_target_file_path()

            log.debug("aot linkage command: %s", link_cmd)

            # Append cmds to the end of codegen-ed wrapper file
            with open(input_path, "a") as f:
                f.write("\n")
                f.write(f"// Compile cmd\n// {compile_cmd}\n")
                f.write(f"// Link cmd\n// {link_cmd}\n")

            if config.aot_inductor.package:
                linker_flags = os.path.splitext(input_path)[0] + "_linker_flags.json"
                so_build_options.save_flags_to_file(linker_flags)

            if config.aot_inductor.package_cpp_only:
                # If we only want to package the cpp, then we need to save the
                # weights separately into a bin, and we also need to prevent compiling the so

                if use_mmap_weights:
                    weight_file = (
                        os.path.splitext(input_path)[0] + "_serialized_weights.bin"
                    )
                    with open(weight_file, "wb") as f_weights:
                        f_weights.write(serialized_weights)
                        f_weights.write(struct.pack("q", magic_number))

            else:
                if fbcode_aot_cpu_re:
                    output_so = (
                        config.aot_inductor.output_path
                        if specified_so_name
                        else os.path.splitext(input_path)[0] + ".so"
                    )
                    compile_file([output_o, consts_o], output_so, link_cmd.split())
                    os.chmod(output_so, 0o755)
                else:
                    run_command_and_check(link_cmd)

                if use_mmap_weights:
                    import resource

                    page_size_ = resource.getpagesize()
                    page_size = max(16384, page_size_)

                    with open(output_so, "a+b") as f_so:
                        so_size = f_so.tell()
                        # Page align the weights
                        f_so.write(b" " * (page_size - so_size % page_size))
                        f_so.write(serialized_weights)
                        f_so.write(struct.pack("q", magic_number))

        if config.aot_inductor.package:
            # We want to return the directory that contains all the AOTI
            # generated files, not just the so
            return os.path.split(output_so)[0]

        return output_so


# Putting this fn in cpp.py (unfortunately) causes a deadlock, which is why it's in codecache.py.
# Why? importing from cpp.py invokes codecache.pick_vec_isa(), which takes out a lock.
# Cycle goes:
# - CppCodeCache.load()
# - pick_vec_isa()
# - valid_vec_isa_list()
# - VecISA.__bool__() <-- takes out a lock
# - compile_file() <-- imports cpp_prefix_path from cpp, which causes us to try to take out the same lock.
@clear_on_fresh_inductor_cache
@functools.lru_cache
def cpp_prefix_path() -> str:
    path = Path(__file__).parent / "codegen/cpp_prefix.h"
    with path.open() as f:
        content = f.read()
        _, filename = write(
            content,
            "h",
        )
    return normalize_path_separator(filename)


def cpp_prefix() -> str:
    filename = cpp_prefix_path()
    if config.is_fbcode():
        # We need relative paths, since we bundle up
        # everything that we compile into a folder for remote compilation.
        return f'#include "{os.path.basename(filename)}"'
    else:
        return f'#include "{filename}"'


# Given a path to an input cpp file and an output path,
# Attempts to compile the file, storing the output in "output_path"
def compile_file(
    input_path: Union[str, List[str]], output_path: str, cmd: List[str]
) -> None:
    with dynamo_timed("compile_file"):
        return _compile_file(input_path, output_path, cmd)


def _compile_file(
    input_path: Union[str, List[str]], output_path: str, cmd: List[str]
) -> None:
    input_paths = [input_path] if isinstance(input_path, str) else input_path
    input_files = [
        os.path.basename(ip) if config.is_fbcode() else ip for ip in input_paths
    ]
    try:
        if config.is_fbcode():
            # Need to copy our header into the same folder as the sourcecode.
            header_path = cpp_prefix_path()
            header_name = os.path.basename(header_path)
            output_name = os.path.basename(output_path)
            # When we build remotely, we need to make sure to carefully copy any files
            # that are required during the compilation process into our build directly.
            # This is where all of the ATen/c10/Torch includes come from.
            torch_includes_path = os.path.join(_TORCH_PATH, "include")
            with tempfile.TemporaryDirectory() as tmp_dir:
                # Copy everything to tmp compilation folder
                shutil.copy(header_path, os.path.join(tmp_dir, header_name))
                shutil.copy(_LINKER_SCRIPT, os.path.join(tmp_dir, "script.ld"))
                for p, f in zip(input_paths, input_files):
                    shutil.copy(p, os.path.join(tmp_dir, f))
                dest_include_path = os.path.join(tmp_dir, "include")
                shutil.copytree(torch_includes_path, dest_include_path)
                # Run the build
                output_file_path = _run_build_command(cmd, tmp_dir, output_name)
                # Copy output from the build
                if os.path.exists(output_path):
                    os.remove(output_path)
                shutil.copy(output_file_path, output_path)
        else:
            subprocess.check_output(cmd, stderr=subprocess.STDOUT)
    except subprocess.CalledProcessError as e:
        output = e.output.decode("utf-8")
        openmp_problem = "'omp.h' file not found" in output or "libomp" in output
        if openmp_problem and sys.platform == "darwin":
            instruction = (
                "\n\nOpenMP support not found. Please try one of the following solutions:\n"
                "(1) Set the `CXX` environment variable to a compiler other than Apple clang++/g++ "
                "that has builtin OpenMP support;\n"
                "(2) install OpenMP via conda: `conda install llvm-openmp`;\n"
                "(3) install libomp via brew: `brew install libomp`;\n"
                "(4) manually setup OpenMP and set the `OMP_PREFIX` environment variable to point to a path"
                " with `include/omp.h` under it."
            )
            output += instruction
        raise exc.CppCompileError(cmd, output) from e


_libgomp: Optional[CDLL] = None


def custom_op_wrapper(op: str, *args: Any) -> Union[list[c_void_p], c_void_p]:
    # This function will be called from generated cpp wrapper code in the JIT mode.
    # Because tensors will be passed in as AtenTensorHandle, we need to explicitly convert them.
    def convert_arg(arg: Any) -> Any:
        if str(type(arg)) == "<class 'PyCapsule'>":
            # No easy way to do isinstance check on PyCapsule
            return torch._C._aoti.alloc_tensor_by_stealing_from_void_ptr(arg)
        elif isinstance(arg, (list, tuple)):
            return type(arg)(convert_arg(a) for a in arg)
        else:
            return arg

    converted_args = [convert_arg(arg) for arg in args]

    assert op.startswith("torch.ops."), (
        op + " can not be called through custom_op_wrapper"
    )
    func = None
    for i, s in enumerate(op.split(".")):
        if i == 0:
            func = importlib.import_module(s)
        func = getattr(func, s)

    assert callable(func), op + " can not be loaded through custom_op_wrapper"
    result = func(*converted_args)
    if isinstance(result, (list, tuple)):
        # unsafe_alloc_void_ptrs_from_tensors expects result contains tensor only
        result = [torch.tensor([]) if r is None else r for r in result]
        for i, r in enumerate(result):
            assert isinstance(r, torch.Tensor), op + " returns a list of non-tensors"
        return torch._C._aoti.unsafe_alloc_void_ptrs_from_tensors(result)  # type: ignore[arg-type]
    else:
        assert isinstance(result, torch.Tensor), op + " returns a non-tensor"
        return torch._C._aoti.unsafe_alloc_void_ptr_from_tensor(result)


@clear_on_fresh_inductor_cache
class CppCodeCache:
    cache: Dict[str, Callable[[], Union[CDLL, ModuleType]]] = {}
    cache_clear = staticmethod(cache.clear)
    cpp_compile_command_flags: Dict[str, Any] = {}

    @staticmethod
    def _load_library_inner(path: str, key: str) -> Union[CDLL, ModuleType]:
        return cdll.LoadLibrary(path)

    @classmethod
    def _load_library(cls, path: str, key: str) -> Union[CDLL, ModuleType]:
        try:
            result = cls._load_library_inner(path, key)
            result.key = key  # type: ignore[union-attr]
            return result
        except (ImportError, OSError) as e:
            if "gomp" in str(e) and os.path.exists("/usr/lib64/libgomp.so.1"):
                # hacky workaround for fbcode/buck
                global _libgomp
                _libgomp = cdll.LoadLibrary("/usr/lib64/libgomp.so.1")
                result = cls._load_library_inner(path, key)
                result.key = key  # type: ignore[union-attr]
                return result
            if "failed to map segment from shared object" in str(e):
                raise OSError(
                    f"{e}.  The most common reason this may occur is if the {tempfile.gettempdir()} folder "
                    "is mounted with noexec (e.g., by default Docker mounts tmp file systems "
                    f"as noexec).  Please remount {tempfile.gettempdir()} with exec enabled, or set another "
                    "temporary directory with TORCHINDUCTOR_CACHE_DIR environment variable."
                ) from e
            raise

    @classmethod
    def load_async(
        cls,
        source_code: str,
        device_type: str = "cpu",
        submit_fn: Any = None,
        extra_flags: Sequence[str] = (),
    ) -> Any:
        compile_command = {
            **cls.cpp_compile_command_flags,
            "device_type": device_type,
            "vec_isa": pick_vec_isa(),
            "extra_flags": extra_flags,
        }

        _set_gpu_runtime_env()  # cpp_extension consults the env

        command_gen = CppBuilder(
            name="o", sources="i", BuildOption=CppTorchDeviceOptions(**compile_command)
        )
        # write function will calc source_code hash, the same source code with different
        # ISA level should be generate different hash.
        # So we need get a command_line which contains isa related parameter as a part of hash key.
        # And then pass the command_line to below write function as extra parameter to
        # guarantee the source code hash contains ISA difference.
        vec_isa_cmd = repr(command_gen.get_command_line())
        key, input_path = write(source_code, "cpp", extra=vec_isa_cmd)

        if key not in cls.cache:
            from filelock import FileLock

            lock_path = os.path.join(get_lock_dir(), key + ".lock")
            output_name, output_dir = get_name_and_dir_from_output_file_path(input_path)
            """
            If `fb_code` env, it need to be dispatched to original `compile_file` function.
            So, we still need to prepare parameters for the function: `input_path` and `fb_output_path`.
            """
            fb_output_path = input_path[:-3] + "so"
            future: Optional[Future[Any]] = None
            lib = None

            cpp_build_option = CppTorchDeviceOptions(**compile_command)
            cpp_builder = CppBuilder(
                name=output_name,
                sources=input_path,
                output_dir=output_dir,
                BuildOption=cpp_build_option,
            )

            worker_fn = functools.partial(
                _worker_compile_cpp,
                lock_path,
                cpp_builder,
                input_path,
                fb_output_path,
            )

            binary_path = normalize_path_separator(
                fb_output_path
                if config.is_fbcode()
                else cpp_builder.get_target_file_path()
            )

            def load_fn() -> Any:
                nonlocal lib
                if lib is None:
                    if future is not None:
                        future.result()
                    result = worker_fn()
                    assert result is None
                    lib = cls._load_library(binary_path, key)
                    assert lib is not None
                return lib

            if submit_fn is not None:
                with FileLock(lock_path, timeout=LOCK_TIMEOUT):
                    if not os.path.exists(binary_path):
                        future = submit_fn(worker_fn)

            cls.cache[key] = load_fn

        return cls.cache[key]

    @classmethod
    def load(cls, source_code: str, device_type: str = "cpu") -> Any:
        return cls.load_async(source_code, device_type)()


def _worker_compile_cpp(
    lock_path: str,
    cpp_builder: CppBuilder,
    fb_input_path: str,
    fb_output_path: str,
) -> None:
    from filelock import FileLock

    with FileLock(lock_path, timeout=LOCK_TIMEOUT):
        binary_path = (
            fb_output_path if config.is_fbcode() else cpp_builder.get_target_file_path()
        )
        if not os.path.exists(binary_path):
            if config.is_fbcode():
                compile_file(
                    fb_input_path,
                    fb_output_path,
                    shlex.split(cpp_builder.get_command_line()),
                )
            else:
                cpp_builder.build()


# Customized Python binding for cpp kernels
@clear_on_fresh_inductor_cache
class CppPythonBindingsCodeCache(CppCodeCache):
    cache: Dict[str, Callable[[], Union[CDLL, ModuleType]]] = {}
    cache_clear = staticmethod(cache.clear)
    cpp_compile_command_flags = {
        # kernels have no dependency on libtorch
        "include_pytorch": False,
        "shared": True,
    }
    entry_function = "kernel"
    call_entry_function = "kernel(%s);Py_RETURN_NONE;"
    extra_parse_arg = ""
    suffix_template = textwrap.dedent(
        """
        // Python bindings to call %s():
        #define PY_SSIZE_T_CLEAN
        #include <Python.h>
        #include <sstream>
        #include <cstdlib>

        #ifndef _MSC_VER
        #if __cplusplus < 202002L
        // C++20 (earlier) code
        // https://en.cppreference.com/w/cpp/language/attributes/likely
        #define likely(x)       __builtin_expect(!!(x), 1)
        #define unlikely(x)     __builtin_expect(!!(x), 0)
        #endif
        #else
        #define likely(x) (x)
        #define unlikely(x) (x)
        #endif

        // This is defined in guards.cpp so we don't need to import PyTorch headers that are slooow.
        // We manually link it below to workaround issues with fbcode build.
        static void* (*_torchinductor_pyobject_tensor_data_ptr)(PyObject* obj);

        template <typename T> static inline T parse_arg(PyObject* args, size_t n) {
            static_assert(std::is_pointer_v<T>, "arg type must be pointer or long");
            return static_cast<T>(_torchinductor_pyobject_tensor_data_ptr(PyTuple_GET_ITEM(args, n)));
        }
        template <> inline int64_t parse_arg<int64_t>(PyObject* args, size_t n) {
            auto result = PyLong_AsSsize_t(PyTuple_GET_ITEM(args, n));
            if(unlikely(result == -1 && PyErr_Occurred()))
                throw std::runtime_error("expected int arg");
            return result;
        }
        template <> inline uintptr_t parse_arg<uintptr_t>(PyObject* args, size_t n) {
            auto result = PyLong_AsVoidPtr(PyTuple_GET_ITEM(args, n));
            if(unlikely(result == reinterpret_cast<void*>(-1) && PyErr_Occurred()))
                throw std::runtime_error("expected int arg");
            return reinterpret_cast<uintptr_t>(result);
        }

        %s

        static PyObject* %s_py(PyObject* self, PyObject* args) {
            try {
                if(unlikely(!PyTuple_CheckExact(args)))
                    throw std::runtime_error("tuple args required");
                if(unlikely(PyTuple_GET_SIZE(args) != %s))
                    throw std::runtime_error("requires %s args");
                %s
            } catch(std::exception const& e) {
                PyErr_SetString(PyExc_RuntimeError, e.what());
                return nullptr;
            } catch(...) {
                PyErr_SetString(PyExc_RuntimeError, "unhandled error");
                return nullptr;
            }
        }

        static PyMethodDef py_methods[] = {
            {"%s", %s_py, METH_VARARGS, ""},
            {NULL, NULL, 0, NULL}};

        static struct PyModuleDef py_module =
            {PyModuleDef_HEAD_INIT, "%s", NULL, -1, py_methods};

        PyMODINIT_FUNC PyInit_%s(void) {
            const char* str_addr = std::getenv("_TORCHINDUCTOR_PYOBJECT_TENSOR_DATA_PTR");
            if(!str_addr) {
                PyErr_SetString(PyExc_RuntimeError, "_TORCHINDUCTOR_PYOBJECT_TENSOR_DATA_PTR must be set");
                return nullptr;
            }
            std::istringstream iss(str_addr);
            uintptr_t addr = 0;
            iss >> addr;
            _torchinductor_pyobject_tensor_data_ptr =
                reinterpret_cast<decltype(_torchinductor_pyobject_tensor_data_ptr)>(addr);
            PyObject* module = PyModule_Create(&py_module);
            if (module == NULL) {
                return NULL;
            }
            #ifdef Py_GIL_DISABLED
                PyUnstable_Module_SetGIL(mod, Py_MOD_GIL_NOT_USED);
            #endif
            return module;
        }
        """
    )

    @classmethod
    def _load_library_inner(cls, path: str, key: str) -> ModuleType:
        os.environ["_TORCHINDUCTOR_PYOBJECT_TENSOR_DATA_PTR"] = str(
            torch._C._dynamo.guards._torchinductor_pyobject_tensor_data_ptr  # type: ignore[attr-defined]
        )
        module_name = f"{key}.{cls.entry_function}"
        try:
            return sys.modules[module_name]
        except KeyError:
            pass
        spec = importlib.util.spec_from_file_location(module_name, path)
        assert spec is not None
        module = importlib.util.module_from_spec(spec)
        sys.modules[module_name] = module
        spec.loader.exec_module(module)  # type: ignore[union-attr]
        return module

    @classmethod
    def load_pybinding_async(
        cls,
        argtypes: List[str],
        source_code: str,
        device_type: str = "cpu",
        num_outputs: int = -1,
        submit_fn: Any = None,
        extra_flags: Sequence[str] = (),
    ) -> Any:
        """
        Wrap a C++ function in fast Python bindings.

        Args:
            argtypes: The types of args to ENTRY_FUNCTION(), e.g. ["float*", "long"]
            source_code: C++ source code containing a ENTRY_FUNCTION() function

        Returns:
            A python version of ENTRY_FUNCTION()
        """
        parseargs = ", ".join(
            f"parse_arg<{argtype.replace('const ', '')}>(args, {n})"
            for n, argtype in enumerate(argtypes)
        )
        suffix = cls.suffix_template % (
            cls.entry_function,
            cls.extra_parse_arg % num_outputs if cls.extra_parse_arg else "",
            cls.entry_function,
            len(argtypes),
            len(argtypes),
            cls.call_entry_function % parseargs,
            cls.entry_function,
            cls.entry_function,
            cls.entry_function,
            cls.entry_function,
        )
        get_result = cls.load_async(
            source_code + suffix,
            device_type,
            submit_fn=submit_fn,
            extra_flags=extra_flags,
        )
        result = None

        def future() -> Any:
            nonlocal result
            if result is None:
                result = get_result()
                assert isinstance(result, ModuleType)
            return getattr(result, cls.entry_function)

        return future

    @classmethod
    def load_pybinding(cls, *args: Any, **kwargs: Any) -> Any:
        return cls.load_pybinding_async(*args, **kwargs)()


@clear_on_fresh_inductor_cache
class CppWrapperCodeCache(CppPythonBindingsCodeCache):
    cache: Dict[str, Callable[[], Union[CDLL, ModuleType]]] = {}
    cache_clear = staticmethod(cache.clear)
    cpp_compile_command_flags = {
        "include_pytorch": True,
        "shared": True,
    }
    entry_function = "inductor_entry_cpp"
    call_entry_function = "return inductor_entry_cpp(%s);"
    extra_parse_arg = textwrap.dedent(
        """
        #include <torch/csrc/inductor/aoti_torch/c/shim.h>

        static inline std::vector<AtenTensorHandle> unpack_tensor_handle_list(PyObject* pyvec) {
            std::vector<AtenTensorHandle> result;
            size_t result_len = PyList_GET_SIZE(pyvec);
            result.reserve(result_len);
            for (size_t i = 0; i < result_len; i++) {
                // AtenTensorHandle is essentially a pointer
                void* elem = PyCapsule_GetPointer(PyList_GET_ITEM(pyvec, i), NULL);
                result.push_back(reinterpret_cast<AtenTensorHandle>(elem));
            }
            return result;
        }

        static inline PyObject* pack_tensor_handle_list(const std::vector<AtenTensorHandle>& cppvec) {
            size_t result_len = cppvec.size();
            PyObject* result = PyList_New(static_cast<Py_ssize_t>(result_len));
            for (size_t i = 0; i < result_len; i++) {
                PyObject *elem =
                    cppvec[i] == nullptr
                        ? Py_None
                        // Store AtenTensorHandle as PyCapsulate
                        : PyCapsule_New(reinterpret_cast<void*>(cppvec[i]), NULL, NULL);
                PyList_SET_ITEM(result, i, elem);
            }
            return result;
        }

        template <> inline std::vector<AtenTensorHandle> parse_arg<std::vector<AtenTensorHandle>>(PyObject* args, size_t n) {
            return unpack_tensor_handle_list(PyTuple_GET_ITEM(args, n));
        }

        PyObject* inductor_entry_cpp(std::vector<AtenTensorHandle>&& input_handles) {
            // For outputs, we only allocate a vector to hold returned tensor handles,
            // not allocating the actual output tensor storage here
            std::vector<AtenTensorHandle> output_handles(%s);
            try {
                inductor_entry_impl(input_handles.data(), output_handles.data());
                return pack_tensor_handle_list(output_handles);
            } catch(std::exception const& e) {
                PyErr_SetString(PyExc_RuntimeError, e.what());
                return {};
            } catch(...) {
                PyErr_SetString(PyExc_RuntimeError, "unhandled error");
                return {};
            }
        }
        """
    )


@clear_on_fresh_inductor_cache
class HalideCodeCache(CppPythonBindingsCodeCache):
    cache: Dict[str, Callable[[], Union[ModuleType, CDLL]]] = {}
    cache_clear = staticmethod(cache.clear)
    _standalone_runtime_path: Optional[str] = None
    prefix = textwrap.dedent(
        """
        #include "{halideruntime_h}"
        #include "{headerfile}"
        #include <stdexcept>
        #include <cmath>

        namespace c10 {{
            inline long div_floor_integer(long a, long b) {{
                if ((a<0) != (b<0)) {{
                    const auto quot = a / b;
                    const auto rem = a % b;
                    return rem ? quot - 1 : quot;
                }}
                return a / b;
            }}
        }}
        """
    )
    glue_template_cpp = prefix + textwrap.dedent(
        """
        void kernel({argdefs}) {{
            {buffers}
            int err = halide_kernel({buffer_names});
            if(err != 0) throw std::runtime_error("halide_kernel failed");
        }}
        """
    )
    glue_template_cuda = prefix + textwrap.dedent(
        """
        #include <cuda.h>
        static const halide_device_interface_t* cuda_interface = halide_cuda_device_interface();

        void kernel({argdefs}, uintptr_t stream) {{
            {buffers}
            int err = halide_kernel(reinterpret_cast<void*>(stream), {buffer_names});
            if(err != 0) throw std::runtime_error("halide_kernel failed");
        }}
        """
    )
    standalone_runtime_cuda_init = textwrap.dedent(
        """
        #include "{}"
        #include <cuda.h>

        static int acquire_context(void* user_context,
                                   void** cuda_context_out,
                                   bool create) {{
            return cuCtxGetCurrent(reinterpret_cast<CUcontext*>(cuda_context_out));
        }}

        static int release_context(void* user_context) {{
            return 0;
        }}

        static int get_stream(void* user_context,
                              void* cuda_context,
                              void** stream_out) {{
            *stream_out = user_context;
            return 0;
        }}

        static int register_halide_hooks() {{
            halide_set_cuda_acquire_context(&acquire_context);
            halide_set_cuda_release_context(&release_context);
            halide_set_cuda_get_stream(&get_stream);
            return 0;
        }}

        int inductor_register_halide_hooks_result = register_halide_hooks();
        """
    )

    @classmethod
    def _codegen_buffer(cls, name: str, arg: HalideInputSpec, cuda: bool) -> List[str]:
        assert arg.shape is not None
        assert arg.stride is not None and len(arg.shape) == len(arg.stride)
        assert arg.offset is not None
        data_ptr = f"{arg.alias_of or arg.name} + {arg.offset}"
        if cuda:
            device = f"reinterpret_cast<uint64_t>({data_ptr})"
            device_interface = "cuda_interface"
            host = "nullptr"
            flags = "halide_buffer_flag_device_dirty"
        else:
            device = "0"
            device_interface = "nullptr"
            host = f"reinterpret_cast<uint8_t*>({data_ptr})"
            flags = "halide_buffer_flag_host_dirty"

        dims = []
        for size, stride in zip(arg.shape, arg.stride):
            dims.append(f"halide_dimension_t(0, {size}, {stride})")

        return [
            f"halide_buffer_t {name};",
            f"halide_dimension_t {name}_dims[] = {{{', '.join(dims)}}};",
            f"{name}.device = {device};",
            f"{name}.device_interface = {device_interface};",
            f"{name}.host = {host};",
            f"{name}.flags = {flags};",
            f"{name}.type = {arg.halide_type()};",
            f"{name}.dimensions = {len(dims)};",
            f"{name}.dim = {name}_dims;",
            f"{name}.padding = nullptr;",
        ]

    @classmethod
    def _codegen_glue(cls, meta: HalideMeta, headerfile: object) -> str:
        is_cuda = meta.is_cuda()
        assert is_cuda is ("user_context" in meta.target)
        assert "no_runtime" in meta.target
        buffers = []
        buffer_names = []
        for i, arg in enumerate(meta.argtypes):
            if arg.is_buffer():
                buffer_names.append(f"&hl_buf_{i}")
                buffers.extend(cls._codegen_buffer(f"hl_buf_{i}", arg, is_cuda))
            else:
                assert "*" not in arg.ctype
                buffer_names.append(arg.name)
        buffers = "\n".join([f"    {line}" for line in buffers]).lstrip()

        glue_template = cls.glue_template_cuda if is_cuda else cls.glue_template_cpp
        glue_code = glue_template.format(
            halideruntime_h=cls.find_header(
                "HalideRuntimeCuda.h" if is_cuda else "HalideRuntime.h"
            ),
            headerfile=headerfile,
            argdefs=", ".join(
                f"{a.bindings_type()} {a.name}"
                for a in meta.argtypes
                if a.alias_of is None
            ),
            buffers=buffers,
            buffer_names=", ".join(buffer_names),
        )
        return glue_code

    @classmethod
    @functools.lru_cache(None)
    def config_hash(cls) -> str:
        command_gen = CppBuilder(
            name="O",
            sources="I",
            BuildOption=CppOptions(),
        )
        command_line = command_gen.get_command_line()
        return sha256_hash(
            "\n".join(
                [
                    cls.glue_template_cpp,
                    cls.glue_template_cuda,
                    cls.standalone_runtime_cuda_init,
                    command_line,
                ]
            ).encode("utf-8")
        )

    @staticmethod
    def _search_for_file(suffix: str, errmsg: str) -> str:
        spec = importlib.machinery.PathFinder.find_spec("halide")
        if spec is None or not spec.submodule_search_locations:
            raise RuntimeError("halide python bindings not installed")
        try:
            search = spec.submodule_search_locations[0]
            for file in os.listdir(search):
                if file.endswith(".so"):
                    try:
                        out = subprocess.check_output(
                            ["ldd", os.path.join(search, file)]
                        )
                    except subprocess.SubprocessError:
                        continue
                    m = re.search(r"(/.*)/libHalide.so", out.decode("utf-8"))
                    if m:
                        path = os.path.join(os.path.abspath(m.group(1)), suffix)
                        if os.path.exists(path):
                            return os.path.abspath(path)
        except Exception as e:
            raise RuntimeError(errmsg) from e
        raise RuntimeError(errmsg)

    @staticmethod
    @functools.lru_cache(None)
    def find_libautoschedule(name: str) -> str:
        sofile = f"libautoschedule_{name.lower()}.so"
        if "HALIDE_LIB" in os.environ:
            path = os.path.join(os.environ["HALIDE_LIB"], sofile)
            if os.path.exists(path):
                return path
        errmsg = (
            f"Can't find {sofile}, set env HALIDE_LIB to the directory containing it"
        )
        return HalideCodeCache._search_for_file(sofile, errmsg)

    @staticmethod
    @functools.lru_cache(None)
    def find_header(name: str) -> str:
        if "HALIDE_INCLUDE" in os.environ:
            path = os.path.join(os.environ["HALIDE_INCLUDE"], name)
            if os.path.exists(path):
                return path
        if "HALIDE_LIB" in os.environ:
            path = os.path.abspath(
                os.path.join(os.environ["HALIDE_LIB"], f"../include/{name}")
            )
            if os.path.exists(path):
                return path
        errmsg = (
            f"Can't find {name}, set env HALIDE_INCLUDE to the directory containing it"
        )
        return HalideCodeCache._search_for_file(f"../include/{name}", errmsg)

    @classmethod
    def generate_halide_async(
        cls, meta: HalideMeta, source_code: str, submit_fn: Any = None
    ) -> Callable[[], Any]:
        dirpath = Path(
            get_path(
                code_hash(
                    source_code,
                    extra=repr((cls.config_hash(), meta)),
                ),
                "halide",
            )[2]
        )
        os.makedirs(dirpath, exist_ok=True)
        wait_for_compile = None
        genfile = str(dirpath / "generate_kernel.py")
        libfile = str(dirpath / "halide_kernel.a")
        headerfile = str(dirpath / "halide_kernel.h")
        donefile = str(dirpath / "done")
        lockfile = str(dirpath / "lock")
        need_compile = not os.path.exists(donefile)
        jobs = []
        if need_compile:
            write_atomic(genfile, source_code)
            cmd = [
                sys.executable,
                genfile,
                "-g",
                "kernel",
                "-o",
                f"{dirpath}",
                "-f",
                "halide_kernel",
                "-e",
                "static_library,h,schedule",
            ]
            if meta.scheduler:
                cmd.extend(["-p", cls.find_libautoschedule(meta.scheduler)])
            cmd.extend(meta.args())
            jobs.append(functools.partial(subprocess.check_call, cmd))

        binding_types = [
            arg.bindings_type() for arg in meta.argtypes if arg.alias_of is None
        ]
        if meta.is_cuda():
            binding_types.append("uintptr_t")  # stream
        bindings_future = cls.load_pybinding_async(
            binding_types,
            cls._codegen_glue(meta, headerfile),
            extra_flags=(libfile, cls.build_standalone_runtime()),
            submit_fn=jobs.append if need_compile else None,
            device_type="cuda" if meta.is_cuda() else "cpu",
        )

        if need_compile:
            jobs.append(functools.partial(touch, donefile))
            task = functools.partial(_worker_task_halide, lockfile, jobs)
            if submit_fn:
                wait_for_compile = submit_fn(task).result
            else:
                task()

        def load() -> Callable[[], Any]:
            if wait_for_compile:
                wait_for_compile()
            return bindings_future()

        return load

    @classmethod
    def generate_halide(cls, *args: Any, **kwargs: Any) -> Callable[[], Any]:
        return cls.generate_halide_async(*args, **kwargs)()

    @classmethod
    def build_standalone_runtime(cls) -> str:
        if cls._standalone_runtime_path and os.path.exists(
            cls._standalone_runtime_path
        ):
            return cls._standalone_runtime_path
        device_type = "cuda" if torch.cuda.is_available() else "cpu"
        libname = "libStandaloneHalideRuntime.so"
        target = "host-cuda" if device_type == "cuda" else "host"
        if cls._standalone_runtime_path:
            assert not os.path.exists(cls._standalone_runtime_path)
            # We hit this case in unittests when we run with fresh_inductor_cache()
            # Generating a fresh runtime over and over causes errors because we initialize
            # cuda hundreds of times in the same process and run out of file descriptors.
            # Workaround by jail breaking the current fresh_inductor_cache().
            base = default_cache_dir()
        else:
            base = cache_dir()
        dirpath = Path(base) / f"halide-runtime-{target}-{cls.config_hash()}"
        os.makedirs(dirpath, exist_ok=True)
        donefile = str(dirpath / "done")
        lockfile = str(dirpath / "lock")
        hookfile = str(dirpath / "hooks.cpp")
        afile = str(dirpath / "standalone_halide_runtime.a")
        sofile = str(dirpath / libname)
        if not os.path.exists(donefile):
            import filelock
            import halide as hl  # type: ignore[import-untyped,import-not-found]

            with filelock.FileLock(lockfile, LOCK_TIMEOUT):
                if not os.path.exists(donefile):
                    with open(hookfile, "w") as f:
                        if device_type == "cuda":
                            f.write(
                                cls.standalone_runtime_cuda_init.format(
                                    cls.find_header("HalideRuntimeCuda.h")
                                )
                            )
                    hl.compile_standalone_runtime(afile, hl.Target(target))

                    name, output_dir = get_name_and_dir_from_output_file_path(sofile)
                    halide_cmd_gen = CppBuilder(
                        name=name,
                        sources=[hookfile, afile],
                        output_dir=output_dir,
                        BuildOption=CppTorchDeviceOptions(
                            device_type=device_type,
                        ),
                    )

                    subprocess.check_call(
                        shlex.split(halide_cmd_gen.get_command_line())
                    )
                    touch(donefile)
        assert os.path.exists(sofile)
        cls._standalone_runtime_path = sofile
        return sofile


def _worker_task_halide(lockfile: str, jobs: List[partial[Any]]) -> None:
    from filelock import FileLock

    try:
        with FileLock(lockfile, LOCK_TIMEOUT):
            for job in jobs:
                job()
    except subprocess.SubprocessError as e:
        if os.environ.get("HALIDE_REPRO") == "1":
            python, script, *cmd = getattr(e, "cmd", ("", "", ""))
            if os.path.basename(python).startswith("python"):
                code = open(script).read()
                main = "    hl.main()"
                assert code.count(main) == 1

                class Out:
                    def __repr__(self) -> str:
                        return "out"

                cmd[cmd.index("-o") + 1] = Out()  # type: ignore[call-overload]
                repl = textwrap.indent(
                    textwrap.dedent(
                        f"""\
                        import sys, tempfile
                        with tempfile.TemporaryDirectory() as out:
                            sys.argv = {["repro.py", *cmd]!r}
                            hl.main()
                        """
                    ),
                    "    ",
                )
                code = code.replace(main, repl)
                with open("repro.py", "w") as fd:
                    fd.write(code.lstrip())
                raise RuntimeError(f"wrote repro.py: {e}") from e
        raise


def touch(filename: str):  # type: ignore[no-untyped-def]
    open(filename, "a").close()


@clear_on_fresh_inductor_cache
class PyCodeCache:
    # Track the loaded modules so we can remove the on-disk artifacts when
    # clearing the cache. Note also that we may load the same path more
    # than once, but attach different attributes, i.e., due to different
    # constant values.
    modules: List[ModuleType] = []
    cache: Dict[str, ModuleType] = {}
    linemaps: Dict[str, List[Tuple[Any, ...]]] = {}

    @classmethod
    def write(cls, source_code: str, extra: str = "") -> Tuple[str, str]:
        return write(source_code, "py", extra=extra)

    @classmethod
    def load(
        cls,
        source_code: str,
        extra: str = "",
        linemap: Optional[List[Tuple[int, str]]] = None,
        attrs: Optional[Dict[str, Any]] = None,
    ) -> ModuleType:
        key, path = write(source_code, "py", extra=extra)
        return cls.load_by_key_path(key, path, linemap, attrs)

    @classmethod
    def load_by_key_path(
        cls,
        key: str,
        path: str,
        linemap: Optional[List[Tuple[int, str]]] = None,
        attrs: Optional[Dict[str, Any]] = None,
    ) -> ModuleType:
        if linemap is None:
            linemap = []

        mod = _reload_python_module(key, path)

        # unzip into separate lines/nodes lists
        cls.linemaps[path] = list(zip(*linemap))

        if attrs is not None:
            for k, v in attrs.items():
                setattr(mod, k, v)

        if not (linemap or attrs):
            mod._reload_in_subproc = functools.partial(  # type: ignore[attr-defined]
                _reload_python_module_in_subproc, key, path
            )

        cls.modules.append(mod)
        return mod

    @classmethod
    def cache_clear(cls) -> None:
        for mod in cls.modules:
            try:
                assert mod.__file__
                os.remove(mod.__file__)
            except FileNotFoundError:
                pass
        cls.modules.clear()

    @classmethod
    @functools.lru_cache(None)
    def stack_frames_for_code(
        cls, path: str, lineno: int
    ) -> Optional[List[Dict[str, Any]]]:
        if path not in cls.linemaps:
            return None
        # [(starting_line, <fx node>), ...]
        lines, nodes = cls.linemaps[path]
        p = bisect_right(lines, lineno)
        if p == 0:
            return None
        entry = nodes[p - 1]
        if not entry:
            return None

        def parse_stack_trace(stack_trace: str) -> List[Dict[str, Any]]:
            # ideally fx stores stack traces as data rather than a string
            # but this is not along a performance critical path
            regex = r'File "(.+)", line (\d+), in (.+)\n'
            matches = re.findall(regex, stack_trace)
            return [
                {"filename": f, "line": int(l), "name": n}
                for f, l, n in reversed(matches)
            ]

        return parse_stack_trace(entry)


class TritonCodeCache:
    @classmethod
    def load(cls, kernel_name: str, source_code: str) -> ModuleType:
        return _module_to_triton_kernel(PyCodeCache.load(source_code), kernel_name)


def _cuda_compiler() -> Optional[str]:
    if cuda_env.nvcc_exist(config.cuda.cuda_cxx):
        return config.cuda.cuda_cxx
    if config.is_fbcode():
        return os.path.join(build_paths.sdk_home, "bin", "nvcc")
    if cuda_env.nvcc_exist(os.getenv("CUDACXX")):
        return os.getenv("CUDACXX", "")
    if cuda_env.nvcc_exist(os.getenv("CUDA_HOME")):
        return os.path.realpath(os.path.join(os.getenv("CUDA_HOME", ""), "bin/nvcc"))
    return "nvcc"


def _cutlass_include_paths() -> List[str]:
    if config.is_fbcode():
        from libfb.py import parutil

        cutlass_path = parutil.get_dir_path("cutlass-3-headers")
    else:
        cutlass_path = config.cuda.cutlass_dir
    return [
        # Use realpath to get canonical absolute paths, in order not to mess up cache keys
        os.path.realpath(os.path.join(cutlass_path, "include")),
        os.path.realpath(os.path.join(cutlass_path, "tools/library/include")),
        os.path.realpath(os.path.join(cutlass_path, "tools/library/src")),
        os.path.realpath(os.path.join(cutlass_path, "tools/util/include")),
    ]


def _cuda_lib_options() -> List[str]:
    _set_gpu_runtime_env()  # cpp_extension consults the env
    from torch.utils import cpp_extension

    lpaths = cpp_extension.library_paths(device_type="cuda") + [
        sysconfig.get_config_var("LIBDIR")
    ]
    extra_ldflags: List[str] = []
    if is_linux():
        _transform_cuda_paths(lpaths)
        for path in lpaths:
            # -rpath ensures the DLL can find its dependencies when loaded, even
            # if the library path is non-standard.
            extra_ldflags.extend([f"-L{path}", "-Xlinker", f"-rpath={path}"])
        extra_ldflags.append("-lcuda")
        extra_ldflags.append("-lcudart")
    else:
        raise NotImplementedError(
            "Unsupported env, failed to find cuda libs! Currently only Linux is supported."
        )
    return extra_ldflags


def _nvcc_host_compiler_options() -> List[str]:
    return [
        "-fPIC",
        "-fno-strict-aliasing",
        "-fvisibility=hidden",
        "-Wconversion",
    ]


def _nvcc_compiler_options() -> List[str]:
    arch = cuda_env.get_cuda_arch()
    if arch == "90":
        # Required by cutlass compilation.
        arch = "90a"
    code = [f"sm_{arch}", f"compute_{arch}"]
    if config.cuda.enable_cuda_lto:
        code += [f"lto_{arch}"]
    options = [
        "-t=0",
        "-DCUTLASS_ENABLE_TENSOR_CORE_MMA=1",
        "-DCUTLASS_ENABLE_SM90_EXTENDED_MMA_SHAPES=1",
        "-DCUTE_SM90_EXTENDED_MMA_SHAPES_ENABLED",
        "-w",
        f"-gencode=arch=compute_{arch},code=[{','.join(code)}]",
        config.cuda.compile_opt_level,
        "-std=c++17",
        "--expt-relaxed-constexpr",
        "-DNDEBUG",
    ]
    if config.is_fbcode():
        options.extend(["-ccbin", os.path.dirname(build_paths.gcc)])
    if config.cuda.enable_debug_info:
        options.extend(["-lineinfo", "-g", "-DCUTLASS_DEBUG_TRACE_LEVEL=1"])
    if config.cuda.enable_ptxas_info:
        options.extend(
            [
                "--keep",  # Keep the intermediate files for debugging (including ptx, sass, cubin etc.)
                "--ptxas-options=--warn-on-local-memory-usage",  # warn us if local memory is used in CUDA Kernels
                "--ptxas-options=--warn-on-spills",  # warn us if register spilling happens in CUDA Kernels
                "--resource-usage",  # Report on CUDA resource usage (shared mem, registers etc.)
                "--source-in-ptx",
            ]
        )  # Annotate the ptx file with source information
    if config.cuda.use_fast_math:
        options.extend(
            [
                "--use_fast_math",
                "-DCUTLASS_USE_TANH_FOR_SIGMOID=1",
            ]
        )
    return options


def cuda_compile_command(
    src_files: List[str],
    dst_file: str,
    dst_file_ext: str,
    extra_args: Optional[List[str]] = None,
) -> str:
    if extra_args is None:
        extra_args = []
    include_paths = _cutlass_include_paths()
    cuda_lib_options = _cuda_lib_options()
    nvcc_host_compiler_options = _nvcc_host_compiler_options()
    nvcc_compiler_options = _nvcc_compiler_options()
    options = (
        nvcc_compiler_options
        + extra_args
        + [
            f"-Xcompiler {opt}" if "=" in opt else f"-Xcompiler={opt}"
            for opt in nvcc_host_compiler_options
        ]
        + ["-I" + path for path in include_paths]
        + cuda_lib_options
    )
    src_file = " ".join(src_files)
    res = ""
    if dst_file_ext == "o":
        res = f"{_cuda_compiler()} {' '.join(options)} -c -o {dst_file} {src_file}"
    elif dst_file_ext == "so":
        options.append("-shared")
        res = f"{_cuda_compiler()} {' '.join(options)} -o {dst_file} {src_file}"
    elif dst_file_ext == "exe":
        res = f"{_cuda_compiler()} {' '.join(options)} -o {dst_file} {src_file}"
    else:
        raise NotImplementedError(f"Unsupported output file suffix {dst_file_ext}!")
    log.debug("CUDA command: %s", res)
    return res


class DLLWrapper:
    """A wrapper for a dynamic library."""

    def __init__(
        self,
        lib_path: str,
    ) -> None:
        self.lib_path = lib_path
        self.is_open = False
        self.DLL = cdll.LoadLibrary(lib_path)
        self.is_open = True

    def close(self) -> None:
        if self.is_open:
            self._dlclose()
            self.is_open = False

    def _dlclose(self) -> None:
        f_dlclose = None

        if is_linux():
            syms = CDLL(None)
            if not hasattr(syms, "dlclose"):
                # Apline Linux
                syms = CDLL("libc.so")

            if hasattr(syms, "dlclose"):
                f_dlclose = syms.dlclose
        elif is_windows():
            import ctypes

            kernel32 = ctypes.CDLL("kernel32", use_last_error=True)

            f_dlclose = kernel32.FreeLibrary
        else:
            raise NotImplementedError("Unsupported env, failed to do dlclose!")

        if f_dlclose is not None:
            if is_linux():
                f_dlclose.argtypes = [c_void_p]
                f_dlclose(self.DLL._handle)
            elif is_windows():
                import ctypes
                from ctypes import wintypes

                f_dlclose.argtypes = [wintypes.HMODULE]
                f_dlclose(self.DLL._handle)
        else:
            log.warning(
                "dll unloading function was not found, library may not be unloaded properly!"
            )

    def __getattr__(self, name: str) -> Callable[..., None]:
        if not self.is_open:
            raise RuntimeError(f"Cannot use closed DLL library: {self.lib_path}")

        method = getattr(self.DLL, name)

        def _wrapped_func(*args: Any) -> None:
            err = method(*args)
            if err:
                raise RuntimeError(f"Error in function: {method.__name__}")

        return _wrapped_func

    def __enter__(self) -> DLLWrapper:  # noqa: PYI034
        return self

    def __exit__(self, *args: Any) -> None:
        self.close()

    def __del__(self) -> None:
        self.close()


@clear_on_fresh_inductor_cache
class CUDACodeCache:
    @dataclasses.dataclass
    class CacheEntry:
        input_path: str
        output_path: str

    cache: Dict[str, CacheEntry] = {}
    cache_clear = staticmethod(cache.clear)
    _SOURCE_CODE_SUFFIX = "cu"

    @classmethod
    def write(cls, source_code: str, dst_file_ext: str) -> Tuple[str, str]:
        """
        Writes source code into a file with dst_file_ext as the file extension.
        Returns the hash key of source code, and the path to the file.
        """

        cuda_command = repr(
            cuda_compile_command(["dummy_input"], "dummy_output", dst_file_ext)
        )
        key, input_path = write(
            source_code, cls._SOURCE_CODE_SUFFIX, extra=cuda_command
        )
        return key, input_path

    @classmethod
    def compile(
        cls, source_code: str, dst_file_ext: str, extra_args: Optional[List[str]] = None
    ) -> Tuple[str, str, str]:
        """
        Compiles CUDA source_code into a file with dst_file_ext extension.
        Returns a tuple of dst_file_path, hash_key, source_code_path
        """
        key, input_path = cls.write(source_code, dst_file_ext)
        if key not in cls.cache:
            from filelock import FileLock

            lock_dir = get_lock_dir()
            lock = FileLock(os.path.join(lock_dir, key + ".lock"), timeout=LOCK_TIMEOUT)
            with lock:
                output_path = input_path[: -len(cls._SOURCE_CODE_SUFFIX)] + dst_file_ext
                if not os.path.exists(output_path):
                    cmd = cuda_compile_command(
                        [input_path], output_path, dst_file_ext, extra_args
                    )
                    start_time = time()
                    log.debug("CUDA Compilation: %s", cmd)
                    cmd_parts = cmd.split(" ")
                    try:
                        subprocess.check_output(
                            cmd_parts, stderr=subprocess.STDOUT, env=os.environ
                        )
                    except subprocess.CalledProcessError as error:
                        raise exc.CUDACompileError(cmd_parts, error.output) from error
                    end_time = time()
                    log_duration_msg = f"CUDA Compilation took {end_time - start_time} seconds. Compile command: {cmd}"
                    log.info(log_duration_msg)
                else:
                    log.debug(
                        "CUDA Compilation skipped: %s since output already exists",
                        input_path,
                    )
                cls.cache[key] = CUDACodeCache.CacheEntry(input_path, output_path)

        return (cls.cache[key].output_path, key, input_path)

    @classmethod
    def load(cls, source_code: str, dst_file_ext: str) -> Tuple[DLLWrapper, str, str]:
        """
        Compiles source code and loads the generated .so file.
        Returns a tuple of DLLWrapper, hash_key, source_code_path
        """

        if dst_file_ext != "so":
            raise RuntimeError(
                f"Only support loading a .so file for now. "
                f"Requested file extension: {dst_file_ext}. Source code: {source_code}"
            )
        dst_file_path, hash_key, source_code_path = cls.compile(
            source_code, dst_file_ext
        )
        return (DLLWrapper(dst_file_path), hash_key, source_code_path)


@clear_on_fresh_inductor_cache
class ROCmCodeCache:
    @dataclasses.dataclass
    class CacheEntry:
        input_path: str
        output_path: str

    cache: Dict[str, CacheEntry] = {}
    cache_clear = staticmethod(cache.clear)
    _SOURCE_CODE_SUFFIX = "cpp"
    _logged_compiler_version = False

    @classmethod
    def write(cls, source_code: str, dst_file_ext: str) -> Tuple[str, str]:
        """
        Writes source code into a file with dst_file_ext as the file extension.
        Returns the hash key of source code, and the path to the file.
        """

        cuda_command = repr(
            rocm_compile_command(["dummy_input"], "dummy_output", dst_file_ext)
        )
        key, input_path = write(
            source_code, cls._SOURCE_CODE_SUFFIX, extra=cuda_command
        )
        return key, input_path

    @classmethod
    def compile(
        cls, source_code: str, dst_file_ext: str, extra_args: Optional[List[str]] = None
    ) -> Tuple[str, str, str]:
        """
        Compiles source_code into a file with dst_file_ext extension,
        using the compile command specific for the ROCm platform.
        Returns a tuple of dst_file_path, hash_key, source_code_path
        """
        if not cls._logged_compiler_version:
            cls._logged_compiler_version = True
            log.debug(get_compiler_version_info(str(rocm_compiler())))

        key, input_path = cls.write(source_code, dst_file_ext)
        if key not in cls.cache:
            from filelock import FileLock

            lock_dir = get_lock_dir()
            lock = FileLock(os.path.join(lock_dir, key + ".lock"), timeout=LOCK_TIMEOUT)
            with lock:
                output_path = input_path[: -len(cls._SOURCE_CODE_SUFFIX)] + dst_file_ext
                if not os.path.exists(output_path):
                    cmd = rocm_compile_command(
                        [input_path], output_path, dst_file_ext, extra_args
                    )
                    start_time = time()
                    cmd_parts = cmd.split(" ")
                    try:
                        output = subprocess.check_output(
                            cmd_parts,
                            stderr=subprocess.STDOUT,
                            text=True,
                            env=os.environ,
                        )
                        log.debug("Compilation output: %s", output)
                    except subprocess.CalledProcessError as error:
                        raise exc.CUDACompileError(cmd_parts, error.output) from error
                    end_time = time()
                    log_duration_msg = f"Compilation took {end_time - start_time} seconds. Compile command: {cmd}"
                    log.info(log_duration_msg)
                else:
                    log.debug(
                        "Compilation skipped: %s since output already exists",
                        input_path,
                    )
                cls.cache[key] = ROCmCodeCache.CacheEntry(input_path, output_path)

        return (cls.cache[key].output_path, key, input_path)

    @classmethod
    def load(cls, source_code: str, dst_file_ext: str) -> Tuple[DLLWrapper, str, str]:
        """
        Compiles source code and loads the generated .so file.
        Returns a tuple of DLLWrapper, hash_key, source_code_path
        """

        if dst_file_ext != "so":
            raise RuntimeError(
                f"Only support loading a .so file for now. "
                f"Requested file extension: {dst_file_ext}. Source code: {source_code}"
            )
        dst_file_path, hash_key, source_code_path = cls.compile(
            source_code, dst_file_ext
        )
        return (DLLWrapper(dst_file_path), hash_key, source_code_path)


class CodeCacheFuture:
    def result(self) -> None:
        raise NotImplementedError


class TritonFuture(CodeCacheFuture):
    kernel: ModuleType

    def __init__(
        self,
        kernel: Any,
        future: Optional[Future[Any]],
    ) -> None:
        self.kernel = kernel
        self.future = future

    def result(self) -> ModuleType:  # type: ignore[override]
        if self.future is not None:
            # If the worker failed this will throw an exception.
            result = self.future.result()
            assert result is None
            self.future = None
            self.kernel.precompile()
        return self.kernel


class LambdaFuture(CodeCacheFuture):
    def __init__(self, result_fn: Callable[..., Any]) -> None:
        self.result_fn = result_fn

    def result(self) -> Callable[..., Any]:  # type: ignore[override]
        return self.result_fn()<|MERGE_RESOLUTION|>--- conflicted
+++ resolved
@@ -1051,12 +1051,8 @@
         example_inputs: Sequence[InputType],
         local: bool,
         remote_cache: Optional[RemoteCache[JsonDataTy]],
-<<<<<<< HEAD
         gm: Optional[torch.fx.GraphModule],
-    ) -> Optional[CompiledFxGraph]:
-=======
     ) -> Tuple[Optional[CompiledFxGraph], Dict[str, Any]]:
->>>>>>> 0c87883c
         """
         Lookup a compiled graph in the cache by key. On a hit, return the
         deserialized CompiledFxGraph object. On a miss, return None.
@@ -1427,13 +1423,8 @@
         Doesn't do any logging on its own, because AOTAutograd handles a cache miss
         differently from FXGraphCache.
         """
-<<<<<<< HEAD
-        compiled_graph = FxGraphCache._lookup_graph(
+        compiled_graph, cache_info = FxGraphCache._lookup_graph(
             key, example_inputs, local, remote_cache, gm
-=======
-        compiled_graph, cache_info = FxGraphCache._lookup_graph(
-            key, example_inputs, local, remote_cache
->>>>>>> 0c87883c
         )
         cache_info = {
             **cache_info,
@@ -1569,7 +1560,7 @@
         )
         # Use the passed in cudagraphs so that we mutate the BoxedBool correctly
         FxGraphCache.post_compile(
-            compiled_graph, example_inputs, fx_kwargs["cudagraphs"]  # type: ignore[arg-type]
+            compiled_graph, example_inputs, fx_kwargs["cudagraphs"], gm  # type: ignore[arg-type]
         )
         return compiled_graph
 
