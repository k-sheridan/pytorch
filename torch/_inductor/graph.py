import functools
import itertools
import logging
import operator
import os
import re
import sys
import time
from collections import defaultdict
from contextlib import contextmanager
from types import ModuleType
from typing import (
    Any,
    Callable,
    DefaultDict,
    Dict,
    Iterable,
    List,
    NoReturn,
    Optional,
    Sequence,
    Tuple,
    TYPE_CHECKING,
    Union,
)

import sympy
from sympy import Expr

import torch
import torch._logging
import torch.fx
from torch import device, Tensor
from torch._decomp import get_decompositions
from torch._dynamo.utils import defake, dynamo_timed
from torch._logging import LazyString, trace_structured
from torch._prims_common import make_channels_last_strides_for
from torch._subclasses.fake_tensor import FakeTensor
from torch.fx import GraphModule
from torch.fx.experimental._backward_state import BackwardState
from torch.fx.experimental.sym_node import magic_methods, method_to_operator
from torch.fx.experimental.symbolic_shapes import (
    free_unbacked_symbols,
    has_free_symbols,
    resolve_unbacked_bindings,
    RuntimeAssert,
    ShapeEnv,
    SymTypes,
)
from torch.fx.graph import Graph
from torch.fx.node import Node
from torch.utils._mode_utils import no_dispatch
from torch.utils._ordered_set import OrderedSet
from torch.utils._sympy.numbers import int_oo

from . import config, ir
from .codegen.common import (
    BackendFeature,
    DeviceOpOverrides,
    get_backend_features,
    get_device_op_overrides,
    get_wrapper_codegen_for_device,
    init_backend_registration,
)
from .exc import (
    CppWrapperCodeGenError,
    LoweringException,
    MissingOperatorWithDecomp,
    MissingOperatorWithoutDecomp,
)
from .ir import (
    Constant,
    FixedLayout,
    get_device_type,
    InputBuffer,
    Pointwise,
    Reduction,
    StorageBox,
    TensorBox,
    TorchBindObject,
)
from .lowering import (
    FALLBACK_ALLOW_LIST,
    fallback_handler,
    fallback_node_due_to_unsupported_type,
    lowerings,
    make_fallback,
    maybe_layout_constraints,
    needs_realized_inputs,
    unsupported_output_tensor,
)
from .scheduler import BaseSchedulerNode
from .sizevars import SizeVarAllocator
from .utils import (
    convert_shape_to_inductor,
    gather_origins,
    get_cloned_parameter_buffer_name,
    get_sympy_Expr_dtype,
    maybe_get_suppress_shape_guards_ctx,
    should_assume_input_aligned,
)
from .virtualized import NullHandler, V


if TYPE_CHECKING:
    from torch._higher_order_ops.effects import _EffectType
    from .codegen.wrapper import WrapperCodeGen

from torch._inductor.codecache import output_code_log


log = logging.getLogger(__name__)
perf_hint_log = torch._logging.getArtifactLogger(__name__, "perf_hints")

aten = torch.ops.aten

_post_grad_graph_counter = itertools.count()

if config.is_fbcode():
    from torch._inductor.fb.utils import log_module_code
else:

    def log_module_code(*args: Any, **kwargs: Any) -> None:
        pass


def supported_dtype_of_cpp_wrapper(dtype: torch.device, cuda: bool) -> bool:
    supported_dtype = {
        torch.float32,
        torch.float64,
        torch.int64,
        torch.int32,
        torch.int16,
        torch.int8,
        torch.uint8,
        torch.bool,
        torch.bfloat16,
        torch.complex32,
        torch.complex64,
        torch.complex128,
        torch.float16,
    }
    if cuda:
        supported_dtype.add(torch.float8_e4m3fn)
        supported_dtype.add(torch.float8_e5m2)
        supported_dtype.add(torch.float8_e4m3fnuz)
        supported_dtype.add(torch.float8_e5m2fnuz)

    return dtype in supported_dtype


def may_get_constant_buffer_dtype(constant_buffer: sympy.Expr) -> Optional[torch.dtype]:
    assert isinstance(
        constant_buffer, (sympy.Symbol, sympy.Expr, sympy.core.numbers.Integer)
    ), "get_constant_buffer_dtype only supports input of sympy.Symbol, sympy.Expr or sympy.core.numbers.Integer"
    if isinstance(constant_buffer, sympy.core.numbers.Integer):
        return torch.int64

    if isinstance(constant_buffer, sympy.Expr):
        return get_sympy_Expr_dtype(constant_buffer)

    if constant_buffer.is_integer:
        return torch.int64
    elif constant_buffer.is_float:
        return torch.float32
    else:
        return None


def is_magic_method(op: Any) -> bool:
    magic_ops = {method_to_operator(m) for m in magic_methods}
    return op in magic_ops


def getattr_recursive(
    obj: GraphModule, target: str
) -> Union[Tensor, torch._C.ScriptObject, GraphModule]:
    target_atoms = target.split(".")
    attr_itr = obj
    for i, atom in enumerate(target_atoms):
        if not hasattr(attr_itr, atom):
            raise RuntimeError(
                f"Node referenced nonexistent target {'.'.join(target_atoms[:i])}"
            )
        attr_itr = getattr(attr_itr, atom)
    return attr_itr


def mark_nodes_dislike_padding(
    g: Graph, user_visible_outputs: Optional[Dict[str, None]]
) -> None:
    """
    Nodes like convolution/convolution_backward want its input to be dense.
    If we pad their inputs, we result in extra calls to copy kernels!  On the other hand, padding usually helps reduction.

    The pass finds nodes that dislike padding. These are nodes that can be reached
    from a convolution/convolution_backward in the backward direction without
    going thru a reduction.
    """
    if not config.comprehensive_padding:
        return
    ops_dislike_padding = {
        aten.convolution,
        aten.convolution_backward,
    }
    # what's a better way to collect the reduction ops?
    ops_like_padding = {
        aten.var_mean,
        aten.sum,
        aten.mean,
        aten.prod,
        aten.any,
        aten.amin,
        aten.amax,
        aten.min,
        aten.max,
        aten.argmin,
        aten.argmax,
        aten.scatter_reduce,
    }

    def _get_overload_packet(
        node: torch.fx.Node,
    ) -> Optional[torch._ops.OpOverloadPacket]:
        return (
            node.target._overloadpacket
            if node.op == "call_function"
            # hasattr on OpOverloadPacket is slow, do isinstance first
            and isinstance(node.target, torch._ops.OpOverload)
            and hasattr(node.target, "_overloadpacket")
            else None
        )

    for cur in reversed(g.nodes):
        op = _get_overload_packet(cur)
        if not op:
            continue
        if op in ops_dislike_padding:
            cur.meta["dislike_padding"] = True

        if cur.meta.get("dislike_padding", False):
            # propagate
            for prior in cur.all_input_nodes:
                prior_op = _get_overload_packet(prior)
                if not prior_op:
                    continue
                if prior_op not in ops_like_padding:
                    prior.meta["dislike_padding"] = True
        # We only want to mark output nodes. So, move it after the above prior nodes process.
        if user_visible_outputs and cur.name in user_visible_outputs:
            cur.meta["dislike_padding"] = True


class GraphLowering(torch.fx.Interpreter):
    graph_outputs: List[ir.IRNode]

    def symbolic_sizes_strides(
        self, ex: torch.Tensor
    ) -> Tuple[Union[List[int], List[Expr]], Union[List[int], List[Expr]]]:
        """
        Support dynamic shapes and dynamic strides by assigning variables
        to each dimension.  We duck-shape tensors, so if two tensors
        have the same size they get assigned the same symbolic variable.
        """
        if self.reuse_shape_env:
            return convert_shape_to_inductor(ex.size()), convert_shape_to_inductor(
                ex.stride()
            )
        else:
            from torch._dynamo.source import ConstantSource

            # TODO: this should not be needed once #93059 lands
            # https://github.com/pytorch/pytorch/pull/94031#discussion_r1096044816
            # TODO: make a dedicated UnknownSource for this?
            # NB: This is using the legacy default behavior from
            # create_symbolic_sizes_strides_storage_offset but we hope we can
            # just delete this entirely
            source = ConstantSource(
                f"__inductor_unknown_tensor_{len(self._shape_env.var_to_val)}"
            )
            (
                size,
                stride,
                _,
            ) = self._shape_env.create_symbolic_sizes_strides_storage_offset(
                ex,
                source,
            )

        size = [i.node.expr if isinstance(i, torch.SymInt) else i for i in size]
        stride = [i.node.expr if isinstance(i, torch.SymInt) else i for i in stride]
        return size, stride

    def static_sizes_strides(
        self, ex: torch.Tensor
    ) -> Tuple[List[sympy.Expr], List[sympy.Expr]]:
        """
        Primarily used to weights
        """
        size = [sympy.Integer(i) for i in ex.size()]
        stride = [sympy.Integer(i) for i in ex.stride()]
        return size, stride

    def __init__(
        self,
        gm: torch.fx.GraphModule,
        example_inputs: Optional[List[torch.Tensor]] = None,
        shape_env: Optional[ShapeEnv] = None,
        graph_id: Optional[int] = None,
        cpp_wrapper: bool = False,
        aot_mode: bool = False,
        user_visible_outputs: Optional[Dict[str, None]] = None,
        layout_opt: Optional[bool] = None,
        extern_node_serializer: Optional[
            Callable[[List[ir.ExternKernelNode]], Any]
        ] = None,
        is_inference: bool = False,
        is_const_graph: bool = False,
        const_output_index: Optional[Dict[str, int]] = None,
        const_code: Optional[str] = None,
        const_module: Optional["GraphLowering"] = None,
        name: Optional[str] = None,
    ) -> None:
        super().__init__(gm)
        self.example_inputs = example_inputs
        self.layout_opt = (
            layout_opt
            if layout_opt is not None
            else self.decide_layout_opt(gm, is_inference=is_inference)
        )
        self.num_channels_last_conv = 0
        self.is_inference = is_inference
        self.is_const_graph = is_const_graph
        self.const_code = const_code
        self.const_module = const_module

        self.extra_traceback = False  # we do our own error wrapping
        if shape_env is None:
            shape_env = ShapeEnv()
            self.reuse_shape_env = False
        else:
            self._shape_env = shape_env
            self.reuse_shape_env = True
        self._shape_env = shape_env
        # We are going to start code generating runtime asserts, so make sure
        # you don't start adding new ones in the lowering process
        shape_env.freeze_runtime_asserts()
        # We're going to mutate ras_by_symbol as we finish generating them
        self.ras_by_symbol: Dict[
            sympy.Symbol, List[RuntimeAssert]
        ] = shape_env.deferred_runtime_asserts.copy()
        self.bound_unbacked_symbols: OrderedSet[sympy.Symbol] = OrderedSet()
        self.sizevars = SizeVarAllocator(shape_env)
        self.graph_input_names: List[str] = []
        self.graph_inputs: Dict[str, TensorBox] = {}
        self.graph_inputs_original: Dict[str, InputBuffer] = {}
        self.zero_dim_cpu_tensor_list: OrderedSet[str] = OrderedSet()
        self.device_types: OrderedSet[str] = (
            const_module.device_types if const_module else OrderedSet()
        )
        self.device_idxs: OrderedSet[int] = (
            const_module.device_idxs if const_module else OrderedSet()
        )
        self.cuda = False
        self.buffers: List[ir.Buffer] = []
        self.operations: List[ir.Operation] = []
        self.const_output_index: Dict[str, int] = (
            const_output_index if const_output_index else {}
        )
        self.folded_constants: OrderedSet[str] = (
            OrderedSet(const_output_index.keys())
            if const_output_index
            else OrderedSet()
        )
        self.constants: Dict[str, torch.Tensor] = (
            const_module.constants if const_module else {}
        )
        self.torchbind_constants: Dict[str, torch._C.ScriptObject] = {}
        self.constant_reprs: Dict[str, str] = {}
        self.removed_operations: OrderedSet[str] = OrderedSet()
        self.removed_buffers: OrderedSet[str] = OrderedSet()
        self.removed_inplace_buffers: OrderedSet[str] = OrderedSet()
        self.mutated_buffers: OrderedSet[str] = OrderedSet()
        self.never_reuse_buffers: OrderedSet[str] = OrderedSet()
        self.inplaced_to_remove: OrderedSet[str] = OrderedSet()
        self.device_ops: DeviceOpOverrides = None  # type: ignore[assignment]
        self.wrapper_code: WrapperCodeGen = None  # type: ignore[assignment]
        # See `ProxyExecutor Design Note` in ir.py for more details
        self.extern_kernel_nodes: List[ir.ExternKernelNode] = []

        from torch._inductor.extern_node_serializer import extern_node_json_serializer

        self.extern_node_serializer: Callable[[List[ir.ExternKernelNode]], Any] = (
            extern_node_serializer
            if config.is_fbcode() and extern_node_serializer
            else extern_node_json_serializer
        )

        self.current_node: torch.fx.Node = None  # type: ignore[assignment]
        self.lists: Dict[str, List[str]] = {}
        self.mutated_inputs: OrderedSet[str] = OrderedSet()
        self.mutated_input_idxs: List[int] = []
        self.name_to_buffer: Dict[str, ir.Buffer] = {}
        self.name_to_users: DefaultDict[str, List[ir.IRNode]] = defaultdict(list)
        self.name_to_op: Dict[str, ir.Operation] = {}
        self.creation_time = time.time()
        self.name = name  # type: ignore[assignment]
        self.cpp_wrapper = cpp_wrapper

        # record multi_kernel choice for cpp_wrapper so the second pass knows
        # which sub-kernel is picked. Copy cpp_wrapper to another variable
        # since cpp_wrapper flag is OrderedSet to false for the first pass of codegen.
        self.record_multi_kernel_choice = cpp_wrapper
        self.multi_kernel_to_choice: Dict[str, int] = {}

        self.aot_mode = aot_mode
        self.graph_id = graph_id
        self.post_grad_graph_id = next(_post_grad_graph_counter)
        self.scheduler: torch._inductor.scheduler.Scheduler = None  # type: ignore[assignment]
        self.nodes_prefer_channels_last = (
            self.find_nodes_prefer_channels_last() if self.layout_opt else OrderedSet()
        )
        self._warned_fallback = {"aten.convolution_backward"}
        self.user_visible_outputs = (
            user_visible_outputs if user_visible_outputs is not None else {}
        )
        mark_nodes_dislike_padding(gm.graph, user_visible_outputs)
        self.cache_key: str = ""  # This is the cache key for the compiled artifact
        self.cache_path: str = ""  # This is the path in the filesystem where the compiled artifact is stored
        self.cache_linemap: List[
            Tuple[int, str]
        ] = (
            []
        )  # This is the linemap used by the profiler to mark custom compiled kernels getting run
        # Used if lowering encounters cases where cudagraphs are not supported
        self.disable_cudagraphs_reason: Optional[str] = None

        # only keeping one node per device for stack trace purposes
        self.device_node_mapping: Dict[torch.device, torch.fx.Node] = {}
        self.orig_gm: torch.fx.GraphModule = gm.__copy__()
        self.dynamo_flat_name_to_original_fqn = self.module.meta.get(
            "dynamo_flat_name_to_original_fqn", {}
        )
        self.allocated_constant_name: Dict[str, str] = (
            const_module.allocated_constant_name if const_module is not None else {}
        )
        init_backend_registration()
        self.get_backend_features = functools.lru_cache(None)(get_backend_features)

        self.effectful_ops: Dict[_EffectType, ir.Buffer] = {}
        self.aligned_inputs: OrderedSet[str] = OrderedSet()
        self.no_fuse_buffer_names: OrderedSet[str] = OrderedSet()

        # Below field is related to printing debug intermediate tensor values info for debugging
        self.all_codegen_kernel_names: OrderedSet[str] = OrderedSet()

    def has_feature(
        self, device: Union[torch._inductor.ir.IRNode, device], feature: BackendFeature
    ) -> bool:
        assert isinstance(feature, BackendFeature), feature
        return feature in self.get_backend_features(get_device_type(device))

    @staticmethod
    def decide_layout_opt(gm: GraphModule, *, is_inference: bool) -> bool:
        """
        Decide if we should enable layout optimization for this graph based on
        heuristics.
        """
        if not config.layout_optimization:
            return False

        if config.force_layout_optimization:
            return True

        conv_nodes = [
            n for n in gm.graph.nodes if n.target == torch.ops.aten.convolution.default
        ]
        nconv = len(conv_nodes)

        if nconv == 0:
            return False

        # For cpu backend and mkldnn enabled, we always use channels_last for better performance.
        if (
            torch.backends.mkldnn.enabled
            and torch.backends.mkldnn.is_available()
            and all(
                n.args[idx].meta["val"].device == torch.device("cpu")
                for n in conv_nodes
                for idx in [0, 1]
            )
        ):
            return True

        # Following models are skipped due to this:
        # jx_nest_base
        # volo_d1_224
        if len(list(gm.graph.nodes)) >= 300 * nconv:
            log.debug("Skipped layout opt because only a few conv")
            return False

        if any(
            has_free_symbols(n.args[idx].meta["val"])
            for n in conv_nodes
            for idx in [0, 1]
        ):
            log.debug(
                "See perf regression with dynamic shape. Follow up in https://github.com/pytorch/pytorch/issues/102670"
            )
            return False

        def is_grouped(n: Any) -> bool:
            meta_val = n.args[1].meta["val"]  # type: ignore[union-attr, operator]
            assert isinstance(meta_val, torch.Tensor)
            return n.args[-1] > 1 and meta_val.size(1) > 1  # type: ignore[union-attr, operator]

        def is_in_out_channel(n: torch.fx.Node) -> bool:
            return (
                n.args[1].meta["val"].size(0) * 2 <= n.args[1].meta["val"].size(1)  # type: ignore[union-attr, operator]
                and n.args[1].meta["val"].size(2) > 1  # type: ignore[union-attr, operator]
            )

        def is_small_channel(n: torch.fx.Node) -> bool:
            return (
                n.args[1].meta["val"].size(0) <= 64  # type: ignore[union-attr, operator]
                and n.args[1].meta["val"].size(1) <= 64  # type: ignore[union-attr, operator]
            )

        # only grouped convolutions benchmarked as slower in conv samples for inference only
        if is_inference:
            from torch.utils.flop_counter import FlopCounterMode

            flop_counts: Dict[str, float] = defaultdict(float)
            for node in conv_nodes:
                success, args, kwargs = torch._inductor.fx_utils.get_fake_args_kwargs(
                    node
                )

                if success:
                    with FlopCounterMode(display=False) as flop_counter_mode:
                        with V.fake_mode:
                            node.target(*args, **kwargs)

                    counted_flops = flop_counter_mode.get_total_flops()
                    if is_grouped(node):
                        node_type = "grouped"
                    elif is_small_channel(node):
                        node_type = "small"
                    elif is_in_out_channel(node):
                        node_type = "in_out"
                    else:
                        node_type = "default"

                    flop_counts[node_type] += counted_flops
                else:
                    log.debug("Conv inputs meta not found")

            # average benchmarked channels last speedup / slowdown, < 1 is speedup.
            # taken from the set of convolution inputs in benchmarks/dynamo/microbenchmarks/operator_inp_logs/torchbench_train/
            # To regenerate these numbers follow https://gist.github.com/eellison/55d7a6ed6f39829d68ac56f95f4df5bb
            GROUPED_MULTIPLIER = 1.358
            DEFAULT_MULTIPLIER = 0.823
            IN_OUT_MULTIPLIER = 0.725
            SMALL_MULTIPLIER = 0.783

            total_flops = sum(flop_counts.values())
            # TODO - get different values per hardware
            weighted_flops = (
                flop_counts["grouped"] * GROUPED_MULTIPLIER
                + flop_counts["small"] * SMALL_MULTIPLIER
                + flop_counts["in_out"] * IN_OUT_MULTIPLIER
                + flop_counts["default"] * DEFAULT_MULTIPLIER
            )
            do_layout_opt = weighted_flops <= total_flops
            if not do_layout_opt:
                log.debug(
                    "Skipped layout opt in inference because weighted flops indicate slowdown, default: %d, channels last: %d",
                    total_flops,
                    weighted_flops,
                )
            return do_layout_opt

        # Channels last layout can dramatically hurt grouped conv perf. E.g.
        # Conv with arguments like
        #   {"input_shape": [32, 224, 112, 112], "weight_shape": [224, 112, 3, 3],
        #    "stride": [2, 2], "padding": [1, 1], "groups": 2}
        # slows down 31x using channels last..

        # But a lot of timm models use depthwise separable convolution which will
        # result in grouped convolution with in-channel size == 1.
        # For those grouped convolution, channels last still helps a lot.
        # E.g.
        # Conv with arguments
        #   {"input_shape": [128, 58, 56, 56], "weight_shape": [58, 1, 3, 3],
        #    "stride": [2, 2], "padding": [1, 1], "groups": 58}
        # get 1.86x speedup with channels last layout.
        #
        # The following heuristics skip using channels-last if the model contains
        # grouped convolution with in-channels > 1.
        if any(map(is_grouped, conv_nodes)):
            log.debug(
                "Skip layout opt because found grouped convolution with >1 in_channels!"
            )
            return False

        # For some models that contain convolution with larger in-channel than out-channel, applying
        # channels last hurts performance.
        # Following models are skipped due to this:
        # - pytorch_unet
        # - phlippe_densenet (slightly worse)
        # - Background_Matting (1.22x -> 0.821x)
        # - pytorch_CycleGAN_and_pix2pix (1.597x -> 1.294x)
        if any(map(is_in_out_channel, conv_nodes)):
            log.debug(
                "Skip layout opt because some convolutions have smaller out_channel"
            )
            return False

        # Following models are skipped due to this:
        # - functorch_maml_omniglot
        if all(map(is_small_channel, conv_nodes)):
            log.debug("Skip layout opt because all convolution channels are too small")
            return False

        return True

    def qualify_name(self, name: str) -> str:
        """Prepend the given name with the graph name if any."""
        if self.name is not None:
            return f"{self.name}_{name}"
        return name

    def make_subgraph(
        self,
        gm: torch.fx.GraphModule,
        example_inputs: List[torch.Tensor],
        subgraph_name: str,
    ) -> "GraphLowering":
        """
        Make a subgraph of the current graph with all inherited
        parts, except the graph module (`gm`) and `example_inputs`.
        The subgraphs are lowered separately, but intended to be
        inlined in the parent graph's codegening. Hence the need
        for maintaining the same `shape_env` and other properties.
        The subgraph name is qualified by the parent graph's name.
        """
        return GraphLowering(
            gm=gm,
            example_inputs=example_inputs,
            shape_env=self._shape_env,
            cpp_wrapper=self.cpp_wrapper,
            aot_mode=self.aot_mode,
            extern_node_serializer=self.extern_node_serializer,
            is_inference=self.is_inference,
            name=self.qualify_name(subgraph_name),
        )

    def find_nodes_prefer_channels_last(self) -> OrderedSet[Node]:
        """
        The rule to decide if an node prefer channels last is simple.
        1. if it's input/output of a convolution
        2. if one of its user prefers channels last

        We have rule 1 because cudnn runs a faster convolution kernel for channels last inputs;
        Rule 2 is also important. It makes sure that indirect inputs to convolution also prefers
        channels last.

        Consider the scenario: conv -> batch-norm -> relu -> conv
        Without rule 2, batch-norm output may use a contiguous layout. That will cause 2 extra copies:
        1. the output of batch-norm should be channels last initially since its input is a conv's output.
           Forcing the batch-norm's output to be contiguous results in the first copy
        2. The second conv's input is initially contiguous. This layout is propagated from the batch-norm's output.
           We need convert it to channels last layout which results in the second copy.
        With rule 2, we makes sure all the tensors in the chain uses channels last layout. So both copies
        can be saved.
        """
        output_set: OrderedSet[Node] = OrderedSet()
        for n in reversed(self.module.graph.nodes):
            if n.target == torch.ops.aten.convolution.default:
                output_set.add(n)
                continue

            for user in n.users:
                if user in output_set:
                    output_set.add(n)
                    break

        # need a second pass to add downstream nodes of those channel last nodes to the sets.
        # This pass is especially needed to avoid mix-layout kernel inputs in backward pass.
        #
        # Let's say a conv-batchnorm 's output is passed to relu whose output is in turn returned
        # from the fwd graph. Without this second pass, we will force relu's output to be contiguous.
        # Then in the kernel in backward pass, the contiguous output of relu may be mix with other channels last
        # tensors and passed to a kernel.
        #
        # This pass improve yolov3 training speedup from 1.116x (worse than disabling layout optimization speedup 1.196x) to 1.457x.
        # It also improves dla102 training speedup from 1.240x (worse than disabling layout optimization speedup 1.523x) to 1.835x .
        # This also helps the following models:
        # - res2net101_26w_4s
        # - res2net50_14w_8s
        # - sebotnet33ts_256
        for n in self.module.graph.nodes:
            if n in output_set:
                output_set.update(n.users)

        return output_set

    def warn_fallback(self, name: str) -> None:
        if name not in self._warned_fallback:
            self._warned_fallback.add(name)
            perf_hint_log.info("Using FallbackKernel: %s", name)

    def add_device_info(self, device: torch.device) -> None:
        self.device_types.add(device.type)
        if device.index is not None:
            self.device_idxs.add(device.index)
        if V.graph.current_node and device not in self.device_node_mapping:
            self.device_node_mapping[device] = V.graph.current_node

    @property
    def fake_mode(self) -> torch._subclasses.fake_tensor.FakeTensorMode:
        return V.fake_mode

    def try_get_buffer(
        self, buffer_name: str
    ) -> Optional[Union[ir.TensorBox, ir.Buffer]]:
        if buffer_name in self.name_to_buffer:
            return self.name_to_buffer[buffer_name]
        if buffer_name in self.graph_inputs:
            return self.graph_inputs[buffer_name]
        if buffer_name in self.constants:
            data = V.graph.constants[buffer_name]
            return ir.ConstantBuffer(
                buffer_name,
                ir.FixedLayout(
                    data.device, data.dtype, *V.graph.static_sizes_strides(data)
                ),
            )

        return None

    def get_buffer(self, buffer_name: str) -> Union[ir.TensorBox, ir.Buffer]:
        buf = self.try_get_buffer(buffer_name)
        if buf is not None:
            return buf
        raise RuntimeError(f"Failed to find buffer matching name {buffer_name}")

    def get_dtype(self, buffer_name: str) -> torch.dtype:
        if buffer_name in self.constants:
            return self.constants[buffer_name].dtype
        if buffer_name in self.name_to_buffer:
            return self.name_to_buffer[buffer_name].get_dtype()
        if buffer_name in self.graph_inputs:
            return self.graph_inputs[buffer_name].get_dtype()
        m = re.match(r"(as_strided|reinterpret_tensor)\(([a-zA-Z0-9_]+),", buffer_name)
        if m:
            return self.get_dtype(m.group(1))
        raise KeyError(f"could not find {buffer_name}")

    def get_numel(self, buffer_name: str) -> Union[int, Expr]:
        from .ir import MultiOutputLayout

        if buffer_name in self.constants:
            return self.constants[buffer_name].numel()
        if buffer_name in self.name_to_buffer:
            buf = self.name_to_buffer[buffer_name]
            if isinstance(getattr(buf, "layout", None), MultiOutputLayout):
                return 1
            return buf.get_numel()
        if buffer_name in self.graph_inputs:
            return self.graph_inputs[buffer_name].get_numel()
        raise KeyError(f"could not find {buffer_name}")

    def run(self, *args: Any) -> Any:  # type: ignore[override]
        with dynamo_timed("GraphLowering.run"):
            return super().run(*args)

    def register_operation(self, op: ir.Operation) -> str:
        assert op.operation_name is None, f"Operation registered twice: {op}"
        assert isinstance(op, ir.Operation)
        name = self.qualify_name(f"op{len(self.operations)}")
        self.operations.append(op)
        self.name_to_op[name] = op
        op.operation_name = name
        return name

    def register_buffer(self, buffer: ir.Buffer, *, set_name: bool = False) -> str:
        name = self.qualify_name(f"buf{len(self.buffers)}")
        self.buffers.append(buffer)
        self.name_to_buffer[name] = buffer
        # Skip empty CPU tensor so that CUDA graphs can succeed, see https://github.com/pytorch/pytorch/pull/114144
        if (
            not (isinstance(buffer, ir.ComputedBuffer) and buffer.is_zero_elements())
            and buffer.get_device() is not None
        ):
            self.add_device_info(buffer.get_device())

        if set_name:
            buffer.name = name
        return name

    def register_operation_list(self, operation_names: List[str]) -> str:
        name = self.qualify_name("list_" + "_".join(operation_names))
        self.lists[name] = operation_names
        return name

    def register_users_of(
        self, node_output: Union[Iterable[ir.IRNode], ir.IRNode]
    ) -> None:
        def register(value: Union[Iterable[ir.IRNode], ir.IRNode]) -> None:
            if isinstance(value, (list, tuple)):
                for x in value:
                    register(x)
            if isinstance(value, ir.TensorBox):
                for read_name in value.get_read_names():
                    self.name_to_users[read_name].append(value)

        register(node_output)

    def mark_buffer_mutated(self, name: str) -> None:
        """
        When a buffer is mutated we need to make sure all the reads to
        the old version are realized before the mutation happens.
        """
        assert isinstance(name, str)
        self.mutated_buffers.add(name)

        if name not in self.name_to_users:
            return

        for user in self.name_to_users[name]:
            user.realize()

    def get_original_value_of_constant(self, name: str) -> torch.Tensor:
        """
        In AOTI, module buffers may have been mutated during the tracing and compilation.
        Thus we need to read from previously stored original buffers, to make sure the
        generated model.so uses correct initial values.
        """
        assert name in self.allocated_constant_name and name in self.constants, (
            "Can not find the original value for " + name
        )
        orig_name = get_cloned_parameter_buffer_name(self.allocated_constant_name[name])
        return (
            self.module.meta[orig_name]
            if orig_name in self.module.meta
            else self.constants[name]
        )

    def allocate_non_dup_const_name(
        self, name: Optional[str], data: Union[Tensor]
    ) -> str:
        orig_name = name
        if not config.aot_inductor.use_runtime_constant_folding:
            for constant_name, value in self.constants.items():
                if (
                    not data.is_mkldnn
                    and data.size() == value.size()
                    and data.stride() == value.stride()
                    and data.dtype == value.dtype
                    and data.device == value.device
                    and data.untyped_storage().data_ptr()
                    == value.untyped_storage().data_ptr()
                    and data.storage_offset() == value.storage_offset()
                ):
                    return constant_name

        if name is None:
            name = f"constant{len(self.constants)}"
        assert name is not None
        if name[0].isdigit():
            name = f"constant_{name}"
        name = self.qualify_name(name)
        # We may generate a var name for each constant in the codegen.
        # Let's only keep sane characters.
        prefix = re.sub(r"[^a-zA-Z0-9_]", "_", name)
        name = prefix
        cnt = 0
        while name in self.constants:
            name = f"{prefix}_{cnt}"
            cnt += 1
        self.constants[name] = data
        self.constant_reprs[name] = (
            f"{data.device!r} {data.dtype!r} "
            f"{tuple(data.size())!r} {tuple(data.stride())!r} "
            f"{hash(data):x}"
        )
        self.allocated_constant_name[name] = orig_name  # type: ignore[assignment]
        return name

    def add_tensor_constant(
        self, data: Tensor, name: Optional[str] = None
    ) -> TensorBox:
        new_name = self.allocate_non_dup_const_name(name, data)
        return TensorBox.create(
            ir.ConstantBuffer(
                new_name,
                FixedLayout(data.device, data.dtype, *self.static_sizes_strides(data)),
            )
        )

    def constant_name(self, name: str, device_override: Optional[torch.device]) -> str:
        """
        We AOT copy constants to the devices they are needed on.
        If device_override doesn't match the constant's device, then
        copy it and return a different name.
        """
        if self.constants[name].device == device_override or device_override is None:
            return name
        with torch.utils._python_dispatch._disable_current_modes():
            # caller might have OrderedSet fake tensor mode which will create a fake tensor
            # when calling .to, so unset modes here
            return self.allocate_non_dup_const_name(
                f"{name}_{device_override.type}{device_override.index or 0}",
                self.constants[name].to(device_override),
            )

    def placeholder(
        self, target: str, args: Tuple[object], kwargs: Dict[str, object]  # type: ignore[override]
    ) -> Union[Expr, TensorBox, None]:
        example = super().placeholder(target, args, kwargs)  # type: ignore[arg-type]
        self.graph_input_names.append(target)
        if isinstance(example, SymTypes):
            expr = example.node.expr
            self.graph_inputs[target] = expr
            return expr
        elif isinstance(example, (int, bool, float)):
            expr = sympy.sympify(example)
            self.graph_inputs[target] = expr
            return expr
        elif example is None:
            return None
        if isinstance(example, BackwardState):
            # Ignored arg, must be unused
            # Alternately we could filter this out in AotAutograd
            return None
        assert isinstance(example, torch.Tensor), example
        # todo(chilli): We can remove the last check once we turn buffers into
        # static shape tensors. That's a hack to workaround Inductor believing
        # the buffer should be static but us passing in a fake tensor with
        # symbolic shapes.
        if not example._has_symbolic_sizes_strides:
            # the first N inputs are weights
            sizes, strides = self.static_sizes_strides(example)
        else:
            sizes, strides = self.symbolic_sizes_strides(example)  # type: ignore[assignment]
        # TODO(jansel): handle input aliasing
        target = self.qualify_name(target)
        tensor = TensorBox.create(
            InputBuffer(
                target,
                FixedLayout(example.device, example.dtype, sizes, strides),
            )
        )
        self.graph_inputs[target] = tensor
        self.graph_inputs_original[target] = tensor.data.data
        self.add_device_info(example.device)

        # Note: [Input Alignment handling in Inductor]
        # Alignment matters for generating efficient code. Some operations,
        # e.g. vectorized loads, can only be performed on aligned inputs.
        #
        # But if we codegen assuming aligned inputs and then get unaligned
        # inputs at runtime, then we are forced to clone - which is bad for
        # both perf and memory usage.
        #
        # One option would be to guard on storage_offset%ALIGNMENT, and then
        # codegen based on this. But storage_offset guards turned out to be
        # expensive and cause recompiles; Instead, we're generating code
        # based on the alignment of the example input without guarding.
        with maybe_get_suppress_shape_guards_ctx():
            if should_assume_input_aligned(example):
                self.aligned_inputs.add(target)
        return tensor

    def call_function(self, target: Callable, args: Any, kwargs: Dict[str, Any]) -> Any:  # type: ignore[type-arg, override]
        if target is operator.getitem and isinstance(args[0], (list, tuple, dict)):
            return super().call_function(target, args, kwargs)

        # hasattr on OpOverloadPacket is slow, check isinstance first
        if not isinstance(target, torch._ops.OpOverloadPacket) and hasattr(
            target, "_inductor_lowering_function"
        ):
            # passthrough lowerings from .pattern_matcher
            return target(*args, **kwargs)

        if target not in lowerings:
            assert isinstance(
                target, torch._ops.OpOverload
            ), f"{target} is not an OpOverload"
            base_name = target.name().split(".")[0]
            if base_name in FALLBACK_ALLOW_LIST:
                make_fallback(target)
            elif config.implicit_fallbacks:
                error = (
                    MissingOperatorWithDecomp
                    if get_decompositions([target])
                    else MissingOperatorWithoutDecomp
                )
                log.info(
                    "Creating implicit fallback for:\n%s",
                    error.operator_str(target, args, kwargs),
                )
                make_fallback(target)

            elif get_decompositions([target]):
                # There isn't a good way to dynamically patch this in
                # since AOT Autograd already ran.  The error message tells
                # the user how to fix it.
                raise MissingOperatorWithDecomp(target, args, kwargs)
            else:
                raise MissingOperatorWithoutDecomp(target, args, kwargs)

        try:
            log.debug("  via %s", lowerings[target])  # type: ignore[index]
            out = lowerings[target](*args, **kwargs)  # type: ignore[index]
            return out
        except Exception as e:
            raise LoweringException(e, target, args, kwargs).with_traceback(
                e.__traceback__
            ) from None

    @staticmethod
    def can_inline_constant(t: torch.Tensor) -> bool:
        """
        True if this is a small constant attr that will be inlined.
        """
        return len(t.shape) == 1 and t.shape[0] <= 8

    def get_attr(
        self, target: str, args: Tuple[()], kwargs: Dict[str, object]  # type: ignore[override]
    ) -> Union[Constant, TensorBox, ir.Subgraph, TorchBindObject]:
        # this is a constant
        value = getattr_recursive(self.module, target)  # type: ignore[arg-type]

        if isinstance(value, torch.fx.GraphModule):
            return ir.Subgraph(name=target, graph_module=value)

        if isinstance(value, torch._C.ScriptObject):
            self.torchbind_constants[target] = value
            self.constant_reprs[target] = ""
            return TorchBindObject(target, value)

        assert isinstance(value, torch.Tensor)
        if (
            config.aot_inductor.use_runtime_constant_folding
            or config.always_keep_tensor_constants
            or unsupported_output_tensor(value)
        ):
            return self.add_tensor_constant(value, target)

        with no_dispatch():
            if value.shape == ():
                return Constant(value.item(), value.dtype, value.device)
            if self.can_inline_constant(value):
                log.debug("Inlining constant: %s ", str(target))
                # tensor lowering has constant inlining logic
                from .lowering import tensor

                return tensor(value.tolist(), dtype=value.dtype, device=value.device)

        return self.add_tensor_constant(value, target)

    def call_module(self, target: Any, args: Any, kwargs: Any) -> NoReturn:
        raise AssertionError

    def call_method(self, target: Any, args: Any, kwargs: Any) -> NoReturn:
        raise AssertionError

    def output(
        self, target: str, args: Tuple[object], kwargs: Dict[str, object]  # type: ignore[override]
    ) -> None:
        result = super().output(target, args, kwargs)  # type: ignore[arg-type]
        if not isinstance(result, (tuple, list)):
            # nested subgraphs can have singleton outputs
            result = (result,)
        assert isinstance(result, (tuple, list)), type(result)
        assert all(
            isinstance(
                x,
                (
                    TensorBox,
                    ir.Constant,
                    type(None),
                    ir.ConstantBuffer,
                    sympy.Expr,
                    sympy.logic.boolalg.Boolean,
                    int,
                    ir.EffectfulKernel,
                ),
            )
            for x in result
        ), result

        fx_node_args = V.graph.current_node.args[0]  # type: ignore[arg-type]
        if not isinstance(fx_node_args, (tuple, list)):
            # nested subgraphs can have singleton outputs
            fx_node_args = (fx_node_args,)
        result = [ir.ExternKernel.realize_input(x) for x in result]
        result_correct_strides = []

        assert len(fx_node_args) == len(result)
        for r, fx_node in zip(result, fx_node_args):
            if not isinstance(r, (ir.TensorBox, ir.BaseView)):
                result_correct_strides.append(r)
            else:
                # AOT Autograd tries to detect stride divergence of inductor from output metadata.
                # Here, we try to avoid spurious divergence by matching insignificant strides such as
                result_correct_strides.append(
                    self.try_match_insignificant_strides(
                        r, fx_node.meta["val"].stride()
                    )
                )

        self.graph_outputs = result_correct_strides
        value: ir.IRNode
        for name, value in self.graph_inputs.items():
            assert isinstance(
                value, (TensorBox, sympy.Expr)
            ), f"Unsupported inductor graph input type: {type(value)}"
            if not isinstance(value, TensorBox):
                continue
            value.realize()
            assert isinstance(value, TensorBox)
            value = value.data
            assert isinstance(value, ir.StorageBox)
            value_storage_box = value
            value = value.data
            if not isinstance(value, InputBuffer) or value.get_name() != name:
                # one of our inputs was mutated, need to turn that into a copy
                ir.MutationLayoutSHOULDREMOVE.realize_into(
                    value, self.graph_inputs_original[name]
                )
                # replace output with mutated input
                try:
                    ind = self.graph_outputs.index(value_storage_box)
                    self.graph_outputs[ind] = self.graph_inputs_original[name]
                except ValueError:
                    pass

        self.finalize()
        log.debug(
            "Force channels last inputs for %d conv for the current graph with id %d",
            self.num_channels_last_conv,
            self.graph_id if self.graph_id is not None else -1,
        )

    def finalize(self) -> None:
        for buf in self.buffers:
            buf.decide_layout()

    @contextmanager
    def set_current_node(self, node: torch.fx.Node):  # type: ignore[no-untyped-def]
        old = self.current_node
        try:
            self.current_node = node
            yield
        finally:
            self.current_node = old

    def try_match_insignificant_strides(
        self,
        tensor: Union[ir.TensorBox, ir.BaseView],
        meta_strides_inp: Tuple[Union[int, torch.SymInt], ...],
    ) -> Union[ir.TensorBox, ir.BaseView]:
        """
        Tries to match the strides of the tensor to those in the meta_strides. Strides of insignificant
        dimensions - size 0 or 1 - will be updated.

        If there are real stride differences (NHWC vs NCHW) then the input will be returned.
        """

        # should have already been realized
        assert torch._inductor.ir.is_storage_and_layout(tensor)

        meta_strides = [
            s.node.expr if isinstance(s, torch.SymInt) else s for s in meta_strides_inp
        ]

        if all(
            self.sizevars.statically_known_equals(s1, s2)
            for s1, s2 in zip(meta_strides, tensor.get_stride())
        ):
            return tensor  # type: ignore[arg-type]

        def significant_strides_equal(
            shape: Sequence[Union[Expr, int]],
            meta_strides: Sequence[Union[Expr, int]],
            tensor_strides: Sequence[Union[Expr, int]],
        ) -> bool:
            for dim, s1, s2 in zip(shape, meta_strides, tensor_strides):
                if self.sizevars.statically_known_leq(dim, 1):  # type: ignore[arg-type]
                    continue

                if not self.sizevars.statically_known_equals(s1, s2):
                    return False

            return True

        if not significant_strides_equal(
            tensor.get_size(), meta_strides, tensor.get_stride()
        ):
            return tensor

        storage, old_layout = torch._inductor.ir.as_storage_and_layout(tensor)
        new_stride = list(old_layout.stride)
        for i, s in enumerate(tensor.get_size()):
            if self.sizevars.statically_known_leq(s, 1):  # type: ignore[arg-type]
                new_stride[i] = meta_strides[i]

        new_layout = torch._inductor.ir.FixedLayout(
            old_layout.device,
            old_layout.dtype,
            old_layout.size,
            new_stride,
            old_layout.offset,
        )
        return ir.TensorBox(torch._inductor.ir.ReinterpretView(storage, new_layout))

    def propagate_mutation(
        self,
        fx_node: torch.fx.Node,
        old_args: Tuple[Any],
        old_kwargs: Dict[str, Any],
        new_args: Tuple[Any],
        new_kwargs: Dict[str, Any],
    ) -> None:
        """Propagate mutations on new_args/new_kwargs back to old_args/old_kwargs.

        Assumes we may have cloned old_args/old_kwargs into new_args/new_kwargs
        and then called fx_node(*new_args, **new_kwargs).

        If fx_node mutates any of new_args/new_kwargs, and they are different from
        old_args/old_kwargs, then we need to update the original tensor.
        """
        assert isinstance(fx_node.target, torch._ops.OpOverload)
        assert len(old_args) == len(new_args)
        assert len(old_kwargs) == len(new_kwargs)

        def maybe_propagate(
            schema_arg: torch._C.Argument, old_arg: ir.IRNode, new_arg: ir.IRNode
        ) -> None:
            if old_arg is new_arg:
                return
            if schema_arg.alias_info is not None and schema_arg.alias_info.is_write:
                # The lowering for copy_ is smart enough to "replace" old_arg with
                # new_arg in all future uses so a copy_ kernel never gets emitted.
                self.call_function(torch.ops.aten.copy_.default, (old_arg, new_arg), {})

        schema = fx_node.target._schema
        for idx, (old_arg, new_arg) in enumerate(zip(old_args, new_args)):
            schema_arg = schema.arguments[idx]
            maybe_propagate(schema_arg, old_arg, new_arg)

        schema_kwargs = {arg.name: arg for arg in schema.arguments}

        for key in old_kwargs.keys():
            old_arg = old_kwargs[key]
            new_arg = new_kwargs[key]
            schema_arg = schema_kwargs[key]
            maybe_propagate(schema_arg, old_arg, new_arg)

    def run_node(self, n: torch.fx.Node) -> object:
        def debug(msg: str) -> None:
            log.debug("lowering %s %s", LazyString(n.format_node), msg)

        buffer_watermark = len(self.buffers)
        operation_watermark = len(self.operations)

        origins = {n}
        is_call_function = n.op == "call_function"
        if is_call_function:
            args, kwargs = self.fetch_args_kwargs_from_env(n)
            origins |= gather_origins(args, kwargs)
        with ir.IRNode.current_origins(origins), self.set_current_node(  # type: ignore[arg-type]
            n
        ), V.set_current_node(
            n
        ):
            if (
                n.op == "call_function"
                and n.target is not operator.getitem
                and fallback_node_due_to_unsupported_type(n)
            ):
                debug("fallback_handler")
                result = fallback_handler(n.target, add_to_fallback_set=False)(
                    *args, **kwargs  # type: ignore[possibly-undefined]
                )
            elif n.op == "call_function" and (
                layout_constraints := maybe_layout_constraints(n.target)  # type: ignore[arg-type]
            ):
                debug("layout_constraints")
                old_args = args  # type: ignore[possibly-undefined]
                old_kwargs = kwargs  # type: ignore[possibly-undefined]
                args, kwargs = layout_constraints(n, *args, **kwargs)  # type: ignore[index]
                result = self.call_function(n.target, args, kwargs)  # type: ignore[arg-type]
                # layout_constraints are allowed to make new copies of the inputs.
                # if they do, and if the target is mutable, then we need to
                # write the new values back into the original inputs.
                self.propagate_mutation(n, old_args, old_kwargs, args, kwargs)  # type: ignore[possibly-undefined]
            elif is_magic_method(n.target):
                # TODO: this is sus, it probably should be handled in the
                # lowerings themselves similarly to sym_size/sym-stride
                # https://github.com/pytorch/pytorch/issues/127789
                debug("is_magic_method")
                if isinstance(
                    n.meta["val"], (torch.SymInt, torch.SymFloat, torch.SymBool)
                ):
                    result = n.meta["val"].node.expr
                else:
                    result = super().run_node(n)
            else:
                debug("")
                result = super().run_node(n)

            # require the same stride order for dense outputs,
            # 1. user-land view() will not throw because inductor
            # output different strides than eager
            # long term the solution is to make view() always succeed
            # with infallible strides.
            # 2: as_strided ops, we need make sure its input has same size/stride with
            # eager model to align with eager behavior.
            as_strided_ops = [
                torch.ops.aten.as_strided.default,
                torch.ops.aten.as_strided_.default,
                torch.ops.aten.as_strided_scatter.default,
                torch.ops.aten.resize.default,
                torch.ops.aten.resize_as.default,
            ]
            is_output = any(user.op == "output" for user in n.users)
            is_input_for_as_strided = any(
                user.target in as_strided_ops for user in n.users
            )

            if n.meta.get("inductor_realize_to_strides", False) and isinstance(
                result, TensorBox
            ):
                result.realize()
                strides = n.meta["val"].stride()
                sym_strides = torch._inductor.utils.any_is_symbolic(*strides)
                if (
                    not hasattr(result, "get_stride")
                    or result.get_stride() != strides
                    and not sym_strides
                ):
                    stride_order = ir.get_stride_order(strides)
                    result = ir.ExternKernel.require_stride_order(result, stride_order)
            if (
                is_output
                and isinstance(result, TensorBox)
                and isinstance(result.data, ir.BaseView)
            ):
                # Realize so that outputs are correctly aliased
                result.realize()

            if (is_output or is_input_for_as_strided) and isinstance(
                n.meta["val"], torch.Tensor
            ):
                strides = n.meta["val"].stride()
<<<<<<< HEAD

                if len(strides):
                    allow_padding = (
                        config.pad_outputs or n.name not in self.user_visible_outputs
                    ) and not is_input_for_as_strided
                    if not isinstance(result.data, ir.ReinterpretView):
                        result = ir.ExternKernel.require_exact_strides(
                            result, strides, allow_padding=allow_padding
                        )
                    else:
                        # For outputs, we should use the exact strides https://github.com/pytorch/pytorch/issues/130394
                        dense = torch._prims_common.is_non_overlapping_and_dense(
                            n.meta["val"]
                        )
                        unbacked_symbols_in_strides = (
                            len(free_unbacked_symbols(strides)) > 0
                        )
                        if (
                            not unbacked_symbols_in_strides
                            and dense
                            and len(strides)
                            and len(result.get_size()) == 4
                            and n in self.nodes_prefer_channels_last
                            and n.name not in self.user_visible_outputs
                            and not is_input_for_as_strided
                        ):
                            strides = ir.get_new_stride_with_stride_order(
                                strides, ir.NHWC_STRIDE_ORDER
                            )

                        if not unbacked_symbols_in_strides and len(strides):
                            stride_order = ir.get_stride_order(strides)
                            result = ir.ExternKernel.require_stride_order(
                                result, stride_order, allow_padding=allow_padding
=======
                if len(strides):
                    allow_padding = (
                        n.name not in self.user_visible_outputs
                        and not is_input_for_as_strided
                    )
                    dense = torch._prims_common.is_non_overlapping_and_dense(
                        n.meta["val"]
                    )
                    unbacked_symbols_in_strides = (
                        len(free_unbacked_symbols(strides)) > 0
                    )
                    if (
                        not unbacked_symbols_in_strides
                        and dense
                        and len(result.get_size()) == 4
                        and n in self.nodes_prefer_channels_last
                        and n.name not in self.user_visible_outputs
                        and not is_input_for_as_strided
                    ):
                        strides = ir.FlexibleLayout.stride_ordered_for_memory_format(
                            result.get_size(), torch.channels_last
                        )
                    if not unbacked_symbols_in_strides and len(strides):
                        # To avoid converting possible view ops to a copy kernel, we use the previous
                        # require_exact_strides to handle views. But ultimately it's better to require
                        # the right strides at the tensor definition.
                        if n.meta["val"]._is_view() or isinstance(
                            result.data, ir.BaseView
                        ):
                            result = ir.ExternKernel.require_stride_order(
                                result,
                                ir.get_stride_order(strides),
                                allow_padding=allow_padding,
                            )
                        else:
                            strides = [
                                s.node.expr if isinstance(s, torch.SymInt) else s
                                for s in strides
                            ]
                            result = ir.ExternKernel.require_exact_strides(
                                result, strides, allow_padding=allow_padding
>>>>>>> ab646cd8
                            )

            # Realize if (1) any user need inputs realized, or (2) there is
            # already too many reads and rematerializing can be bad.
            num_users = len(OrderedSet(n.users))
            if num_users > 1 and isinstance(result, TensorBox):
                for user in n.users:
                    if user.target in needs_realized_inputs:
                        result.realize_hint()
                        # This inclusion is somewhat controversial (from
                        # discussion between Horace, Natalia, and Elias).
                        # Currently, it's not very clear why this is helpful.
                        # The general idea here is that even though a node may
                        # have FlexibleLayout, we still often *treat* it as if
                        # it was contiguous. This appears to sometimes result in
                        # suboptimal behavior.
                        #
                        # When we do a better job selecting layout, we should
                        # revisit this.
                        need_fixed_layout = [
                            torch.ops.aten.convolution_backward.default,
                            torch.ops.aten.mm.default,
                            torch.ops.aten._int_mm.default,
                        ]
                        need_fixed_channels_last_layout = []
                        if not self.layout_opt:
                            need_fixed_layout.append(torch.ops.aten.convolution.default)
                        if torch._C._has_mkldnn:
                            need_fixed_layout += [
                                torch.ops.mkldnn._linear_pointwise.default,
                                torch.ops.mkldnn._linear_pointwise.binary,
                                torch.ops.aten.mkldnn_rnn_layer.default,
                                torch.ops.onednn.qlinear_pointwise.default,
                                torch.ops.onednn.qlinear_pointwise.tensor,
                                torch.ops.onednn.qlinear_pointwise.binary,
                                torch.ops.onednn.qlinear_pointwise.binary_tensor,
                            ]
                            need_fixed_channels_last_layout += [
                                torch.ops.mkldnn._convolution_pointwise.default,
                                torch.ops.mkldnn._convolution_pointwise.binary,
                                torch.ops.mkldnn._convolution_pointwise_.binary,
                                torch.ops.mkldnn._convolution_transpose_pointwise.default,
                                torch.ops.onednn.qconv2d_pointwise.default,
                                torch.ops.onednn.qconv2d_pointwise.binary,
                            ]
                            if torch._C.has_mkl:
                                need_fixed_layout += [torch.ops.mkl._mkl_linear.default]
                        if user.target in need_fixed_layout:
                            result = ir.ExternKernel.require_stride_order(
                                result,
                                ir.get_stride_order(n.meta["val"].stride()),
                                allow_padding=True,
                            )
                        if (
                            user.target in need_fixed_channels_last_layout
                            and n is user.args[0]
                        ):
                            result = ir.ExternKernel.require_stride_order(
                                result,
                                ir.get_stride_order(
                                    make_channels_last_strides_for(n.meta["val"].shape)
                                ),
                            )
                    if user.op == "output":
                        if isinstance(result.data.data, (Pointwise, Reduction)):
                            result.realize()

                # TODO(jansel): introduce a store vs inline choice
                result.mark_reuse(len(n.users))

            # Realize if the IRNode already has accumulated lots of reads
            if isinstance(result, TensorBox) and result.has_exceeded_max_reads():
                # Prevent excessive accumulation in a computed buffer, when
                # there are multiple branches each with small number of memory
                # reads, but they converge to a user.
                result.realize_hint()

            # Realize if a Pointwise has too much stuff to be inlined.
            # As this may cause RecursionError during Inductor's evaluation.
            if isinstance(result, TensorBox) and isinstance(result.data, StorageBox):
                curr = result.data.data
                if isinstance(curr, Pointwise):
                    # Use inner fn as a rough proxy. Good enough.
                    if curr.has_large_inner_fn():
                        result.realize()

        # This is not complete, but it doesn't have to be: origin_node
        # tracking is best effort.  The logic here critically relies on direct
        # TensorBox -> StorageBox denoting a non-view; we don't bother trying
        # to get views to work.  Feel free to add any extra cases as needed.
        #
        # Note: we can't YOLO tree_map over this result, because if there are
        # buffers or a view involved, we might not be able to validly assign
        # the origin_node here.
        if isinstance(result, TensorBox) and isinstance(result.data, ir.StorageBox):
            if isinstance(result.data.data, ir.Loops):
                result.data.data.origin_node = n
            elif isinstance(result.data.data, ir.Buffer):
                result.data.data.origin_node = n
                if isinstance(result.data.data, ir.ComputedBuffer) and isinstance(
                    result.data.data.data, ir.Loops
                ):
                    result.data.data.data.origin_node = n
                # Not really multi-output, can straightforwardly recurse in
                elif (
                    isinstance(result.data.data, ir.MultiOutput)
                    and not result.data.data.indices
                ):
                    if isinstance(result.data.data.inputs[0], ir.Buffer):
                        result.data.data.inputs[0].origin_node = n

        self.register_users_of(result)

        new_unbacked_defs: OrderedSet[sympy.Symbol] = OrderedSet()
        for buf in self.buffers[buffer_watermark:]:
            new_unbacked_defs |= buf.get_unbacked_symbol_defs()
        for op in self.operations[operation_watermark:]:
            new_unbacked_defs |= op.get_unbacked_symbol_defs()

        def format_new_defs() -> str:
            r = []
            for buf in self.buffers[buffer_watermark:]:
                r.append(
                    f"unbacked_symbol_defs={buf.get_unbacked_symbol_defs()} in:\n{buf}\n"
                )
            for op in self.operations[operation_watermark:]:
                r.append(
                    f"unbacked_symbol_defs={op.get_unbacked_symbol_defs()} in:\n{op}\n"
                )
            return "***\n".join(r)

        if n.op != "placeholder":
            # Note [Backwards runtime asserts]
            # Backwards poses an interesting problem for deferred runtime
            # asserts.  In the easy case, we may solely close over data
            # dependent sized tensors, and there are no binding sites for
            # unbacked SymInts.  In this case, we can just drop all the
            # runtime asserts on the floor: no non-placeholder bindings, no
            # problem.
            #
            # However, it is *possible* for a fresh runtime assert to show up
            # between forwards and backwards.  Right now, the freezing process
            # that happens when we lower forwards means that we will freeze
            # runtime asserts, and then the moment the backwards lowering
            # process attempts to add a new deferred runtime assert, we will
            # fail.  Let's say you remove that assert.  Now when we get here,
            # we need to make sure we actually emit these asserts (because we
            # can't emit them in forwards, we already compiled it).  So we
            # have to do something here.  But we don't want to reemit ALL
            # deferred runtime asserts, we only want to emit the NEW ones.
            # Therefore needing some sort of stratification in the ShapeEnv.
            # This is all doable, it just hasn't been done yet.
            shape_env = V.graph.sizevars.shape_env

            def make_assert(expr: Expr, msg: str) -> None:
                assert_op = ir.AssertScalar(expr, msg)
                self.register_buffer(assert_op, set_name=True)
                self.register_operation(assert_op)

            for i0 in new_unbacked_defs:
                ras = self.ras_by_symbol.pop(i0, [])
                # NB: size-like not needed, we won't retrace
                vr = shape_env.var_to_range[i0]
                if not shape_env._default_unspecified_value_range().issubset(vr):

                    def is_convertible(s: Expr) -> bool:
                        if s in (int_oo, -int_oo):
                            return False
                        try:
                            int(s)
                            return True
                        except TypeError:
                            return False

                    if is_convertible(vr.lower):
                        make_assert(i0 >= vr.lower, f"{i0} >= {vr.lower}")
                    if is_convertible(vr.upper):
                        make_assert(i0 <= vr.upper, f"{i0} <= {vr.upper}")

                for ra in ras:
                    fvs = free_unbacked_symbols(ra.expr)
                    missing = fvs - self.bound_unbacked_symbols
                    if missing:
                        i1 = min(missing, key=str)
                        self.ras_by_symbol.setdefault(i1, []).append(ra)
                    else:
                        make_assert(ra.expr, f"{ra.expr}")

            self.bound_unbacked_symbols |= new_unbacked_defs

            unbacked_bindings = resolve_unbacked_bindings(
                V.graph.sizevars.shape_env, n.meta.get("unbacked_bindings", {})
            )
            # When we do lowering, it is possible we reallocate unbacked SymInts.
            # So we need to line up the unbacked SymInts when performing the test
            # here
            #
            # In principle, we could permit lowering to introduce MORE unbacked
            # SymInts: as long as all the old unbacked ones are accounted for,
            # it's fine for inductor to introduce extra calls to item()/unbacked()
            # whatever.  This actually happens in practice when an unbacked SymInt
            # gets memoized away; naively, when Inductor reprocesses a kernel, it
            # doesn't know that the memo still applies, and ends up allocating a
            # new symbol.  However, this is generally a bad thing: we may still
            # end up needing to test equalities on the symbols, and a fresh
            # symbol is likely to hit lots of GuardOnDataDependent errors that
            # we already know facts for.
            renamed_unbacked_bindings = OrderedSet(
                V.fake_mode.shape_env.unbacked_renamings.get(s, s)
                for s in unbacked_bindings.keys()
            )
            assert new_unbacked_defs >= renamed_unbacked_bindings, (
                f"failed {new_unbacked_defs} >= {renamed_unbacked_bindings} (inductor >= fx)\n"
                f"fx node is: {n.format_node()}\n"
                f"new operations are:\n\n{format_new_defs()}"
            )

        return result

    def validate_can_generate_cpp_wrapper(self) -> None:
        if config.disable_cpp_codegen:
            raise CppWrapperCodeGenError("C++ codegen is disabled")

        if sys.platform not in ["linux", "darwin", "win32"]:
            raise CppWrapperCodeGenError(f"Unsupported platform {sys.platform}")

        for value in self.graph_inputs.values():
            dtype = None
            if isinstance(value, TensorBox):
                dtype = value.get_dtype()
            elif isinstance(
                value, (sympy.Symbol, sympy.Expr, sympy.core.numbers.Integer)
            ):
                dtype = may_get_constant_buffer_dtype(value)

            if not supported_dtype_of_cpp_wrapper(dtype, self.cuda):
                raise CppWrapperCodeGenError(f"Unsupported input dtype {dtype}")

    def init_wrapper_code(self) -> None:
        self.cuda = "cuda" in self.device_types
        if self.cpp_wrapper:
            self.validate_can_generate_cpp_wrapper()

        device_types = self.device_types.copy()
        device_types.discard("cpu")
        device_types.discard("meta")
        # TODO(Eikan): Only support mixing cpu and other device now.
        assert len(device_types) <= 1, "Does not support mixing {}".format(
            "+".join(device_types)
        )
        only_cpu = len(device_types) == 0
        device_type = "cpu" if only_cpu else device_types.pop()

        self.device_ops = get_device_op_overrides(device_type)
        wrapper_code_gen_cls = get_wrapper_codegen_for_device(
            device_type, self.cpp_wrapper
        )
        assert wrapper_code_gen_cls is not None, f"Device {device_type} not supported"
        self.wrapper_code = wrapper_code_gen_cls()

        if self.const_module:
            # If we have const module, we could reuse the kernels
            # This could avoid duplication and save time on doing recompilation (if Triton.)
            self.wrapper_code._names_iter = self.const_module.wrapper_code._names_iter
            self.wrapper_code.src_to_kernel = (
                self.const_module.wrapper_code.src_to_kernel
            )

    def codegen_with_cpp_wrapper(self) -> Tuple[str, List[Tuple[int, Node]]]:
        """
        For CPU, the cpp wrapper codegen is done in one pass.
        For GPU, the cpp wrapper codegen is done in two steps: JIT-compile the model with python
        wrapper code and run it to generate autotuned kernel binaries in the first pass; and then
        generate cpp wrapper code and compile it to a dynamic library in the second pass.
        """
        if "cuda" in self.device_types:
            # first pass
            self.cpp_wrapper = False
            # Although triton.store_cubin was OrderedSet in compile_fx, the backward pass didn't pick
            # that up. In theory it should work by only setting triton.store_cubin to True here,
            # but that will cause a problem when use_runtime_constant_folding is OrderedSet.
            with config.patch({"triton.store_cubin": True}):
                compiled = self.compile_to_module().call

            if not config.triton.autotune_at_compile_time:

                def materialize(
                    x: Union[torch.SymInt, torch.SymFloat, torch.Tensor]
                ) -> Union[int, float, torch.Tensor]:
                    if x is None:
                        return None
                    elif isinstance(x, (torch.SymInt, torch.SymFloat)):
                        # Need concrete value to run dynamic shapes and tune the result
                        return x.node.hint
                    elif isinstance(x, FakeTensor):
                        return defake(x)
                    else:
                        assert isinstance(
                            x, torch.Tensor
                        ), "Unknown type when creating real inputs" + str(type(x))
                        return x

                tracing_context = torch._guards.TracingContext.try_get()
                if tracing_context is not None and not isinstance(
                    V.real_inputs, NullHandler
                ):
                    if tracing_context.output_strides:
                        tracing_context.output_strides.clear()

                    params_flat = [
                        param
                        for param in tracing_context.params_flat  # type: ignore[union-attr]
                        if param is not None
                    ]
                    real_inputs = [
                        materialize(x)
                        for x in itertools.chain(params_flat, V.real_inputs)
                    ]
                else:
                    # In the backward pass, V.real_inputs is not OrderedSet.
                    # Generating random inputs based on self.example_inputs sometimes can be problematic,
                    # e.g. illegal memory access. A comprehensive fix is to autotune in a separate process.
                    real_inputs = [
                        materialize(x)
                        for x in (
                            self.example_inputs
                            if isinstance(V.real_inputs, NullHandler)
                            else V.real_inputs
                        )
                    ]

                if self.mutated_inputs:
                    from .compile_fx import clone_preserve_strides

                    mutated_input_idxs = [
                        idx
                        for idx, name in enumerate(self.graph_inputs)
                        if name in self.mutated_inputs
                        and isinstance(real_inputs[idx], torch.Tensor)
                    ]
                    for idx in mutated_input_idxs:
                        # clone mutated Tensor inputs to avoid mutating them in
                        # the first pass of the CPP wrapper-based compilation, as
                        # this will lead to a side effect on the example inputs:
                        # e.g. if torch.compile(f)(x) if called on input-mutating
                        # f, the inputs x will be mutated twice in the process:
                        # once here, and again when running the compiled model;
                        # this will also lead to a numerically incorrect output
                        mutated_inp = real_inputs[idx]
                        assert isinstance(mutated_inp, torch.Tensor)
                        real_inputs[idx] = clone_preserve_strides(mutated_inp)
                        del mutated_inp

                with torch.utils._python_dispatch._disable_current_modes():
                    compiled(real_inputs)
                del real_inputs

            # second pass
            self.cpp_wrapper = True
            self.removed_buffers.clear()
            self.removed_operations.clear()
            self.inplaced_to_remove.clear()
            V.graph.sizevars.precomputed_replacements.clear()
            V.graph.sizevars.inv_precomputed_replacements.clear()
            with config.patch({"triton.autotune_at_compile_time": False}):
                return self.codegen()
        else:
            # cpu
            return self.codegen()

    def codegen(self) -> Tuple[str, List[Tuple[int, Node]]]:
        from .scheduler import Scheduler

        self.init_wrapper_code()

        self.scheduler = Scheduler(self.operations)
        V.debug.draw_orig_fx_graph(self.orig_gm, self.scheduler.nodes)

        self.wrapper_code.push_codegened_graph(self)
        self.scheduler.codegen()

        log.debug(
            "Finished codegen for all nodes. The list of kernel names available: %s",
            V.graph.all_codegen_kernel_names,
        )

        result = self.wrapper_code.generate(self.is_inference)
        self.wrapper_code.pop_codegened_graph()
        return result

    def codegen_subgraph(self, parent_graph: "GraphLowering") -> None:
        """
        This is a more compact version of the `codegen()` above
        where we codegen this graph as a subgraph of some parent
        graph. The parent graph is passed as an argument: the
        intention is to inline codegening of the subgraph in
        the parent graph's wrapper code (including the generated
        kerenls). The wrapper code is not finalized (via `.generate()`
        call), as this will be done in the parent graph's `codegen()`.
        """
        from .scheduler import Scheduler

        self.wrapper_code = parent_graph.wrapper_code
        self.device_ops = parent_graph.device_ops
        self.cpp_wrapper = parent_graph.cpp_wrapper

        self.scheduler = Scheduler(self.operations)
        self.scheduler.codegen()

    def count_bytes(
        self,
    ) -> Tuple[
        int, List[Tuple[BaseSchedulerNode, int]], List[Tuple[BaseSchedulerNode, float]]
    ]:
        total_bytes = 0
        node_counts = []
        node_runtimes = []
        for node in self.scheduler.nodes:
            num_bytes = node.get_read_write_buffers_sizes()
            total_bytes += num_bytes
            node_counts.append((node, num_bytes // 4))
            node_runtimes.append((node, node.get_estimated_runtime()))

        return total_bytes, node_counts, node_runtimes

    @staticmethod
    def save_output_code(code: str) -> None:
        # No-op to be patched for unit tests
        pass

    def compile_to_module(self) -> ModuleType:
        with dynamo_timed(
            "GraphLowering.compile_to_module", phase_name="code_gen", fwd_only=False
        ):
            return self._compile_to_module()

    def _compile_to_module(self) -> ModuleType:
        from .codecache import PyCodeCache

        code, linemap = (
            self.codegen_with_cpp_wrapper() if self.cpp_wrapper else self.codegen()
        )

        GraphLowering.save_output_code(code)
        output_code_log.debug("Output code: \n%s", code)
        try:
            linemap = [(line_no, node.stack_trace) for line_no, node in linemap]  # type: ignore[misc]
            key, path = PyCodeCache.write(code)
        except Exception:
            trace_structured(
                "inductor_output_code",
                # Just omit the filename, I still want the code though!
                payload_fn=lambda: code,
            )
            raise
        else:
            trace_structured(
                "inductor_output_code",
                lambda: {"filename": path},
                payload_fn=lambda: code,
            )

        mod = PyCodeCache.load_by_key_path(
            key,
            path,
            linemap=linemap,  # type: ignore[arg-type]
            attrs={**self.constants, **self.torchbind_constants},
        )
        self.cache_key = key
        self.cache_path = path
        self.cache_linemap = linemap  # type: ignore[assignment]

        # Logged twice as per https://github.com/pytorch/pytorch/pull/99038#discussion_r1167826029
        # TODO. Revisit this once the logging API is more mature
        assert mod.__file__ is not None

        log_module_code(mod.__file__)
        log.debug("Output code written to: %s", mod.__file__)
        output_code_log.info("Output code written to: %s", mod.__file__)
        if config.benchmark_kernel:
            print(f"Compiled module path: {mod.__file__}", file=sys.stderr)
        V.debug.output_code(mod.__file__)
        V.debug.copy(os.path.splitext(mod.__file__)[0] + ".debug")
        return mod

    def compile_to_fn(self) -> Any:
        if self.aot_mode:
            from .codecache import AotCodeCompiler

            assert self.cpp_wrapper, "AOT mode only supports C++ wrapper"
            code, linemap = self.codegen_with_cpp_wrapper()
            output_code_log.debug("Output code: \n%s", code)

            serialized_extern_kernel_nodes = None
            if self.extern_kernel_nodes:
                serialized_extern_kernel_nodes = self.extern_node_serializer(
                    self.extern_kernel_nodes
                )
                output_code_log.debug(
                    "Serialized Extern Kernel Nodes: \n%s",
                    serialized_extern_kernel_nodes,
                )

            # Directly return the file path with the compiled code
            return AotCodeCompiler.compile(
                self, code, serialized_extern_kernel_nodes, cuda=self.cuda
            )
        else:
            return self.compile_to_module().call

    def get_output_names(self) -> List[str]:
        return [
            node.get_name()
            for node in self.graph_outputs
            if not isinstance(node, ir.NoneAsConstantBuffer)
            and not isinstance(node, ir.ShapeAsConstantBuffer)
        ]

    def is_unspec_arg(self, name: str) -> bool:
        # dynamo wraps unspec variable as 0d CPU tensor,
        # need to convert to scalar during codegen (triton only)
        return (
            name in self.graph_inputs.keys()
            and self.graph_inputs[name].get_numel() == 1
            and self.graph_inputs[name].get_device().type == "cpu"
        ) or name in self.zero_dim_cpu_tensor_list<|MERGE_RESOLUTION|>--- conflicted
+++ resolved
@@ -1357,47 +1357,10 @@
                 n.meta["val"], torch.Tensor
             ):
                 strides = n.meta["val"].stride()
-<<<<<<< HEAD
-
                 if len(strides):
                     allow_padding = (
                         config.pad_outputs or n.name not in self.user_visible_outputs
                     ) and not is_input_for_as_strided
-                    if not isinstance(result.data, ir.ReinterpretView):
-                        result = ir.ExternKernel.require_exact_strides(
-                            result, strides, allow_padding=allow_padding
-                        )
-                    else:
-                        # For outputs, we should use the exact strides https://github.com/pytorch/pytorch/issues/130394
-                        dense = torch._prims_common.is_non_overlapping_and_dense(
-                            n.meta["val"]
-                        )
-                        unbacked_symbols_in_strides = (
-                            len(free_unbacked_symbols(strides)) > 0
-                        )
-                        if (
-                            not unbacked_symbols_in_strides
-                            and dense
-                            and len(strides)
-                            and len(result.get_size()) == 4
-                            and n in self.nodes_prefer_channels_last
-                            and n.name not in self.user_visible_outputs
-                            and not is_input_for_as_strided
-                        ):
-                            strides = ir.get_new_stride_with_stride_order(
-                                strides, ir.NHWC_STRIDE_ORDER
-                            )
-
-                        if not unbacked_symbols_in_strides and len(strides):
-                            stride_order = ir.get_stride_order(strides)
-                            result = ir.ExternKernel.require_stride_order(
-                                result, stride_order, allow_padding=allow_padding
-=======
-                if len(strides):
-                    allow_padding = (
-                        n.name not in self.user_visible_outputs
-                        and not is_input_for_as_strided
-                    )
                     dense = torch._prims_common.is_non_overlapping_and_dense(
                         n.meta["val"]
                     )
@@ -1434,7 +1397,6 @@
                             ]
                             result = ir.ExternKernel.require_exact_strides(
                                 result, strides, allow_padding=allow_padding
->>>>>>> ab646cd8
                             )
 
             # Realize if (1) any user need inputs realized, or (2) there is
