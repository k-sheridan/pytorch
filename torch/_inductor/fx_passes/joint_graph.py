# mypy: allow-untyped-defs
import functools
import itertools
import logging
import typing
from collections import Counter
from typing import Any, Dict, List, Set, Union

import torch
import torch._guards
import torch.utils._pytree as pytree
from torch._inductor.constant_folding import ConstantFolder
from torch._inductor.fx_passes.dedupe_symint_uses import _SymHashingDict
from torch.fx.experimental.symbolic_shapes import statically_known_true
from torch.multiprocessing.reductions import StorageWeakRef

from ...utils._ordered_set import OrderedSet
from .. import config
from ..pattern_matcher import (
    CallFunction,
    init_once_fakemode,
    KeywordArg,
    Match,
    MULTIPLE,
    PatternMatcherPass,
    register_graph_pattern,
    stable_topological_sort,
)
from .replace_random import replace_random_passes


log = logging.getLogger(__name__)
patterns = PatternMatcherPass()
aten = torch.ops.aten
prims = torch.ops.prims

pass_patterns = [
    patterns,
    PatternMatcherPass(),
]


@init_once_fakemode
def lazy_init():
    from .fuse_attention import _sfdp_init
    from .misc_patterns import _misc_patterns_init
    from .pad_mm import _pad_mm_init

    _pad_mm_init()
    _sfdp_init()
    _misc_patterns_init()


def remove_no_ops(
    gm: torch.fx.GraphModule, zeros: Set[torch.fx.Node], ones: Set[torch.fx.Node]
):
    with torch.utils._python_dispatch._disable_current_modes():
        "Removes no-ops: (+ 0, - 0, * 1, / 1)"
        graph = gm.graph

        def fake_tensors_eq(t1, t2, fields=("shape", "dtype", "device")):
            if any(not isinstance(t, torch.Tensor) for t in (t1, t2)):
                return False
            for field in fields:
                if getattr(t1, field) != getattr(t2, field):
                    return False
            return True

        def replace_no_op(node, replace_input_index):
            replacement = node.args[replace_input_index]

            # https://github.com/pytorch/pytorch/issues/86128 causes
            # non-Tensor inputs even for ops with only Tensor inputs.
            # TODO - decompose/type promote to avoid this
            if not all(isinstance(arg, torch.fx.Node) for arg in node.args):
                return

            if not fake_tensors_eq(node.meta["val"], replacement.meta["val"]):
                if fake_tensors_eq(
                    node.meta["val"],
                    replacement.meta["val"],
                    ("shape", "device"),
                ):
                    with graph.inserting_after(node):
                        replacement = graph.call_function(
                            torch.ops.prims.convert_element_type.default,
                            args=(replacement, node.meta["val"].dtype),
                        )
                else:
                    return

            node.replace_all_uses_with(replacement)
            replacement.meta.update(node.meta)
            graph.erase_node(node)

        for node in graph.find_nodes(op="call_function", target=aten.add.Tensor):
            # TODO handle Tensor-Scalar adds, it's a different schema
            if len(node.args) == 2:
                if (
                    not any(e in zeros for e in node.args)
                    or node.kwargs.get("alpha", 1) != 1
                ):
                    continue

                replace_index = 1 if node.args[0] in zeros else 0
                replace_no_op(node, replace_index)

        for node in graph.find_nodes(op="call_function", target=aten.sub.Tensor):
            if len(node.args) == 2:
                if node.args[1] not in zeros or node.kwargs.get("alpha", 1) != 1:
                    continue

                replace_no_op(node, 0)

        for node in graph.find_nodes(op="call_function", target=aten.mul.Tensor):
            if len(node.args) == 2:
                if not any(e in ones for e in node.args):
                    continue

                replace_input_index = 1 if node.args[0] in ones else 0
                replace_no_op(node, replace_input_index)

        for node in graph.find_nodes(op="call_function", target=aten.div.Tensor):
            if len(node.args) == 2 and node.args[1] in ones:
                replace_no_op(node, 0)

        # meta tensors returned from the graph have no data and can be replaced with empty_strided
        for output_node in graph.find_nodes(op="output"):
            had_meta_return = False

            def visit(n):
                nonlocal had_meta_return
                val = n.meta.get("val")
                if isinstance(val, torch.Tensor) and val.device.type == "meta":
                    with graph.inserting_before(output_node):
                        n.replace_all_uses_with(
                            graph.call_function(
                                torch.ops.aten.empty_strided.default,
                                args=(val.size(), val.stride()),
                                kwargs={"dtype": val.dtype, "device": val.device},
                            )
                        )
                    had_meta_return = True

            torch.fx.map_arg(output_node.args, visit)
            if had_meta_return:
                graph.eliminate_dead_code()


def remove_redundant_views(gm: torch.fx.GraphModule):
    """
    Removes redundant views by reusing existing ones.
    """
    with torch.utils._python_dispatch._disable_current_modes():
        # A dictionary mapping a tensor to all aliased views.
        views: Dict[torch.fx.Node, Dict[torch.dtype, torch.fx.Node]] = {}
        graph = gm.graph

        for node in graph.find_nodes(
            op="call_function", target=torch.ops.aten.view.dtype
        ):
            src = node.args[0]
            to_type = node.args[1]
            existing_views = views.get(src)
            is_needed = True

            if existing_views:
                # Replace the view with the an existing view if available.
                alias = existing_views.get(to_type)
                if alias:
                    is_needed = False
                    node.replace_all_uses_with(alias)
                    alias.meta.update(node.meta)
                    graph.erase_node(node)
            else:
                from_type = src.meta["val"].dtype
                existing_views = {from_type: src}
                views[src] = existing_views

            if is_needed:
                # Save the new alias but do not replace existing one.
                existing_views.setdefault(to_type, node)
                views[node] = existing_views

        # Clean up unused views.
        while True:
            unused_views = [alias for alias in views if not alias.users]
            if len(unused_views) == 0:
                break
            for unused in unused_views:
                views.pop(unused)
                graph.erase_node(unused)


class UniformValueConstantFolder(ConstantFolder):
    """
    Runs constant folding and replaces tensors that have a unifrom value
    with a tensor constructor call: aten.full([shape], value, ...)
    """

    def __init__(self, gm, skip_constructors=False) -> None:
        super().__init__(gm, skip_constructors)
        self.node_storages_ptrs: Dict[torch.fx.Node, int] = {}
        self.constant_data_ptrs: Dict[torch.fx.Node, StorageWeakRef] = {}
        # we may constant fold a tensor which in the graph has a sym size
        # see: [constant folding refining of symints]
        self.node_replacements_shapes: Dict[torch.fx.Node, List[int]] = {}

        # initialize symint -> node mapping so that we can
        # use symint nodes in full constructors
        self.symint_nodes = _SymHashingDict()
        for n in self.module.graph.nodes:
            if "val" in n.meta and isinstance(n.meta["val"], torch.SymInt):
                self.symint_nodes[n.meta["val"]] = n

        # reference from torch/_funtorch/partitioners.py:get_default_op_list
        self.view_op_packets = [
            aten.squeeze,
            aten.unsqueeze,
            aten.alias,
            aten.view,
            aten.slice,
            aten.t,
            prims.broadcast_in_dim,
            aten.expand,
            aten.as_strided,
            aten.permute,
        ]

        self.indexing_op_packets = {
            aten.slice,
        }

    def _support_dynamic_shape(self):
        return True

    def insertable_tensor_check(self, t: torch.Tensor) -> bool:
        return True

    def add_node_replacement(self, node: torch.fx.Node, tensor: torch.Tensor) -> None:
        self.node_replacements[node] = tensor.flatten()[0].item()
        self.node_replacements_shapes[node] = node.meta["val"].shape
        self.constant_data_ptrs[node] = StorageWeakRef(tensor.untyped_storage())

    def insert_placerholder_values(self, env: Dict[torch.fx.Node, Any]) -> None:
        for n in self.module.graph.find_nodes(op="placeholder"):
            if "val" in n.meta and isinstance(n.meta["val"], torch.SymInt):
                env[n] = n.meta["val"]
            else:
                env[n] = self.unknown_value

    def _deduce_value(self, node: torch.fx.Node):
        # deduce value for full-like nodes
        # 1. for constructors, substitute value is a tensor of size [1]
        # 2. for view ops/indexing, substitute value is the same as the input
        # 3. for pointwise ops, run node to get the substitute value
        # 4. deal with some special ops
        # otherwise, stop deduce value and return unknown value

        # TODO: cat, more indexing
        # TODO - do on cpu to avoid syncs

        # single-elem attrs
        if node.op == "get_attr" or (
            node.op == "call_function"
            and node.target == torch.ops.aten.lift_fresh_copy.default
        ):
            out = super(ConstantFolder, self).run_node(node)
            if isinstance(out, torch.Tensor) and out.numel() == 1:
                return out

        # handle device_put op
        if node.target == prims.device_put.default:
            return super(ConstantFolder, self).run_node(node)

        # constructors ops
        if (
            node.op == "call_function"
            and node.target == aten.full.default
            and len(node.args) == 2
        ):
            args, kwargs = self.fetch_args_kwargs_from_env(node)
            new_args = [[1], args[1]]
            return aten.full.default(*new_args, **node.kwargs)

        # handle before view ops because this changes value
        if node.target == aten.view.dtype:
            return super(ConstantFolder, self).run_node(node)

        # view ops, return input tensor, the first argument
        if hasattr(node.target, "overloadpacket") and (
            node.target.overloadpacket in self.view_op_packets
            or node.target.overloadpacket in self.indexing_op_packets
        ):
            assert isinstance(node.args[0], torch.fx.Node)
            return self.env[node.args[0]]

        # we don't want to return unknown value for symints so that we can
        # still constant fold through their use in constructors or views
        # if we see them in a pointwise node (e.g., tensor * symint)
        # we will bail
        if "val" in node.meta and isinstance(node.meta["val"], torch.SymInt):
            return node.meta["val"]

        # pointwise ops
        if isinstance(node.target, torch._ops.OpOverload) and (
            torch.Tag.pointwise in node.target.tags
            or node.target is torch.ops.aten.scalar_tensor.default
        ):
            args, kwargs = self.fetch_args_kwargs_from_env(node)
            flattened_inputs = pytree.arg_tree_leaves(*args, **kwargs)

            if any(isinstance(inp, torch.SymInt) for inp in flattened_inputs):
                return self.unknown_value

            # we run the ops with dim 1, so remove memory_format to avoid error
            kwargs = dict(kwargs)
            kwargs.pop("memory_format", None)

            return node.target(*args, **kwargs)

        return self.unknown_value


def constant_fold_uniform_value(gm: torch.fx.GraphModule):
    with torch.utils._python_dispatch._disable_current_modes():
        "Runs constant folding and replaces constants which can be constructed with a single `full` call. Calls into remove_no_ops."
        aten = torch.ops.aten

        # Constant folding can leak memory, especially with repeated compilation, so we are only going to
        # remove constants which can be replaced with a constructor.
        cf = UniformValueConstantFolder(gm)
        cf.run()

        node_replacements = cf.node_replacements

        # note: [constant folding refining of symints]
        # constant folding will partially evaluate a graph such that values which have dependencies which
        # are entirely known at compile time may also become compile time constants. in some cases,
        # this will include symints which we had not yet previously deduced are guaranteed a
        # constant value and is then deduced in constant folding. an example is:
        # unbacked_symint_eq_11 = torch.full((), 11).item()
        # torch.full((unbacked_symint_eq_11,), 0)
        node_replacements_shapes = cf.node_replacements_shapes

        graph = gm.graph

        zeros = set()
        ones = set()

        # Got failures in `test_is_set_to_cuda` if we change aliasing on constants,
        # so just constant-ify if a Tensor is unaliased
        constant_data_ptr_count: typing.Counter[StorageWeakRef] = Counter()

        for node in cf.node_replacements:
            constant_data_ptr_count[cf.constant_data_ptrs[node]] += 1

        for node, value in node_replacements.items():
            # we dont have a functional way right now of instantiating a non-contiguous tensor with full/zeros/ones right now
            # hasn't shown up to be important yet
            if "val" not in node.meta:
                # This can only happen in AOTI
                continue

            fake_tensor = node.meta["val"]
            if not fake_tensor.is_contiguous(memory_format=torch.contiguous_format):
                continue

            # TODO - not sure about lossy uint->python value->uint conversions
            if fake_tensor.dtype in (
                torch.uint8,
                torch.uint16,
                torch.uint32,
                torch.uint64,
            ):
                continue

            if constant_data_ptr_count[cf.constant_data_ptrs[node]] > 1:
                continue

            with graph.inserting_after(node):
                # the conversion from tensor and back to value can be lossy, just use the original full ctor value
                if (
                    node.op == "call_function"
                    and node.target == aten.full.default
                    and len(node.args) == 2
                ):
                    value = node.args[1]

                # refines symints, see [constant folding refining of symints] above
                for runtime_size, compile_time_size in zip(
                    node_replacements_shapes[node], fake_tensor.shape
                ):
                    torch._check(runtime_size == compile_time_size)

                # replace SymInt as Node before creating a new full node
                # e.g. (1, s0) -> (1, arg0_1)
                node_shape = node_replacements_shapes[node]
                if not all(
                    not isinstance(s, torch.SymInt) or s in cf.symint_nodes
                    for s in node_shape
                ):
                    continue

                shapes = [
                    cf.symint_nodes[s] if isinstance(s, torch.SymInt) else s
                    for s in node_replacements_shapes[node]
                ]

                # zeros and ones just get traced into full, so we insert those
                new_node = graph.call_function(
                    aten.full.default,
                    args=(shapes, value),
                    kwargs={
                        "dtype": fake_tensor.dtype,
                        "layout": torch.strided,
                        "device": fake_tensor.device,
                        "pin_memory": False,
                    },
                )

                new_node.meta.update(node.meta)
                node.replace_all_uses_with(new_node)
                graph.erase_node(node)

                if value == 0:
                    zeros.add(new_node)
                elif value == 1:
                    ones.add(new_node)

        remove_no_ops(gm, zeros, ones)
        remove_redundant_views(gm)


def joint_graph_passes(graph: torch.fx.GraphModule):
    """
    Run FX transformations on the joint forwards+backwards graph.
    """
    GraphTransformObserver = functools.partial(
        torch.fx.passes.graph_transform_observer.GraphTransformObserver,
        subsystem="joint_graph_passes",
    )

    lazy_init()
    count = 0
    if config.joint_custom_pre_pass is not None:
<<<<<<< HEAD
        with GraphTransformObserver(
            graph, "joint_custom_pre_pass", config.trace.log_url_for_graph_xform
        ):
            config.joint_custom_pre_pass(graph.graph)
            count += 1
=======
        GraphTransformObserver(graph, "joint_custom_pre_pass").apply_graph_pass(
            config.joint_custom_pre_pass
        )
        count += 1
>>>>>>> 2ce2e4df

    from .post_grad import remove_noop_ops

    GraphTransformObserver(graph, "remove_noop_ops").apply_graph_pass(remove_noop_ops)

    if config.joint_graph_constant_folding:
<<<<<<< HEAD
        with GraphTransformObserver(
            graph, "constant_fold_uniform_value", config.trace.log_url_for_graph_xform
        ):
            constant_fold_uniform_value(graph)
=======
        GraphTransformObserver(graph, "constant_fold_uniform_value").apply_gm_pass(
            constant_fold_uniform_value
        )
>>>>>>> 2ce2e4df

    if config.pattern_matcher:
        for i, patterns in enumerate(pass_patterns):
            maybe_count = GraphTransformObserver(
                graph, f"pass_pattern_{i}"
            ).apply_graph_pass(patterns.apply)
            count += maybe_count if maybe_count is not None else 0

    if not config.fallback_random:
        # not trying into the bisector because decomps may have already affected rng reproducibility
        # we'll instead explicitly turn off the config
        count += replace_random_passes(graph)

    if config.joint_custom_post_pass is not None:
<<<<<<< HEAD
        with GraphTransformObserver(
            graph, "joint_custom_post_pass", config.trace.log_url_for_graph_xform
        ):
            config.joint_custom_post_pass(graph.graph)
            count += 1
=======
        GraphTransformObserver(graph, "joint_custom_post_pass").apply_graph_pass(
            config.joint_custom_post_pass
        )
        count += 1
>>>>>>> 2ce2e4df

    if count:
        stable_topological_sort(graph.graph)
        graph.graph.lint()
        graph.recompile()
    return graph


@register_graph_pattern(
    CallFunction(
        torch.ops.prims.iota.default,
        KeywordArg("length"),
        start=KeywordArg("start"),
        step=KeywordArg("step"),
        dtype=KeywordArg("dtype"),
        device=KeywordArg("device"),
        requires_grad=KeywordArg("requires_grad"),
    ),
    pass_dict=patterns,
)
def fix_iota_device(match: Match, length, start, step, dtype, device, requires_grad):
    """
    Eager supports:

        aten.index(cuda_tensor, torch.arange(..., device="cpu"))

    But this results in an implicit host-device-copy and breaks cudagraphs.
    Rewrite the arange to use CUDA.
    """
    (node,) = match.nodes
    user_devices: OrderedSet[torch.device] = OrderedSet()
    for user in node.users:
        if (
            user.op == "call_function"
            and user.target in (aten.index.Tensor, aten.index_put.default)
            and hasattr(user.meta.get("val"), "device")
        ):
            user_devices.add(user.meta["val"].device)  # type: ignore[union-attr]
        else:
            return  # bail out

    if len(user_devices) == 1 and "val" in node.meta:
        (user_device,) = user_devices
        if device.type != user_device.type:
            repl = match.graph.call_function(
                torch.ops.prims.iota.default,
                (length,),
                {
                    "start": start,
                    "step": step,
                    "dtype": dtype,
                    "device": user_device,
                    "requires_grad": requires_grad,
                },
            )
            repl.meta.update(node.meta)
            repl.meta["val"] = repl.meta["val"].to(user_device)
            node.replace_all_uses_with(repl)
            match.erase_nodes()


@register_graph_pattern(
    CallFunction(
        torch.ops.prims.convert_element_type.default,
        CallFunction(
            torch.ops.prims.convert_element_type.default,
            KeywordArg("arg"),
            KeywordArg("dtype1"),
        ),
        KeywordArg("dtype2"),
    ),
    pass_dict=patterns,
)
def pointless_convert(match: Match, arg, dtype1: torch.dtype, dtype2: torch.dtype):
    """Remove chain of dtype conversions often created by AMP"""
    graph = match.graph
    node = match.output_node()
    allowed = {torch.float16, torch.bfloat16, torch.float32, torch.float64}
    if dtype1 in allowed and dtype2 in allowed:
        repl = graph.call_function(
            torch.ops.prims.convert_element_type.default, (arg, dtype2)
        )
        repl.meta.update(node.meta)
        node.replace_all_uses_with(repl)
        match.erase_nodes()


@register_graph_pattern(
    CallFunction(torch.ops.aten.view.default, KeywordArg("arg"), KeywordArg("size")),
    pass_dict=patterns,
)
def pointless_view(match: Match, arg, size):
    """Remove no-op view"""
    node = match.output_node()
    arg_size = list(node.args[0].meta["val"].shape)  # type: ignore[union-attr]
    if size == arg_size:
        node.replace_all_uses_with(node.args[0])  # type: ignore[arg-type]
        match.erase_nodes()


# When softmax is used with temperature or other scaling, we get the pattern
#
#   scale(x) - scale(x).amax(dim, keepdim=True)
#
# which is expected to be at most zero, but we may end up with numerical
# discrepancies # between the recomputed values of scale(x) inside and out
# of the reduction, # depending on compiler optimizations, e.g. use of fma
# instructions.
#
# Here we replace it with the mathematically equivalent,
#
#   scale(x - x.amax(dim, keepdim=True))
#
# which is more stable as we only compute the scaling once.
#
# NOTE: This pattern must come after fused attention matching!


def _partial_softmax_pattern(linear_func, reverse=False, to_dtype=False):
    # Allow matching inp * other and other * input
    if reverse:
        scaled = CallFunction(
            linear_func, KeywordArg("other"), KeywordArg("inp"), _users=MULTIPLE
        )
    else:
        scaled = CallFunction(
            linear_func, KeywordArg("inp"), KeywordArg("other"), _users=MULTIPLE
        )
    if to_dtype:
        scaled = CallFunction(
            prims.convert_element_type, scaled, KeywordArg("dtype"), _users=MULTIPLE
        )
    amax = CallFunction(
        aten.amax.default, scaled, KeywordArg("dim"), KeywordArg("keepdim")
    )
    return CallFunction(aten.sub.Tensor, scaled, amax)


def _other_is_broadcasted_in_dim(match):
    # Check that the scaling factor is constant across the reduction dim,
    # so scaling doesn't change which index corresponds to the maximum value
    other = match.kwargs["other"]
    if isinstance(other, (int, float)):
        return True

    inp = match.kwargs["inp"]
    if not all(isinstance(x, torch.fx.Node) for x in (inp, other)):
        return False

    inp_example = inp.meta["val"]
    other_example = other.meta["val"]
    if isinstance(other_example, (torch.SymInt, torch.SymFloat)):
        return True

    if not all(isinstance(x, torch.Tensor) for x in (inp_example, other_example)):
        return False

    inp_ndim = inp_example.ndim
    other_shape = other_example.shape
    if inp_ndim < len(other_shape):
        return False

    # Pad other_shape to the same ndim as inp
    other_shape = [1] * (inp_ndim - len(other_shape)) + list(other_shape)

    dim = match.kwargs["dim"]
    if isinstance(dim, int):
        dim = (dim,)

    return all(statically_known_true(other_shape[d] == 1) for d in dim)


def mul_softmax_pattern(match: Match, *, inp, other, dim, keepdim, dtype=None):
    def repl(inp, other):
        if dtype is not None:
            inp = inp.to(dtype)

        sign: Union[int, float, torch.Tensor]
        if isinstance(other, (int, float, torch.SymInt, torch.SymFloat)):
            sign = 1 if other >= 0 else -1
        else:
            one = torch.scalar_tensor(1, dtype=inp.dtype, device=inp.device)
            sign = torch.where(other >= 0, one, -one)

        inp = inp * sign
        max_ = torch.amax(inp, dim=dim, keepdim=keepdim)
        return (inp - max_) * (sign * other)

    match.replace_by_example(repl, [inp, other])


for reverse, to_dtype in itertools.product((False, True), repeat=2):
    register_graph_pattern(
        _partial_softmax_pattern(aten.mul.Tensor, reverse=reverse, to_dtype=to_dtype),
        pass_dict=pass_patterns[1],
        extra_check=_other_is_broadcasted_in_dim,
    )(mul_softmax_pattern)


def div_softmax_pattern(match: Match, *, inp, other, dim, keepdim, dtype=None):
    def repl(inp, other):
        if dtype is not None:
            inp = inp.to(dtype)

        sign: Union[int, float, torch.Tensor]
        if isinstance(other, (int, float, torch.SymInt, torch.SymFloat)):
            sign = 1 if other >= 0 else -1
        else:
            one = torch.scalar_tensor(1, dtype=inp.dtype, device=inp.device)
            sign = torch.where(other >= 0, one, -one)

        inp = inp * sign
        max_ = torch.amax(inp, dim=dim, keepdim=keepdim)
        return (inp - max_) / (sign * other)

    match.replace_by_example(repl, [inp, other])


for to_dtype in (False, True):
    register_graph_pattern(
        _partial_softmax_pattern(aten.div.Tensor, to_dtype=to_dtype),
        pass_dict=pass_patterns[1],
        extra_check=_other_is_broadcasted_in_dim,
    )(div_softmax_pattern)<|MERGE_RESOLUTION|>--- conflicted
+++ resolved
@@ -444,34 +444,19 @@
     lazy_init()
     count = 0
     if config.joint_custom_pre_pass is not None:
-<<<<<<< HEAD
-        with GraphTransformObserver(
-            graph, "joint_custom_pre_pass", config.trace.log_url_for_graph_xform
-        ):
-            config.joint_custom_pre_pass(graph.graph)
-            count += 1
-=======
         GraphTransformObserver(graph, "joint_custom_pre_pass").apply_graph_pass(
             config.joint_custom_pre_pass
         )
         count += 1
->>>>>>> 2ce2e4df
 
     from .post_grad import remove_noop_ops
 
     GraphTransformObserver(graph, "remove_noop_ops").apply_graph_pass(remove_noop_ops)
 
     if config.joint_graph_constant_folding:
-<<<<<<< HEAD
-        with GraphTransformObserver(
-            graph, "constant_fold_uniform_value", config.trace.log_url_for_graph_xform
-        ):
-            constant_fold_uniform_value(graph)
-=======
         GraphTransformObserver(graph, "constant_fold_uniform_value").apply_gm_pass(
             constant_fold_uniform_value
         )
->>>>>>> 2ce2e4df
 
     if config.pattern_matcher:
         for i, patterns in enumerate(pass_patterns):
@@ -486,18 +471,10 @@
         count += replace_random_passes(graph)
 
     if config.joint_custom_post_pass is not None:
-<<<<<<< HEAD
-        with GraphTransformObserver(
-            graph, "joint_custom_post_pass", config.trace.log_url_for_graph_xform
-        ):
-            config.joint_custom_post_pass(graph.graph)
-            count += 1
-=======
         GraphTransformObserver(graph, "joint_custom_post_pass").apply_graph_pass(
             config.joint_custom_post_pass
         )
         count += 1
->>>>>>> 2ce2e4df
 
     if count:
         stable_topological_sort(graph.graph)
