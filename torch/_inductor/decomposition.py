# mypy: allow-untyped-decorators
import functools
import logging
import math
import sys
import typing
from typing import Any, Callable, Dict, List, Optional, Tuple, Union

import torch
import torch._decomp as decomp
import torch._prims_common as utils
import torch.ao.quantization.fx._decomposed
from torch._decomp import (
    core_aten_decompositions,
    get_decompositions,
    remove_decompositions,
)
from torch._decomp.decompositions import (
    _grid_sampler_2d as decomp_grid_sampler_2d,
    pw_cast_for_opmath,
)
from torch._decomp.decompositions_for_rng import extra_random_decomps
from torch._dynamo.utils import counters
from torch._higher_order_ops.out_dtype import out_dtype
from torch._inductor.utils import pad_listlike
from torch._prims_common import (
    elementwise_dtypes,
    ELEMENTWISE_TYPE_PROMOTION_KIND,
    type_to_dtype,
)
from torch.fx.experimental.symbolic_shapes import definitely_true, guard_size_oblivious

from . import config, inductor_prims
from .utils import (
    is_gpu,
    needs_fallback_due_to_atomic_add_limitations,
    use_scatter_fallback,
)


log = logging.getLogger(__name__)
aten = torch.ops.aten
prims = torch.ops.prims
quantized = torch.ops.quantized
_quantized = torch.ops._quantized
quantized_decomposed = torch.ops.quantized_decomposed

inductor_decompositions = get_decompositions(
    [
        aten._adaptive_avg_pool2d_backward,
        aten.addmv,
        aten.arange,
        aten.bitwise_and_,
        aten.bitwise_or_,
        aten.clamp_min_,
        aten.dist,
        aten.empty_like,
        aten.flip,
        aten.gelu,
        aten.hardtanh,
        aten.index_select,
        aten.lcm,
        aten.leaky_relu,
        aten.linalg_vector_norm,
        aten._log_softmax,
        aten.max_pool2d_with_indices_backward,
        aten._native_batch_norm_legit,
        aten._native_batch_norm_legit_functional,
        aten._native_batch_norm_legit_no_training,
        aten._batch_norm_with_update,
        aten._batch_norm_with_update_functional,
        aten._batch_norm_no_update,
        aten.batch_norm_backward,
        aten.native_batch_norm,
        aten.native_group_norm,
        aten.native_layer_norm,
        aten.nll_loss2d_backward,
        aten._softmax,
        aten.sin_,
        aten.sqrt_,
        out_dtype,
        aten._to_copy,
        aten.tril_indices,
        aten.triu_indices,
        aten.upsample_bilinear2d.vec,
        quantized.linear_dynamic_fp16_unpacked_weight,
        _quantized.wrapped_quantized_linear,
    ]
)
decompositions = {**core_aten_decompositions(), **inductor_decompositions}

# Remove unwanted decompositions included via the core ATen decompositions from
# the Inductor decomp table.
decomps_to_exclude = [
    aten._unsafe_index,
    aten._unsafe_masked_index,
    aten._unsafe_masked_index_put_accumulate,
    aten._scaled_dot_product_flash_attention_for_cpu.default,  # See comments in torch/_decomp/decompositions.py
    aten._softmax_backward_data,
    aten.clamp_max,
    aten.clamp_min,
    aten.glu,  # inductor lowers this directly
    aten.select_scatter,  # need to be in the ATen graph in order for it to work with the re-inplacing pass
    aten.slice_scatter,  # need to be in the ATen graph in order for it to work with the re-inplacing pass
    aten.split.Tensor,  # inductor lowers this directly
    aten.squeeze,  # inductor lowers this directly
    aten.sum,  # inductor lowers this directly
    aten.unbind,  # inductor lowers this directly
]

remove_decompositions(decompositions, decomps_to_exclude)


def register_decomposition(
    ops: List[Union[torch._ops.OperatorBase, torch._ops.OpOverloadPacket]]
) -> Callable[..., Any]:
    for op in [ops] if callable(ops) else ops:  # type: ignore[attr-defined]
        if op in decompositions:
            log.warning("duplicate decomp: %s", ops)
    return decomp.register_decomposition(ops, decompositions)


# TODO: for now, inductor doesn't handle asserts
# because the condition is symbol -> tensor in the graph.
@register_decomposition([aten._assert_async.msg])
def assert_async_msg_decomp(tensor: torch.Tensor, msg: str) -> None:
    return


# Following `assert_async_msg_decomp` and implement as non-op.
@register_decomposition([aten._functional_assert_async.msg])
def functional_assert_async_msg_decomp(tensor: torch.Tensor, msg: str) -> None:
    return


@register_decomposition([aten.sym_constrain_range_for_size.default])
def sym_constrain_range_for_size(
    symbol: torch.SymInt,
    *,
    min: Optional[torch.types.Number] = None,
    max: Optional[torch.types.Number] = None,
) -> None:
    return


@register_decomposition([aten.clamp])
@pw_cast_for_opmath
def clamp(
    x: torch.Tensor,
    min: Optional[torch.types.Number] = None,
    max: Optional[torch.types.Number] = None,
) -> torch.Tensor:
    if min is not None:
        x = x.clamp_min(min)
    if max is not None:
        x = x.clamp_max(max)
    return x


@register_decomposition([aten.full])
def full(
    size: List[Union[int, torch.SymInt]],
    fill_value: torch.types.Number,
    **kwargs: Any,
) -> torch.Tensor:
    dtype = kwargs.get("dtype")
    if dtype is None:
        kwargs["dtype"] = type_to_dtype(type(fill_value))
        return torch.full(size, fill_value, **kwargs)
    return NotImplemented


# Not really sure how to put this into the main library.  PrimTorch wants
# empty_permuted to go to the prim, and typically users don't really want
# to decompose to empty_strided (but inductor is OK with it, because we are
# cool with strides and everything goes to empty_strided)
@register_decomposition([aten.empty_permuted.default])
def empty_permuted(
    size: List[Union[int, torch.SymInt]],
    physical_layout: List[int],
    **kwargs: Any,
) -> torch.Tensor:
    perm = [0] * len(size)
    for p, l in enumerate(physical_layout):
        perm[l] = p
    return torch.empty([size[l] for l in physical_layout], **kwargs).permute(perm)


@register_decomposition([aten.convolution_backward])
def convolution_backward(
    grad_output: torch.Tensor,
    input: torch.Tensor,
    weight: torch.Tensor,
    bias_sizes: List[int],
    stride: Union[int, List[int]],
    padding: Union[int, List[int]],
    dilation: Union[int, List[int]],
    transposed: bool,
    output_padding: List[int],
    groups: int,
    output_mask: List[bool],
) -> Tuple[torch.Tensor, torch.Tensor, torch.Tensor]:
    if not output_mask[2] or not is_gpu(grad_output.device.type):
        return NotImplemented
    grad_bias = aten.sum(grad_output, [0] + list(range(2, grad_output.dim())))
    grad_inp, grad_weight, _ = aten.convolution_backward(
        grad_output,
        input,
        weight,
        bias_sizes,
        stride,
        padding,
        dilation,
        transposed,
        output_padding,
        groups,
        [output_mask[0], output_mask[1], False],
    )
    return (grad_inp, grad_weight, grad_bias)


@register_decomposition([aten.round.decimals])
def round_dec(x: torch.Tensor, decimals: int = 0) -> torch.Tensor:
    ten_pow_decimals = 10.0**decimals
    return aten.round(x * ten_pow_decimals) * (1.0 / ten_pow_decimals)


@register_decomposition([aten.bmm])
@pw_cast_for_opmath
def bmm(
    self: torch.Tensor,
    batch2: torch.Tensor,
) -> torch.Tensor:
    if config.coordinate_descent_tuning:
        if guard_size_oblivious(self.shape[1] == 1) or guard_size_oblivious(
            batch2.shape[2] == 1
        ):
            out = (self.unsqueeze(-1) * batch2.unsqueeze(1)).sum(dim=2)
            return out
    if self.device.type == "cpu":
        if guard_size_oblivious(self.size(1) == 1) and guard_size_oblivious(
            batch2.size(-1) == 1
        ):
            counters["inductor"]["decompose_bmm"] += 1
            return torch.sum(
                self.squeeze(1) * batch2.squeeze(-1), dim=1, keepdim=True
            ).unsqueeze(1)
    return NotImplemented


@register_decomposition([aten.addmm])
@pw_cast_for_opmath
def addmm(
    self: torch.Tensor,
    mat1: torch.Tensor,
    mat2: torch.Tensor,
    beta: torch.types.Number = 1,
    alpha: torch.types.Number = 1,
) -> torch.Tensor:
    if self.device.type == "cpu":
        if guard_size_oblivious(mat1.size(0) == 1) and guard_size_oblivious(
            mat2.size(-1) == 1
        ):
            counters["inductor"]["decompose_addmm"] += 1
            out = torch.sum(
                mat1.squeeze(0) * mat2.squeeze(-1), dim=0, keepdim=True
            ).unsqueeze(0)
            return alpha * out + beta * self
        if (
            guard_size_oblivious(mat1.size(0) == 1)
            and definitely_true(mat2.size(0) <= 16)
            and definitely_true(mat2.size(1) <= 16)
        ):
            counters["inductor"]["decompose_addmm"] += 1
            out = (mat1.T * mat2).sum(dim=0, keepdim=True)
            return alpha * out + beta * self
    return NotImplemented


@register_decomposition([aten.mm])
@pw_cast_for_opmath
def mm(
    self: torch.Tensor,
    input2: torch.Tensor,
) -> torch.Tensor:
    # Our matrix vector multiplies only achieve peak bandwidth with coordinate descent tuning.
    # todo: Look into why and fix it (hopefully)
    if config.coordinate_descent_tuning:
        if guard_size_oblivious(self.shape[0] == 1) or guard_size_oblivious(
            input2.shape[1] == 1
        ):
            return (self.unsqueeze(2) * input2.unsqueeze(0)).sum(dim=1)
    if self.device.type == "cpu":
        if (
            guard_size_oblivious(self.size(-1) == 1)
            and guard_size_oblivious(self.size(0) > 0)
            and guard_size_oblivious(input2.size(0) == 1)
            and (self.dtype == input2.dtype)
            and definitely_true((torch.numel(self) + torch.numel(input2)) <= 32)
        ):
            counters["inductor"]["decompose_mm"] += 1
            return torch.cat([self[i, :] * input2 for i in range(self.size(0))])
        if guard_size_oblivious(self.size(0) == 1) and guard_size_oblivious(
            input2.size(-1) == 1
        ):
            counters["inductor"]["decompose_mm"] += 1
            return torch.sum(
                self.squeeze(0) * input2.squeeze(-1), dim=0, keepdim=True
            ).unsqueeze(0)
    return NotImplemented


# This pass does two things:
# - Eliminate cat when there is only one tensor input
# - Normalize cat calls, so that legacy empty 1-D tensors are removed (NB: we
#   don't remove ALL empty tensors, only the naughty ones)
@register_decomposition([aten.cat.default])
def cat(
    tensors: List[torch.Tensor],
    dim: int = 0,
) -> torch.Tensor:
    from torch.fx.experimental.symbolic_shapes import guard_size_oblivious

    def non_empty_tensor(x: torch.Tensor) -> bool:
        # For better or worse, this is a valid cat:
        #
        #   torch.cat([torch.randn(2, 2, 4), torch.randn(0), torch.randn(3, 2, 4)])
        #
        # We'd like to eliminate naughtiness like this for downstream passes
        # like split_cat.  The easiest way is to just drop such inputs
        # (guarding that they are non-zero).
        #
        # Is it permissible for this filtering to be size-oblivious?  A case
        # where this could matter is cat([(2, 2), (u0,)], dim=0); if u0
        # happened to be zero, we would have liked to have filtered it out.
        # But actually, the ONLY way this could have passed is if u0 == 0,
        # so by the time we get here we have already installed a deferred
        # runtime assert forcing u0 to be zero.  So if this hasn't happened,
        # we know that the unbacked SymInt has appropriate size and there are
        # no problems.
        if len(x.shape) == 1 and guard_size_oblivious(x.shape[0] == 0):
            return False

        if dim < len(x.shape) and guard_size_oblivious(x.shape[dim] == 0):
            return False

        return True

    filtered_tensors = list(filter(non_empty_tensor, tensors))

    if len(filtered_tensors) == 1:
        return filtered_tensors[0].clone()
    elif 1 < len(filtered_tensors) < len(tensors):
        # on the first call, when we remove empty tensors, we redispatch recursively
        return aten.cat.default(filtered_tensors, dim)

    # optimization, avoid concat for single, repeated input
    if len(filtered_tensors) > 1 and all(
        t is filtered_tensors[0] for t in filtered_tensors
    ):
        inp = filtered_tensors[0]
        shape = list(inp.shape)
        dim = dim + len(inp.shape) if dim < 0 else dim
        shape.insert(dim, len(filtered_tensors))
        return inp.unsqueeze(dim).expand(*shape).flatten(dim, dim + 1).clone()

    # when no 'filtering' has occurred, we raise to prevent infinite recursion (no more decomposition needed)
    return NotImplemented


@register_decomposition([aten.angle])
def angle(x: torch.Tensor) -> torch.Tensor:
    if x.is_complex():
        return torch.where(
            torch.isnan(x.real), float("nan"), torch.atan2(x.imag, x.real)
        )

    # when x is real number
    #   if x >= 0, return 0
    #   if x < 0, return pi
    #   if x is nan, return nan
    _, dtype = elementwise_dtypes(
        x,
        type_promotion_kind=ELEMENTWISE_TYPE_PROMOTION_KIND.INT_TO_FLOAT,
    )
    pi = torch.scalar_tensor(math.pi, dtype=dtype, device=x.device)
    ret = torch.where(x < 0, pi, 0.0)
    return torch.where(torch.isnan(x), float("nan"), ret)


@register_decomposition([aten.add])
def add(
    x: torch.Tensor,
    y: torch.Tensor,
    *,
    alpha: Optional[torch.types.Number] = None,
) -> torch.Tensor:
    # Require both x and y to be complex tensors.
    x_is_complex_tensor = torch.is_tensor(x) and x.is_complex()
    y_is_complex_tensor = torch.is_tensor(y) and y.is_complex()
    if not x_is_complex_tensor or not y_is_complex_tensor:
        return NotImplemented
    z = y
    if alpha is not None:
        z = alpha * y
    complex_type = torch.promote_types(x.dtype, y.dtype)

    # For complex typed `x`, `x.view(x.real.dtype)` doubles the last dimension and can cause problem
    # when broadcasting the add.
    def reshape_tensor_complex(tensor: torch.Tensor) -> torch.Tensor:
        """Reshape tensor from [*initial_dims, last_dim] to *initial_dims, last_dim/2, 2]"""
        # Get the current shape of the tensor
        *initial_dims, last_dim = tensor.shape

        # Check if the last dimension is even. We should never reach here since `x.view(x.real.dtype)`
        # doubles the last dimension for complex numbers.
        if last_dim % 2 != 0:
            raise AssertionError(
                "The size of the last dimension must be even to reshape it to [..., last_dim/2, 2]"
            )

        # Reshape the tensor
        new_shape = (*initial_dims, last_dim // 2, 2)
        reshaped_tensor = tensor.view(new_shape)
        return reshaped_tensor

    x_reshaped = reshape_tensor_complex(x.view(x.real.dtype))
    z_reshaped = reshape_tensor_complex(z.view(y.real.dtype))
    result = torch.flatten(x_reshaped + z_reshaped, start_dim=-2).view(complex_type)
    return result


@register_decomposition([aten.conj_physical])
def conj_physical(self: torch.Tensor) -> torch.Tensor:
    assert not self.is_complex(), "TODO: implement this"
    return self


@register_decomposition([aten.lift, aten.detach_])
def lift(self: torch.Tensor) -> torch.Tensor:
    return self


@register_decomposition([aten.bernoulli.default])
def bernoulli(
    self: torch.Tensor,
    *,
    generator: Optional[torch.Generator] = None,
) -> torch.Tensor:
    assert generator is None
    return (torch.rand_like(self, dtype=torch.float32) < self).to(self.dtype)


@register_decomposition([aten.fmin, prims.fmin])
def fmin(self: torch.Tensor, other: torch.Tensor) -> torch.Tensor:
    return torch.where(torch.isnan(other) | (other > self), self, other)


@register_decomposition([aten.fmax, prims.fmax])
def fmax(self: torch.Tensor, other: torch.Tensor) -> torch.Tensor:
    return torch.where(torch.isnan(other) | (other < self), self, other)


@register_decomposition(aten.amax)
def amax(
    self: torch.Tensor,
    dim: Optional[int] = None,
    keepdim: bool = False,
) -> torch.Tensor:
    if self.dtype == torch.bool:
        return torch.any(self, dim=dim, keepdim=keepdim)
    return NotImplemented


@register_decomposition(aten.amin)
def amin(
    self: torch.Tensor,
    dim: Optional[int] = None,
    keepdim: bool = False,
) -> torch.Tensor:
    if self.dtype == torch.bool:
        return torch.all(self, dim=dim, keepdim=keepdim)
    return NotImplemented


@register_decomposition([aten.narrow_copy])
def narrow_copy(
    self: torch.Tensor,
    dim: int,
    start: int,
    length: int,
) -> torch.Tensor:
    return torch.narrow(self, dim, start, length).clone()


@register_decomposition([aten.view_copy.default])
def view_copy_default(
    self: torch.Tensor,
    size: List[Union[int, torch.SymInt]],
) -> torch.Tensor:
    return aten.view(self, size).clone()


@register_decomposition([aten.view_copy.dtype])
def view_copy_dtype(
    self: torch.Tensor,
    dtype: torch.dtype,
) -> torch.Tensor:
    return self.to(dtype).clone()


def get_like_layout(
    tensor: torch.Tensor,
    memory_format: Optional[torch.memory_format] = None,
) -> torch.memory_format:
    # TODO: _to_copy tensor to stride permutation
    if memory_format is torch.preserve_format or memory_format is None:
        return utils.suggest_memory_format(tensor)
    else:
        return memory_format


@register_decomposition(aten.rand_like)
def rand_like(
    self: torch.Tensor,
    *,
    dtype: Optional[torch.dtype] = None,
    device: Optional[torch.device] = None,
    memory_format: Optional[torch.memory_format] = None,
    **kwargs: Any,
) -> torch.Tensor:
    return torch.rand(
        [*self.size()],
        dtype=dtype or self.dtype,
        device=device or self.device,
        **kwargs,
    ).to(memory_format=get_like_layout(self, memory_format))


@register_decomposition(aten.randn_like)
def randn_like(
    self: torch.Tensor,
    *,
    dtype: Optional[torch.dtype] = None,
    device: Optional[torch.device] = None,
    memory_format: Optional[torch.memory_format] = None,
    **kwargs: Any,
) -> torch.Tensor:
    return torch.randn(
        [*self.size()],
        dtype=dtype or self.dtype,
        device=device or self.device,
        **kwargs,
    ).to(memory_format=get_like_layout(self, memory_format))


@register_decomposition(aten.full_like)
def full_like(
    self: torch.Tensor,
    fill_value: Union[int, float],
    *,
    dtype: Optional[torch.dtype] = None,
    layout: Optional[torch.layout] = None,
    device: Optional[torch.device] = None,
    pin_memory: bool = False,
    requires_grad: bool = False,
    memory_format: torch.memory_format = torch.preserve_format,
) -> torch.Tensor:
    return torch.full(
        [*self.size()],
        fill_value,
        dtype=dtype or self.dtype,
        layout=layout or self.layout,
        device=device or self.device,
        requires_grad=requires_grad,
    ).to(memory_format=get_like_layout(self, memory_format))


@register_decomposition(aten.randint_like.default)
def randint_like(
    self: torch.Tensor,
    high: int,
    *,
    dtype: Optional[torch.dtype] = None,
    device: Optional[torch.device] = None,
    memory_format: Optional[torch.memory_format] = None,
    **kwargs: Any,
) -> torch.Tensor:
    return aten.randint.low(
        0,
        high,
        [*self.size()],
        dtype=dtype or self.dtype,
        device=device or self.device,
        **kwargs,
    ).to(memory_format=get_like_layout(self, memory_format))


@register_decomposition(aten.randint_like.low_dtype)
def randint_like_low(
    self: torch.Tensor,
    low: int,
    high: int,
    *,
    dtype: Optional[torch.dtype] = None,
    device: Optional[torch.device] = None,
    memory_format: Optional[torch.memory_format] = None,
    **kwargs: Any,
) -> torch.Tensor:
    return aten.randint.low(
        low,
        high,
        [*self.size()],
        dtype=dtype or self.dtype,
        device=device or self.device,
        **kwargs,
    ).to(memory_format=get_like_layout(self, memory_format))


@register_decomposition(aten.randint.default)
def randint(
    high: int,
    size: List[Union[int, torch.SymInt]],
    **kwargs: Any,
) -> torch.Tensor:
    return aten.randint.low(0, high, size, **kwargs)


@register_decomposition(quantized.linear_dynamic_fp16_unpacked_weight.default)
def linear_dynamic_fp16_unpacked_weight(
    input: torch.Tensor,
    weight: torch.Tensor,
    bias: torch.Tensor,
) -> torch.Tensor:
    packed_weight = torch.ops._quantized.wrapped_fbgemm_pack_gemm_matrix_fp16(weight)
    return torch.ops._quantized.wrapped_fbgemm_linear_fp16_weight(
        input, packed_weight, bias, weight.size()[0]
    )


@register_decomposition(_quantized.wrapped_quantized_linear.default)
def wrapped_quantized_linear(
    input: torch.Tensor,
    input_scale: torch.Tensor,
    input_zero_point: torch.Tensor,
    weight: torch.Tensor,
    weight_scale: torch.Tensor,
    weight_zero_point: torch.Tensor,
    bias: torch.Tensor,
    out_scale: torch.Tensor,
    out_zero_point: torch.Tensor,
    out_channel: int,
) -> torch.Tensor:
    packed_weight = torch.ops._quantized._wrapped_linear_prepack(
        weight, weight_scale, weight_zero_point, bias
    )
    return torch.ops._quantized._wrapped_quantized_linear_prepacked(
        input,
        input_scale,
        input_zero_point,
        packed_weight,
        out_scale,
        out_zero_point,
        out_channel,
    )


@register_decomposition(torch.ops.quantized.embedding_bag_byte_unpack)
def q_embedding_bag_byte_unpack_decomp(packed: torch.Tensor) -> torch.Tensor:
    def bitcast_u8_to_f32(u8: torch.Tensor) -> torch.Tensor:
        x, y, z, w = (u8[..., n].to(torch.int32) for n in (0, 1, 2, 3))
        if sys.byteorder == "little":
            return (x + (y << 8) + (z << 16) + (w << 24)).view(torch.float32)[..., None]
        else:
            return ((x << 24) + (y << 16) + (z << 8) + w).view(torch.float32)[..., None]

    scales = bitcast_u8_to_f32(packed[..., -8:-4])
    offsets = bitcast_u8_to_f32(packed[..., -4:])
    return packed[..., :-8].to(torch.float32) * scales + offsets


@register_decomposition([aten.grid_sampler_2d])
@pw_cast_for_opmath
def grid_sampler_2d(
    a: torch.Tensor,
    grid: torch.Tensor,
    interpolation_mode: int = 0,
    padding_mode: int = 0,
    align_corners: bool = False,
) -> torch.Tensor:
    # We do not expand the grid (_expand_grid=False) on cpu for performance reasons
    # Experimenting locally it was found that compiled CUDA code is accelerated by ~5x
    # and CPU code by ~2x on bicubic mode, if we expand the grid from (N, H, W, 2) into (N, C, H, W, 2)
    # However, this leads to a slowdown around ~0.8x on CPU bilinear mode, channels first.
    # Thus we apply this hack to not expand the grid for this case.
    _expand_grid = not (
        a.device == torch.device("cpu")
        and interpolation_mode == 0
        and a.is_contiguous(memory_format=torch.contiguous_format)
    )

    output = decomp_grid_sampler_2d(
        a,
        grid=grid,
        interpolation_mode=interpolation_mode,
        padding_mode=padding_mode,
        align_corners=align_corners,
        _expand_grid=_expand_grid,
    )
    return output


@register_decomposition(aten._foreach_addcmul.Scalar)
def _foreach_addcmul_scalar(
    self: List[torch.Tensor],
    left_tensors: List[torch.Tensor],
    right_tensors: List[torch.Tensor],
    scalar: float = 1,
) -> List[torch.Tensor]:
    return aten._foreach_add.List(
        self, aten._foreach_mul.List(left_tensors, right_tensors), alpha=scalar
    )


@register_decomposition(aten._foreach_addcdiv.Scalar)
def _foreach_addcdiv_scalar(
    self: List[torch.Tensor],
    left_tensors: List[torch.Tensor],
    right_tensors: List[torch.Tensor],
    scalar: float = 1,
) -> List[torch.Tensor]:
    return aten._foreach_add.List(
        self, aten._foreach_div.List(left_tensors, right_tensors), alpha=scalar
    )


@register_decomposition(aten._foreach_lerp.Scalar)
def _foreach_lerp_scalar(
    start_tensors: List[torch.Tensor],
    end_tensors: List[torch.Tensor],
    weight: torch.types.Number,
) -> List[torch.Tensor]:
    return aten._foreach_add.List(
        start_tensors,
        aten._foreach_mul.Scalar(
            aten._foreach_sub.List(end_tensors, start_tensors), weight
        ),
    )


@aten.miopen_batch_norm.default.py_impl(torch._C.DispatchKey.Autograd)
@register_decomposition(aten.miopen_batch_norm)
def miopen_batch_norm(
    input: torch.Tensor,
    weight: torch.Tensor,
    bias: typing.Optional[torch.Tensor],
    running_mean: typing.Optional[torch.Tensor],
    running_var: typing.Optional[torch.Tensor],
    training: bool,
    exponential_average_factor: float,
    epsilon: float,
) -> Tuple[torch.Tensor, torch.Tensor, torch.Tensor]:
    a, b, c = aten.native_batch_norm(
        input,
        weight,
        bias,
        running_mean,
        running_var,
        training,
        exponential_average_factor,
        epsilon,
    )

    if training:
        return (a, b, c)
    return (
        a,
        weight.new_zeros((0,)),
        weight.new_zeros((0,)),
    )


@functools.lru_cache(None)
def fast_random_decomps() -> Dict[Any, Callable[..., Any]]:
    return {**decompositions, **extra_random_decomps}


# TODO(aakhundov): replace this (and the above) Any by more
# specific type and fix all the cascading mypy errors
def select_decomp_table() -> Dict[Any, Callable[..., Any]]:
    """decomps can change based on config"""
    if config.fallback_random:
        return decompositions
    return fast_random_decomps()


@register_decomposition(aten.masked_scatter)
def masked_scatter(
    self: torch.Tensor,
    mask: torch.Tensor,
    source: torch.Tensor,
) -> torch.Tensor:
    from .codegen.common import BackendFeature, has_backend_feature

    if has_backend_feature(self.device, BackendFeature.MASKED_SCATTER_WITH_INDEX):
        # This two-step algorithm is the same as eager CUDA, for eager CPU we
        # use a 1-shot serial iteration.
        self, mask = aten.broadcast_tensors([self, mask])
        source_idx = mask.reshape(-1).cumsum(0) - 1
        self_flat, mask_flat, source_flat = (x.flatten() for x in (self, mask, source))
        result = aten._unsafe_masked_index(source_flat, mask_flat, [source_idx], 0)
        return torch.where(mask_flat, result, self_flat).view(self.shape)
    return NotImplemented


@register_decomposition(quantized_decomposed.choose_qparams.tensor)
def choose_qparams_tensor(
    input: torch.Tensor,
    quant_min: int,
    quant_max: int,
    eps: float,
    dtype: torch.dtype,
) -> Tuple[torch.Tensor, torch.Tensor]:
    min_val, max_val = torch.aminmax(input)
    scale = (max_val - min_val) / float(quant_max - quant_min)
    scale = torch.max(scale, torch.Tensor([eps]))
    zero_point = quant_min - torch.round(min_val / scale).to(torch.int)
    zero_point = torch.clamp(zero_point, quant_min, quant_max)
    return scale.to(torch.float64), zero_point.to(torch.int64)


@register_decomposition(aten.put)
def put(
    self: torch.Tensor,
    index: torch.Tensor,
    source: torch.Tensor,
    accumulate: bool = False,
) -> torch.Tensor:
    flattened = self.flatten()
    flattened = torch.index_put(
        flattened, [index], source.reshape(index.shape), accumulate
    )
    return flattened.reshape(self.shape)


@register_decomposition(aten.put_)
def put_(
    self: torch.Tensor,
    index: torch.Tensor,
    source: torch.Tensor,
    accumulate: bool = False,
) -> torch.Tensor:
    out = aten.put(self, index, source, accumulate=accumulate)
    return self.copy_(out)


@register_decomposition(aten._softmax_backward_data.default)
@pw_cast_for_opmath
def _softmax_backward_data(
    grad_output: torch.Tensor,
    output: torch.Tensor,
    dim: int,
    input_dtype: torch.dtype,
) -> torch.Tensor:
    new_grad_output = grad_output * output
    sum_new_grad = torch.sum(new_grad_output, dim=dim, keepdim=True)
    # grad_input = new_grad_output - output * sum_new_grad
    grad_input = inductor_prims.fma(-output, sum_new_grad, new_grad_output)

    # CPU kernel doesn't respect input_dtype, but following check doesn't work for meta tensor
    # if grad_output.device == torch.device("cpu"):
    #     return grad_input.contiguous()

    if grad_output.dtype != input_dtype:
        grad_input = grad_input.to(input_dtype)
    return grad_input.contiguous()


@register_decomposition(aten.index_reduce)
def index_reduce(
    self: torch.Tensor,
    dim: int,
    index: torch.Tensor,
    src: torch.Tensor,
    reduction_type: str,
    *,
    include_self: bool = True,
) -> torch.Tensor:
    if reduction_type == "mean" and not needs_fallback_due_to_atomic_add_limitations(
        self.dtype
    ):
        true_division = self.dtype.is_floating_point or self.dtype.is_complex
        ones = torch.ones_like(src)
        if include_self:
            out = self
            counts = torch.ones_like(self).index_add(dim, index, ones)
        else:
            out = self.index_fill(dim, index, 0)
            counts = torch.zeros_like(self).index_add(dim, index, ones)
            counts = counts.masked_fill(counts < 1, 1)
        out = out.index_add(dim, index, src)
        return out / counts if true_division else out // counts

    if use_scatter_fallback(
        aten.scatter_reduce_.two,
        reduction_type,
        self.dtype,
        src.dtype,
        src.device.type,
        True,
    ):
        return NotImplemented

    repeats = self.shape[dim + 1 :].numel() * self.shape[:dim].numel()
    index_shape = (index.numel(), *self.shape[dim + 1 :], *self.shape[:dim])
    perm = (*range(self.ndim - dim, self.ndim), 0, *range(1, self.ndim - dim))
    scatter_index = (
        index.to(torch.int64)
        .repeat_interleave(repeats)
        .reshape(index_shape)
        .permute(perm)
    )
    return self.scatter_reduce(
        dim,
        scatter_index,
        src,
        reduction_type,
        include_self=include_self,
    )


@register_decomposition(aten.max_pool2d_with_indices)
def max_pool2d_with_indices(
    x: torch.Tensor,
    kernel_size: List[int],
    stride: Optional[Union[int, List[int]]] = None,
    padding: Union[int, List[int]] = 0,
    dilation: Union[int, List[int]] = 1,
    ceil_mode: bool = False,
) -> Tuple[torch.Tensor, torch.Tensor]:
    if dilation == 1:
        dilation = [1, 1]

    if padding == 0:
        padding = [0, 0]

    if not stride:
        stride = kernel_size

    kernel_size = pad_listlike(kernel_size, 2)
    dilation = pad_listlike(dilation, 2)
    padding = pad_listlike(padding, 2)
    stride = pad_listlike(stride, 2)

    window_size = kernel_size[0] * kernel_size[1]
    # We fallback when using non-default dilation or when the window size is too large
    if (
        torch._inductor.lowering.should_fallback_max_pool2d_with_indices(
            kernel_size, dilation
        )
        or window_size > torch.iinfo(torch.int8).max
    ):
        return NotImplemented

    vals, offsets = prims._low_memory_max_pool2d_with_offsets(
        x,
        kernel_size,
        stride,
        padding,
        dilation,
        ceil_mode,
    )
    indices = prims._low_memory_max_pool2d_offsets_to_indices(
        offsets,
        kernel_size[1],
        x.size(-1),
        stride,
        padding,
    )
<<<<<<< HEAD
    return vals, indices


@register_decomposition(aten.searchsorted.Scalar)
def searchsorted_scalar(
    sorted_sequence: torch.Tensor,
    self: torch.types.Number,
    *,
    out_int32: bool = False,
    right: bool = False,
    side: Optional[str] = None,
    sorter: Optional[torch.Tensor] = None,
) -> torch.Tensor:
    return aten.searchsorted(
        sorted_sequence,
        torch.tensor([self], device=sorted_sequence.device),
        out_int32=out_int32,
        right=right,
        side=side,
        sorter=sorter,
    )[0]
=======
    return vals, indices
>>>>>>> 28d4a0bb
<|MERGE_RESOLUTION|>--- conflicted
+++ resolved
@@ -977,28 +977,4 @@
         stride,
         padding,
     )
-<<<<<<< HEAD
-    return vals, indices
-
-
-@register_decomposition(aten.searchsorted.Scalar)
-def searchsorted_scalar(
-    sorted_sequence: torch.Tensor,
-    self: torch.types.Number,
-    *,
-    out_int32: bool = False,
-    right: bool = False,
-    side: Optional[str] = None,
-    sorter: Optional[torch.Tensor] = None,
-) -> torch.Tensor:
-    return aten.searchsorted(
-        sorted_sequence,
-        torch.tensor([self], device=sorted_sequence.device),
-        out_int32=out_int32,
-        right=right,
-        side=side,
-        sorter=sorter,
-    )[0]
-=======
-    return vals, indices
->>>>>>> 28d4a0bb
+    return vals, indices