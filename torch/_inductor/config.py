import os  # noqa: C101
import sys
from typing import Any, Callable, Dict, List, Optional, TYPE_CHECKING, Union

import torch
import torch._inductor.custom_graph_pass
from torch._environment import is_fbcode


<<<<<<< HEAD
def is_fbcode() -> bool:
    return not hasattr(torch.version, "git_version")


=======
>>>>>>> 9b2e453e
def _get_tristate_env(name: str) -> Optional[bool]:
    value = os.environ.get(name)
    if value == "1":
        return True
    if value == "0":
        return False
    return None


def fx_graph_remote_cache_default() -> Optional[bool]:
    return _get_tristate_env("TORCHINDUCTOR_FX_GRAPH_REMOTE_CACHE")


def autotune_remote_cache_default() -> Optional[bool]:
    return _get_tristate_env("TORCHINDUCTOR_AUTOTUNE_REMOTE_CACHE")
<<<<<<< HEAD

=======
>>>>>>> 9b2e453e

# Enable auto_functionalized_v2 (enabled by default)
enable_auto_functionalized_v2 = (
    os.environ.get("TORCHDYNAMO_AUTO_FUNCTIONALIZED_V2", "0") == "1"
)

# Enable auto_functionalized_v2 (enabled by default)
enable_auto_functionalized_v2 = (
    os.environ.get("TORCHDYNAMO_AUTO_FUNCTIONALIZED_V2", "0") == "1"
)

# add some debug printouts
debug = False

# Whether to disable a progress bar for autotuning
disable_progress = True

# Whether to enable printing the source code for each future
verbose_progress = False

# use fx aot graph codegen cache
fx_graph_cache = (
    os.environ.get("TORCHINDUCTOR_FX_GRAPH_CACHE", "0" if is_fbcode() else "1") == "1"
)

# use remote fx aot graph codegen cache
# False: Disables the cache
# True: Enables the cache
# None: Not set -- Off for OSS, JustKnobs based for internal
fx_graph_remote_cache: Optional[bool] = fx_graph_remote_cache_default()

# enable autotune local cache
autotune_local_cache = True

# enable autotune remote cache
# False: Disables the cache
# True: Enables the cache
# None: Not set -- Off for OSS, JustKnobs based for internal
autotune_remote_cache: Optional[bool] = autotune_remote_cache_default()

# Force disabled all inductor level caching -- This will override any other caching flag
force_disable_caches = os.environ.get("TORCHINDUCTOR_FORCE_DISABLE_CACHES") == "1"

# sleep in inductor for testing
sleep_sec_TESTING_ONLY: Optional[int] = None

# The default layout constraint for custom operators.
# This must be the name of one of the layout constraint tags
# (that is, one of {"needs_fixed_stride_order", "flexible_layout"}),
# If the custom op does not have a layout constraint tag already
# then we assume the following applies.
custom_op_default_layout_constraint = "needs_fixed_stride_order"

# The default layout constraint for user-defined triton kernels.
# See "The default layout constraint for custom operators" for options.
triton_kernel_default_layout_constraint = "flexible_layout"

# use cpp wrapper instead of python wrapper
cpp_wrapper = os.environ.get("TORCHINDUCTOR_CPP_WRAPPER", "0") == "1"

# codegen cpp wrapper code in an ABI compatible mode
abi_compatible = (
    os.environ.get("TORCHINDUCTOR_ABI_COMPATIBLE", "1" if is_fbcode() else "0") == "1"
)

c_shim_version = os.environ.get("TORCHINDUCTOR_C_SHIM_VERSION", "2")

# dead code elimination
dce = False

# assume weight tensors are fixed size
static_weight_shapes = True

# put correctness assertions in generated code
size_asserts = os.environ.get("TORCHINDUCTOR_SIZE_ASSERTS", "1") == "1"
nan_asserts = os.environ.get("TORCHINDUCTOR_NAN_ASSERTS") == "1"

# enable loop reordering based on input orders
pick_loop_orders = True

# reuse a kernel input as the output
inplace_buffers = True

# reuse a buffer for an unrelated purpose
allow_buffer_reuse = True

# Enable pooled allocations for non-output tensors
memory_planning = os.environ.get("TORCHINDUCTOR_MEMORY_PLANNING", "0") == "1"

# How to organize memory under memory_planning=True:
# - "none": do not try to pool storage, just reuse
# - "intermediates": all non-outputs share storage, outputs each get unique storage
# - "outputs": two pools, one for intermediates (freed on return) and one for outputs
# - "combined": a single pool for both intermediates and outputs
memory_pool = os.environ.get("TORCHINDUCTOR_MEMORY_POOL", "intermediates")

# codegen benchmark harness
benchmark_harness = True

# fuse pointwise into templates
epilogue_fusion = True

# do epilogue fusions before other fusions
epilogue_fusion_first = False

# enable pattern match+replace optimizations
pattern_matcher = True

# set to True to enable the back-to-back GEMM pass
b2b_gemm_pass = False

# register custom graph optimization pass hook. so far, pre/post passes are
# only applied before/after pattern_matcher in post_grad_passes.
#
# Implement CustomGraphPass to allow Inductor to graph compiled artifacts
# to which your custom passes have been applied:
post_grad_custom_pre_pass: torch._inductor.custom_graph_pass.CustomGraphPassType = None
post_grad_custom_post_pass: torch._inductor.custom_graph_pass.CustomGraphPassType = None

# Registers a custom joint graph pass.
joint_custom_pre_pass: Optional[Callable[[torch.fx.Graph], None]] = None
joint_custom_post_pass: Optional[Callable[[torch.fx.Graph], None]] = None

# Registers a custom pregrad pass. Note that the pre-grad IR is 1.
# non-functional, 2. non-normalized, and 3. prone to change. Ideally we should
# use post-grad passes.
pre_grad_custom_pass: Optional[Callable[[torch.fx.graph.Graph], None]] = None

# Registers a custom pass to be run right before fusion in Inductor scheduler.
# WARNING: Inductor scheduler IR is at prototype stage and subject to change,
# hence custom IR passes built on top of it might break in the future.
_pre_fusion_custom_pass: Optional[
    Callable[
        [List["torch._inductor.scheduler.BaseSchedulerNode"]],
        List["torch._inductor.scheduler.BaseSchedulerNode"],
    ]
] = None

# Deprecated
split_cat_fx_passes = True

# Optimize conv-batchnorm if batchnorm is in eval mode. Slightly reduces numerical stability.
efficient_conv_bn_eval_fx_passes = False

# Enable predispatch aten IR for export
is_predispatch = False

# Deprecated
group_fusion = False

# Deprecated
batch_fusion = True

# Pre grad fusion and options in order, set to empty dict to disable fusion.
# Call `torch._inductor.fx_passes.group_batch_fusion.list_group_batch_fusions()` to see available fusions.
# batch fusion options:
# batch_linear
# batch_linear_lhs
# batch_layernorm
# batch_tanh
# batch_relu
# batch_sigmoid

# split cat fusion options:
# normalization_pass
# remove_split_with_size_one_pass
# merge_getitem_cat_pass
# merge_stack_tahn_unbind
# merge_splits_pass
# mutate_cat_pass
# split_cat_pass
pre_grad_fusion_options: Dict[str, Dict[str, Any]] = {}

# Post grad fusion and options, set to empty dict to disable fusion.
# Call `torch._inductor.fx_passes.group_batch_fusion.list_group_batch_fusions(False)` to see available fusions.
post_grad_fusion_options: Dict[str, Dict[str, Any]] = {}

# enable reordering pass for improving memory locality
reorder_for_locality = True

# Scale down RBLOCK for better occupancy
dynamic_scale_rblock = os.environ.get("TORCHINDUCTOR_DYNAMIC_SCALE_RBLOCK", "1") == "1"

# this forces fusion for int_mm with mul. Needed when you want to avoid realizing the int32
# but the mul gets fused with other pointwise ops instead.
force_fuse_int_mm_with_mul = False

# for pattern torch.mm(a, b.to(dtype)) with cuda tensors,
# enable torch._inductor.kernel.mm.tuned_mixed_mm fused kernel.
# Autotune will compare perf with normal cast->then->mm option
use_mixed_mm = True

# enable runtime numeric check for pre/post grad fx passes
# floating point provides limited accuracy (about 7 decimal digits for single precision
# floating point numbers,about 16 decimal digits for double precision floating point numbers)
# according to PyTorch documentation.
# https://pytorch.org/docs/stable/notes/numerical_accuracy.html#batched-computations-or-slice-computations
fx_passes_numeric_check: Dict[str, Any] = {
    "pre_grad": False,
    "precision": 1e-4,
    "num_iterations": 1,
    "requires_optimizer": True,
}

# mixed_mm_choice can be used to control the behaviour for pattern torch.mm(a, b.to(dtype)) with cuda tensors.
# The fallback aten implementation is normal cast->then->mm option.
# If mixed_mm_choice is "default": this flag will be ignored.
# If mixed_mm_choice is "triton":
# - Always use torch._inductor.kernel.mm.tuned_mixed_mm's fused kernel.
# - Autotune will not compare with fallback.
# If mixed_mm_choice is "aten": always use the fallback aten implementation.
# If mixed_mm_choice is "heuristic":
# - Enables the heuristic.
# - If the heuristic decides to add a config, it will add the config as the first choice.
# - If autotune is disabled, this config will always be chosen.
# - If autotune is enabled, it will also compare with fallback aten implementation and fused kernel.
# The use_mixed_mm flag will be ignored if mixed_mm_choice != "default".
mixed_mm_choice = "heuristic"

# enable reordering pass for increasing overlap between compute and communication
reorder_for_compute_comm_overlap = False

# passes (in execution order) for increasing overlap between compute and communication
# for built-in passes, use string name; for user-defined passes, pass in the function handle
# WARNING: Inductor scheduler IR is at prototype stage and subject to change,
# hence custom IR passes built on top of it might break in the future.
reorder_for_compute_comm_overlap_passes = [
    "reorder_compute_for_overlap",
    "sink_waits",
    "raise_comms",
]

# enable operator reordering for peak memory optimization
reorder_for_peak_memory = os.environ.get("TORCHINDUCTOR_REORDER_FOR_PEAK_MEMORY") == "1"

# runtime estimation function for ops
# for built-in estimation function, pass in "default"; for user-defined estimation function, pass in the function handle
estimate_op_runtime = "default"

# unit: GB/s, uni-directional P2P bandwidth per card
# default value is NVLink
intra_node_bw = 300

# unit: GB/s, uni-directional P2P bandwidth per node
# default value is InfiniBand
inter_node_bw = 25

# enable slow autotuning passes to select algorithms
max_autotune = os.environ.get("TORCHINDUCTOR_MAX_AUTOTUNE") == "1"

# enable slow autotuning passes to select pointwise/reductions algorithms
max_autotune_pointwise = os.environ.get("TORCHINDUCTOR_MAX_AUTOTUNE_POINTWISE") == "1"

# enable slow autotuning passes to select gemm algorithms
max_autotune_gemm = os.environ.get("TORCHINDUCTOR_MAX_AUTOTUNE_GEMM") == "1"

# force cublas and triton to use the same precision; cublas supports TF32 for matmul operations
# when m, n, k are multiples of 16, 16, 8, whereas triton supports TF32 for matmul operations
# for any combinations of m, n, k, regardless of their alignment. setting this flag will ensure
# that triton does not use TF32 wherever cublas would not use TF32
force_same_precision = (
    True if is_fbcode() else os.environ.get("TORCHINDUCTOR_FORCE_SAME_PRECISION") == "1"
)

# Specify candidate backends for gemm autotune.
# Possible choices are combinations of: ATen, Triton, CUTLASS, CK, CPP.
# ATen: default Pytorch ATen kernels.
# Triton: Triton templates defined in torch inductor (AMD and NVidia GPUs).
# CUTLASS: Cutlass templates and kernels (NVidia GPUs only).
# CK: Composable Kernel templates and kernels (AMD Instinct GPUs only).
# CPP: CPP templates and kernels for CPU.
max_autotune_gemm_backends = os.environ.get(
    "TORCHINDUCTOR_MAX_AUTOTUNE_GEMM_BACKENDS", "ATEN,TRITON,CPP"
).upper()

# As above, specify candidate backends for conv autotune.
# NB: in some cases for 1x1 convs we emit as matmul,
# which will use the backends of `max_autotune_gemm_backends`
max_autotune_conv_backends = os.environ.get(
    "TORCHINDUCTOR_MAX_AUTOTUNE_CONV_BACKENDS", "ATEN,TRITON"
).upper()


# Specify the size of the search space for GEMM autotuning.
# DEFAULT     - balance between compile time overhead and performance
# EXHAUSTIVE  - maximize performance
max_autotune_gemm_search_space = os.environ.get(
    "TORCHINDUCTOR_MAX_AUTOTUNE_GEMM_SEARCH_SPACE", "DEFAULT"
).upper()

# Whether we fall back to ATen or hard error when no matches are found during autotuning
autotune_fallback_to_aten = (
    os.environ.get("TORCHINDUCTOR_AUTOTUNE_FALLBACK_TO_ATEN", "1") == "1"
)

# the value used as a fallback for the unbacked SymInts
# that can appear in the input shapes (e.g., in autotuning)
unbacked_symint_fallback = 8192

# enable searching global and local cache regardless of `max_autotune`
search_autotune_cache = os.environ.get("TORCHINDUCTOR_SEARCH_AUTOTUNE_CACHE") == "1"

save_args = os.environ.get("TORCHINDUCTOR_SAVE_ARGS") == "1"

# We will disable creating subprocess for autotuning if this is False
autotune_in_subproc = os.environ.get("TORCHINDUCTOR_AUTOTUNE_IN_SUBPROC") == "1"

# The following three timeouts are applicable if autotune_in_subproc is True:

# Max time that a a valid benchmark result may take during autotuning
max_autotune_subproc_result_timeout_seconds = 60.0
# Additional time we allow subprocesses to terminate gracefully after the timeout until we send a SIGTERM
max_autotune_subproc_graceful_timeout_seconds = 1.0
# Additional time that we grant after a SIGTERM until we do a hard SIGKILL of subprocesses
max_autotune_subproc_terminate_timeout_seconds = 2.0

# If autotuning in subprocess, whether to use multiple devices
autotune_multi_device = os.environ.get("TORCHINDUCTOR_AUTOTUNE_MULTI_DEVICE") == "1"

coordinate_descent_tuning = (
    os.environ.get("TORCHINDUCTOR_COORDINATE_DESCENT_TUNING") == "1"
)
coordinate_descent_check_all_directions = (
    os.environ.get("TORCHINDUCTOR_COORDINATE_DESCENT_CHECK_ALL_DIRECTIONS") == "1"
)
coordinate_descent_search_radius = int(
    os.environ.get("TORCHINDUCTOR_COORDINATE_DESCENT_RADIUS", "1")
)

# AutoHeuristic is a framework that allows one to collect data from autotuning, use the data to learn a heuristic, and
# generate the learned heursitic to code which is shipped with the compiler
# Specify a list of comma separated optimizations to collect data for
autoheuristic_collect = os.environ.get("TORCHINDUCTOR_AUTOHEURISTIC_COLLECT", "")
# Specify a list of comma separated optimizations to use learned heuristics for
autoheuristic_use = os.environ.get("TORCHINDUCTOR_AUTOHEURISTIC_USE", "mixed_mm")


def run_autoheuristic(name: str) -> bool:
    return collect_autoheuristic(name) or use_autoheuristic(name)


def collect_autoheuristic(name: str) -> bool:
    return name in torch._inductor.config.autoheuristic_collect.split(",")


def use_autoheuristic(name: str) -> bool:
    return name in torch._inductor.config.autoheuristic_use.split(",")


# If set to "DEFAULT", this will use the default log path specified in autoheuristic.py.
# If set to another path, autoheuristic will instead log results to the given path.
autoheuristic_log_path = os.environ.get(
    "TORCHINDUCTOR_AUTOHEURISTIC_LOG_PATH", "DEFAULT"
)

# Disabled by default on ROCm, opt-in if model utilises NHWC convolutions
layout_opt_default = "1" if not torch.version.hip else "0"
layout_optimization = (
    os.environ.get("TORCHINDUCTOR_LAYOUT_OPTIMIZATION", layout_opt_default) == "1"
)

force_layout_optimization = os.environ.get("TORCHINDUCTOR_FORCE_LAYOUT_OPT", "0") == "1"


# Whether to keep the output strides the same as eager after layout optimization.
keep_output_stride = os.environ.get("TORCHINDUCTOR_KEEP_OUTPUT_STRIDE", "1") == "1"

# Enabling this will let compiler print warning messages if a generated triton
# kernel has inputs with mixed layouts.  This is helpful for perf debugging
# since kernel with mixed layout inputs may run much slower then one whose inputs
# have uniform layouts.
warn_mix_layout = os.environ.get("TORCHINDUCTOR_WARN_MIX_LAYOUT") == "1"

# control store vs recompute heuristic
# For fanouts, rematerialization can lead to exponential blowup. So, have
# smaller threshold
realize_reads_threshold = 4
realize_opcount_threshold = 30

# Threshold to prevent excessive accumulation of ops in one buffer during lowering
realize_acc_reads_threshold = 8

# fallback to eager for random/dropout, this is slow but useful for debugging
fallback_random = False

# automatically create fallbacks when encountering an unhandled op
implicit_fallbacks = True

# fuse even in cases without common reads
aggressive_fusion = False

# For each fused kernel in the wrapper, comment with the nodes that get fused.
# Useful for debugging fusion.
debug_fusion = os.environ.get("TORCHINDUCTOR_DEBUG_FUSION") == "1"
benchmark_fusion = os.environ.get("TORCHINDUCTOR_BENCHMARK_FUSION") == "1"
enabled_metric_tables = os.environ.get("TORCHINDUCTOR_ENABLED_METRIC_TABLES", "")
loop_ordering_after_fusion = (
    os.environ.get("TORCHINDUCTOR_LOOP_ORDERING_AFTER_FUSION", "0") == "1"
)

# For Triton Templates, select fastest of best template + epilogue vs best template + separate epilogue kernel
benchmark_epilogue_fusion = (
    os.environ.get("TORCHINDUCTOR_BENCHMARK_EPILOGUE_FUSION", "1") == "1"
)

# Take how many of the top triton kernels to benchmark epilogue
max_epilogue_benchmarked_choices = 1

# how many nodes to allow into a single fusion
max_fusion_size = 64

# max number of inputs to generate cat as a pointwise op with masked laods
max_pointwise_cat_inputs = 8

# replace small reductions with pointwise, disable with `= 1`
unroll_reductions_threshold = 8

# Add extra comments to output code (causes compile cache misses)
comment_origin = False

# Convert 1x1 convs into matmuls
conv_1x1_as_mm = False

# Enable split reductions for better utilization when the dimension
# being reduced over is large (by splitting it)
split_reductions = True

benchmark_kernel = os.environ.get("TORCHINDUCTOR_BENCHMARK_KERNEL", "0") == "1"

# Enable constant and index_expr folding
constant_and_index_propagation = True

# we always add constants into graph.constants without
# performing any constant-inlining optimization
always_keep_tensor_constants = False

# assert that indirect indexing does not read / write out of bounds
assert_indirect_indexing = True

# compute CSE bounds on variables that do not appear in the FX graph
compute_all_bounds = False

# enable the combo kernel that combines data-independent kernels (additional
# to foreach kernels) into a single one (Experimental)
combo_kernels = False
# benchmark combo kernels and only allow ones with perf gains
benchmark_combo_kernel = False
# combo_kernel autotuning options: 0 - disable, 1 - enable except for foreach,
# 2 - enable for all
combo_kernels_autotune = 1
# Enable masking for combining kernels of mixed sizes: 0 - disable, 1 - enable
# for all except for foreach, 2 - enable for all
combo_kernel_allow_mixed_sizes = 1
# Enable dynamic shapes for foreach kernels
combo_kernel_foreach_dynamic_shapes = False

# constant folding on the joint graph
joint_graph_constant_folding = True

# Enable indirect_indexing asserts for decompositions and lowerings
debug_index_asserts = False

# Mode to emulate pytorch eager numerics for lower precision (fp16, bf16)
# Pytorch eager computes bf16/fp16 by upcasting inputs to fp32 and downcasting after
# For multiple, fused pointwise nodes, inductor will elide the intermediary upcasts and downcasts
# Typically this should be closer to fp64 ref numerics. However, it can be useful for debugging
# to emulate the eager numerics.
emulate_precision_casts = False

# warnings intended for PyTorch developers, disable for point releases
is_nightly_or_source = "dev" in torch.__version__ or "git" in torch.__version__
developer_warnings = is_fbcode() or is_nightly_or_source

# This pattern matches a special usage of scatter
# 1. It's applied to a constant tensor
# 2. The index tensor has size 1 in the scatter dimension
# Such pattern generates a sparse matrix when the const tensor is all-zero.
# We can lower this pattern to a pointwise kernel for more fusion opportunities
# and saving memory footprint.
optimize_scatter_upon_const_tensor = (
    os.environ.get("TORCHINDUCTOR_OPTIMIZE_SCATTER_UPON_CONST_TENSOR", "1") == "1"
)


# The multiprocessing start method to use for inductor workers in the codecache.
# Can be "subprocess" or "fork".
def decide_worker_start_method() -> str:
    # TODO: For internal rollout, we use a killswitch to disable the "subprocess"
    # start method. The justknob check should not be performed at import, however,
    # so for fbcode, we assign worker_start_method to None below and call this method
    # lazily in async_compile.py. Remove this after "subprocess" rollout completes.
    if "TORCHINDUCTOR_WORKER_START" in os.environ:
        start_method = os.environ["TORCHINDUCTOR_WORKER_START"]
    elif is_fbcode() and not torch._utils_internal.justknobs_check(
        "pytorch/inductor:subprocess_parallel_compile"
    ):
        start_method = "fork"
    else:
        start_method = "subprocess"
    assert start_method in (
        "subprocess",
        "fork",
    ), f"Invalid start method: {start_method}"
    return start_method


# TODO: Set start method directly after internal rollout of "subprocess".
worker_start_method: Optional[str] = (
    None if is_fbcode() else decide_worker_start_method()
)

# Flags to turn on all_reduce fusion. These 2 flags should be automaticaly turned
# on by DDP and should not be set by the users.
_fuse_ddp_communication = False
_fuse_ddp_bucket_size = 25

# Flag to control which fusion passes to apply. Functions in the list will
# be applied in order. There are two different different fusion passes
# --"fuse_ddp_with_concat_op" and "fuse_ddp_with_coalesced_op". The default
# one is "fuse_ddp_with_concat_op". Users can also change this to a customized
# fusion function.
#
# The fusion currently does not support multiple DDP with different PG or
# data type. This feature will be added in the future PRs.
#
# "schedule_comm_wait" is used to delay the wait ops to maximize comm/comp
# overlapping. At this moment, this pass performs better than
# reorder_for_compute_comm_overlap_passes but we will add the logic of
# "schedule_comm_wait" in the future and remove the one here.
_fuse_ddp_communication_passes: List[Union[Callable[..., None], str]] = [
    "fuse_ddp_with_concat_op",
    "schedule_comm_wait",
]

_micro_pipeline_tp: bool = False


def parallel_compile_enabled_internally() -> bool:
    """
    TODO: Remove when parallel compiled is fully enabled internally. For rollout, use a
    knob to enable / disable. The justknob should not be performed at import, however.
    So for fbcode, we assign compile_threads to 'None' below and initialize lazily in
    async_compile.py.
    """
    ENABLE_PARALLEL_COMPILE_VERSION = 1

    jk_name = "pytorch/inductor:enable_parallel_compile_version"
    version = torch._utils_internal.justknobs_getval_int(jk_name)
    return ENABLE_PARALLEL_COMPILE_VERSION >= version


def decide_compile_threads() -> int:
    """
    Here are the precedence to decide compile_threads
    1. User can override it by TORCHINDUCTOR_COMPILE_THREADS.  One may want to disable async compiling by
       setting this to 1 to make pdb happy.
    2. Set to 1 if it's win32 platform
    3. decide by the number of CPU cores
    """
    if "TORCHINDUCTOR_COMPILE_THREADS" in os.environ:
        return int(os.environ["TORCHINDUCTOR_COMPILE_THREADS"])
    elif sys.platform == "win32":
        return 1
    elif is_fbcode() and not parallel_compile_enabled_internally():
        return 1
    else:
        cpu_count = (
            len(os.sched_getaffinity(0))
            if hasattr(os, "sched_getaffinity")
            else os.cpu_count()
        )
        assert cpu_count
        return min(32, cpu_count)


# TODO: Set directly after internal rollout.
compile_threads: Optional[int] = None if is_fbcode() else decide_compile_threads()

# gemm autotuning global cache dir
if is_fbcode():
    try:
        from libfb.py import parutil

        if __package__:
            global_cache_dir = parutil.get_dir_path(
                os.path.join(__package__.replace(".", os.sep), "fb/cache")
            )
        else:
            global_cache_dir = parutil.get_dir_path("fb/cache")
    except (ValueError, ImportError):
        global_cache_dir = None

else:
    global_cache_dir = None

# If kernel is fused, the name is generated from the origin node op names
# for larger kernels limit this
kernel_name_max_ops = 10

# Pad input tensors of matmul/bmm/addmm to leverage Tensor Cores in NVIDIA GPUs
shape_padding = os.environ.get("TORCHINDUCTOR_SHAPE_PADDING", "1") == "1"

# Control if we will do padding for pointwise/reductions
comprehensive_padding = (
    os.environ.get("TORCHINDUCTOR_COMPREHENSIVE_PADDING", "1") == "1"
)
pad_channels_last = False

# Disable comprehensive padding on the CPU
disable_padding_cpu = True

# The width of comprehensive padding, in bytes.
# CUDA max memory transaction size is 128 bytes for a warp.
padding_alignment_bytes = 128

# Threshold on the minimum stride that will be padded.
#
# Don't align a too small stride since that causes too much memory increase.
# Pad too small stride may also cause perf loss. We may result in many tiny data blocks
# with gaps in between. That causes less coalesced GPU memory access!
#
# Initially we pick 320 as the threshold since for alignement=16,
# that results in at most 5% memory cost.
#
# But later on we raise the threshold to 1024 to avoid interfere with persistent reduction.
# Let's say an inner reduction has a row size 513. Inductor will generate
# persistent reduction code.
# If we do padding, the strides are not contiguous any more. Inductor
# uses a much smaller threshold for persistent reduction in this case and
# generates potentially worse non-persistent reduction code.
#
# This change turns HF AllenaiLongformerBase amp training from a loss of 1.09x to a win of 1.05x.
# (baseline: 71.09ms, padding w/o this change: 77.38ms, padding with this change: 67.77ms)
padding_stride_threshold = 1024

# Enable padding outputs, even if they would not be padded in eager mode.
# By default, we use the same strides as eager mode.
pad_outputs = False

# Whether to treat output of the backward graph as user visible.
# For user visible outputs, inductor will make sure the stride matches with eager.
bw_outputs_user_visible = True

# Whether to always use shape padding if it is enabled and possible
force_shape_pad: bool = False

# Fx-based linear/matmul/bmm + permute/transpose vertical fusion
permute_fusion = os.environ.get("TORCHINDUCTOR_PERMUTE_FUSION", "0") == "1"

# Mark the wrapper call in PyTorch profiler
profiler_mark_wrapper_call = False

# Generate hook calls to torch._inductor.hooks.run_intermediate_hooks for
# every intermediate for which we can correlate it with an intermediate
# from the original FX graph
generate_intermediate_hooks = False

# Populate traceback field on IRNode; good for debugging why origin_node is
# not populated, or finding out where an IRNode was constructed
debug_ir_traceback = False

# used for debugging to make sure config is properly set
_raise_error_for_testing = False

_profile_var = os.environ.get("TORCHINDUCTOR_PROFILE", "")
profile_bandwidth = _profile_var != ""
profile_bandwidth_regex = "" if _profile_var == "1" else _profile_var
# Specify a file where we print out the profiling results.
# None means we do not dump results to a file.
profile_bandwidth_output = os.environ.get("TORCHINDUCTOR_PROFILE_OUTPUT", None)
# Switch to do_bench_using_profiling to exclude the CPU overheads
profile_bandwidth_with_do_bench_using_profiling = (
    os.environ.get("TORCHINDUCTOR_PROFILE_WITH_DO_BENCH_USING_PROFILING") == "1"
)


# TODO: remove later
disable_cpp_codegen = False


# Freezing will attempt to inline weights as constants in optimization
# and run constant folding and other optimizations on them. After freezing, weights
# can no longer be updated.
freezing: bool = os.environ.get("TORCHINDUCTOR_FREEZING", "0") == "1"

# Make freezing invalidate the eager Parameters of nn modules, to avoid memory overhead
# of potentially keeping multiple copies of weights.
freezing_discard_parameters: bool = False

# Kill switch for allowing temporary tensors to be allocated as stack arrays. Tests
# should be run with this flag both on and off to make sure we have coverage.
allow_stack_allocation: bool = (
    os.environ.get("TORCHINDUCTOR_STACK_ALLOCATION", "1" if is_fbcode() else "0") == "1"
)

# Enables an alternate DSO interface (the "minimal ArrayRef interface") intended
# to maximize performance for use cases that it can accommodate at the expense of
# generality. In brief:
# - inputs and outputs are ArrayRefTensor<T> (note that strides are required, but the
#   tensor must be contiguous)
# - constant handling is unchanged because it is not a per-inference-iteration bottleneck
#
# When the DSO is generated in this mode, the usual interface will also be supported,
# but performance for that interface may be degraded.
use_minimal_arrayref_interface: bool = False

# decompose some memory bound matmul/bmm to mul
decompose_mem_bound_mm: bool = False

# assume_aligned_inputs means that we assume that inputs will be aligned; we generate
# code using this assumption, and clone tensors before use if they aren't aligned.
# In the common case, most inputs will be aligned.
assume_aligned_inputs: bool = False

# For the user-written Triton kernels compiled with the model, ignore the unsupported
# arguments passed to the @triton.autotune in the user's code; this is unsafe, as
# ignoring the unsupported args may lead to unexpected autotuning behavior: don't
# set unless you know what you're doing.
unsafe_ignore_unsupported_triton_autotune_args: bool = False

# When True, we will check in scheduler.py _codegen that there are no "loops"
# in the call stack; that is to say, the same frame multiple times.  This
# ensures that a cProfile trace to this frame will be a straight line without
# any cycles.
check_stack_no_cycles_TESTING_ONLY: bool = False


# config specific to codegen/cpp.py
class cpp:
    # set to torch.get_num_threads()
    threads = -1

    # Do not generate loops when the condition doesn't hold, like:
    # for(long i0=4096; i0<4096; i0+=1)
    no_redundant_loops = (
        os.environ.get("TORCHINDUCTOR_CPP_NO_REDUNDANT_LOOPS", "1") == "1"
    )

    # Assume number of threads is dynamic, don't specialize thread number.
    # Kernels don't recompile on thread number changes with this flag on.
    # For single-threaded workload, turning it on would incur a slight
    # performance degradation.
    dynamic_threads = os.environ.get("TORCHINDUCTOR_CPP_DYNAMIC_THREADS", "0") == "1"

    simdlen: Optional[int] = None
    min_chunk_size = int(os.environ.get("TORCHINDUCTOR_CPP_MIN_CHUNK_SIZE", "4096"))
    cxx = (
        None,  # download gcc12 from conda-forge if conda is installed
        # "g++-12",
        # "g++-11",
        # "g++-10",
        # "clang++",
        os.environ.get("CXX", "clang++" if sys.platform == "darwin" else "g++"),
        # "g++.par",
    )
    # Allow kernel performance profiling via PyTorch profiler
    enable_kernel_profile = (
        os.environ.get("TORCHINDUCTOR_CPP_ENABLE_KERNEL_PROFILE", "0") == "1"
    )

    # enable weight prepacking to get a better performance; may lead to large memory footprint
    weight_prepack = os.environ.get("TORCHINDUCTOR_CPP_WEIGHT_PREPACK", "1") == "1"

    # Inject a bug into our relu implementation; useful for testing our repro
    # extraction and minification functionality.
    # Valid values: "compile_error", "runtime_error", "accuracy"
    inject_relu_bug_TESTING_ONLY: Optional[str] = None
    inject_log1p_bug_TESTING_ONLY: Optional[str] = None

    # If None, autodetect whether or not AVX512/AVX2 can be used.  Otherwise,
    # force usage as specified, without testing.
    vec_isa_ok: Optional[bool] = None

    # similar to config.triton.descriptive_names
    descriptive_names = "original_aten"

    # how many nodes to allow into a single horizontal fusion
    max_horizontal_fusion_size = int(
        os.environ.get("TORCHINDUCTOR_CPP_MAX_HORIZONTAL_FUSION_SIZE", "16")
    )

    # Make scatter_reduce fallback when reduce is sum to avoid performance regression
    # using atomic_add.
    fallback_scatter_reduce_sum = (
        os.environ.get("TORCHINDUCTOR_CPP_FALLBACK_SCATTER_REDUCE_SUM", "1") == "1"
    )

    # Use funsafe-math-optimizations when compiling
    enable_unsafe_math_opt_flag = (
        os.environ.get("TORCHINDUCTOR_CPP_ENABLE_UNSAFE_MATH_OPT_FLAG", "0") == "1"
    )

    # Use ffp-contract when compiling
    enable_floating_point_contract_flag = (
        os.environ.get("TORCHINDUCTOR_CPP_ENABLE_FLOATING_POINT_CONTRACT_FLAG", "0")
        == "1"
    )

    # Disable the tiling select heuristic
    enable_tiling_heuristics = (
        os.environ.get("TORCHINDUCTOR_CPP_ENABLE_TILING_HEURISTIC", "1") == "1"
    )

    # Maximal allowed number of slices on K-dim for a GEMM kernel. This controls
    # the maximal parallelism of K-slicing. Since K-slicing requires extra thread
    # synchronization and buffers,  the maximal number of slices is limited to
    # mitigate the sync overhead and memory usage.
    # When set to 0, the number of slices is unlimited.
    gemm_max_k_slices = int(os.environ.get("TORCHINDUCTOR_CPP_GEMM_MAX_K_SLICES", "1"))

    # For perf tuning and debugging purpose, configure the pre-defined cache blocking for
    # MxNxK dims respectively. The blockings are separated by comma and the unit is
    # the number of register blocks.
    # For example, "4,1,10" means 4 register blocks on M, 1 on N and 10 on K respectively.
    gemm_cache_blocking = os.environ.get("TORCHINDUCTOR_CPP_GEMM_CACHE_BLOCKING", None)

    # For perf tuning and debugging purpose, configure the pre-defined thread blocking factors for
    # MxNxK dims respectively. The factors are separated by comma and their product
    # should be the same as the total number of threads.
    # For example, if the total number of threads is 56, "7,4,2" means the work is
    # decomposed into 7x4x2 thread blocks along MxNxK of a GEMM.
    gemm_thread_factors = os.environ.get("TORCHINDUCTOR_CPP_GEMM_THREAD_FACTORS", None)

    # Whether to enable masked vectorization for the tail_loop.
    enable_loop_tail_vec = True


# config specific to codegen/triton.py
class triton:
    # Use cudagraphs on output code
    cudagraphs = os.environ.get("TORCHINDUCTOR_CUDAGRAPHS") == "1"

    # Use cudagraph trees for memory pooling if `cudagraphs` is True
    cudagraph_trees = True

    # Should we skip cudagraphing graphs with dynamic shape inputs
    # If False, we will re-record a graph for each unique set of shape inputs
    cudagraph_skip_dynamic_graphs = False

    # assertions not on the fast path, steady state
    slow_path_cudagraph_asserts = True

    # TODO - need to debug why this prevents cleanup
    cudagraph_trees_history_recording = False

    # Enable cudagraph support for mutated inputs from prior cudagraph pool
    cudagraph_support_input_mutation = False if is_fbcode() else True

    # Maximal number of allowed cudagraph re-record for a function and
    # a cudagraph node due to static input tensor address changes or
    # cudagraph managed tensor data pointer changed.
    # i.e., allow num_recording <= cudagraph_unexpected_rerecord_limit
    # note: we are conservative here and choose a large limit.
    cudagraph_unexpected_rerecord_limit = 128

    # Warn loudly when the number of cudagraphs due to dynamic shape
    # exceeds this limit
    cudagraph_dynamic_shape_warn_limit: Optional[int] = 50

    # synchronize after cudagraph invocation
    force_cudagraph_sync = False

    # always run cudagraphs in the eager warmup stage
    # instead of recording and executing cudagraphs
    force_cudagraphs_warmup = False

    # assertions on the fast path
    fast_path_cudagraph_asserts = False

    # skip warmup for cudagraph trees
    skip_cudagraph_warmup = False

    # Synchronize before and after every compiled graph.
    debug_sync_graph = False

    # Synchronize after every kernel launch, to help pinpoint bugs
    debug_sync_kernel = False

    # Always load full blocks (rather than broadcasting inside the block)
    dense_indexing = False

    # limit tiling dimensions
    max_tiles = 2

    # Prefer higher dimensional tilings. This simplifies indexing expressions, making
    # it easier to identify block pointers.
    prefer_nd_tiling: bool = False

    # use triton.autotune for pointwise ops with complex layouts
    # this should only be disabled for debugging/testing
    autotune_pointwise = True

    # max autotune gemm with cublasLt
    autotune_cublasLt = True

    # Tune the generated Triton kernels at compile time instead of first time they run
    # Setting to None means uninitialized
    autotune_at_compile_time: Optional[bool] = None

    # should we stop a fusion to allow better tiling?
    tiling_prevents_pointwise_fusion = True
    tiling_prevents_reduction_fusion = True

    # should we give different names to kernels
    # Note: This is orthogonal to descriptive_names - this is deciding whether
    # our triton kernel names should all be `triton_` (to maximize caching) or
    # whether they should be unique.
    unique_kernel_names = (
        os.environ.get("TORCHINDUCTOR_UNIQUE_KERNEL_NAMES", "1") == "1"
    )

    # should we put op names in kernel names
    # False: No special names (just triton__1, triton__2, etc.)
    # "torch": Maps to the fx op in the Dynamo graph (module name, method name, etc.)
    # "original_aten": Maps to the highest-level aten op (i.e. pre-decompositions)
    # "inductor_node": Maps to the node name in the FX graph passed to Inductor
    descriptive_names = "original_aten"

    # use alternate codegen for smaller reductions
    persistent_reductions = (
        os.environ.get("TORCHINDUCTOR_PERSISTENT_REDUCTIONS", "1") == "1"
    )

    # 0/False: disable
    # 1/True: enable, use tuning to pick between different subkernels
    # 2: enable, force using persistent reduction (for debugging)
    # 3: enable, force using non-persistent reduction (for debugging)
    multi_kernel = int(os.environ.get("TORCHINDUCTOR_MULTI_KERNEL", "0"))

    # hint to Triton when arguments are divisible by 16
    divisible_by_16 = True

    # Minimum RBLOCK to be used for a TritonSplitScanKernel
    # NOTE: This also indirectly controls the size of workspace buffer required
    min_split_scan_rblock = 256

    # Store the generated cubin files for cpp wrapper code to load
    store_cubin = False

    # the max number of spills we allow for the configs we benchmark.
    # Setting this to 0 means we skip a config if it spills even a single
    # register.
    # Setting it to a larger value allows a config spilling a small amount
    # of registers being benchmarked.
    #
    # NOTE: triton will always report >0 register spills for kernels using sin/cos.
    # (check this issue https://github.com/openai/triton/issues/1756 )
    # So far we see a fixed 8 spilled registers for kernels using sin/cos.
    # Raise the threshold to 16 to be safe.
    # We should revisit this once we understand more of the source of register spills.
    spill_threshold: int = 16

    # Generate code containing the newer tl.make_block_ptr() API for loads/store
    use_block_ptr = False

    # Inject a bug into our relu implementation; useful for testing our repro
    # extraction and minification functionality.
    # Valid values: "compile_error", "runtime_error", "accuracy"
    inject_relu_bug_TESTING_ONLY: Optional[str] = None

    # Whether to upcast float16 / bfloat16 to float32 in triton codegen (Experimental)
    codegen_upcast_to_fp32 = True


class aot_inductor:
    # AOTInductor output path
    # If an absolute path is specified, the generated lib files will be stored under the directory;
    # If a relative path is specified, it will be used as a subdirectory under the default caching path;
    # If not specified, a temp directory will be created under the default caching path.
    # If the specified path contains something like "model.so", the sub-string will be used
    # to name the generated library.
    output_path = ""

    debug_compile = os.environ.get("AOT_INDUCTOR_DEBUG_COMPILE", "0") == "1"

    debug_dump_consts_bin: bool = (
        os.environ.get("AOT_INDUCTOR_DEBUG_DUMP_CONSTS_BIN", "0") == "1"
    )

    # option for debug printing/saving for intermediate tensor values for aot inductor
    # 0: disable debug dumping
    # 1: enable saving intermediate tensor values
    # 2: enable printing intermediate tensor values
    # 3: enable printing kernel names only (useful for pinpointing troublesome kernels)
    debug_intermediate_value_printer = os.environ.get(
        "AOT_INDUCTOR_DEBUG_INTERMEDIATE_VALUE_PRINTER", "0"
    )

    # filtered nodes to be printed for debug values. Specify this option when debug_intermediate_value_printer is set to 2
    filtered_kernel_names = os.environ.get(
        "AOT_INDUCTOR_FILTERED_KERNELS_TO_PRINT", None
    )

    # Serialized tree spec for flattening inputs
    # TODO: Move this into metadata
    serialized_in_spec = ""

    # Serialized tree spec for flattening outputs
    # TODO: Move this into metadata
    serialized_out_spec = ""

    # flag to decide whether to create a submodule for constant graph.
    use_runtime_constant_folding: bool = False

    # flag to force weight to be appened to the shared library and mmaped  by the runtime
    # rather than embedded into the data section. Needed to support 1B+ parameter models
    force_mmap_weights: bool = False

    package: bool = False
    package_cpp_only: bool = False

    # Dictionary of metadata users might want to save to pass to the runtime.
    # TODO: Move this somewhere else, since it's no longer really a config
    metadata: Dict[str, str] = {}


class cuda:
    # CUDA arch to use for CUDA template kernel compilation.
    # e.g. "70", "75", "80", "90", etc.
    # When arch is None, Inductor uses torch.cuda.get_device_capability(0).
    arch: Optional[str] = None

    # CUDA version to use for CUDA template kernel compilation.
    # e.g. "11.4", "12.1", etc.
    # When version is None, Inductor uses torch.version.cuda.
    version: Optional[str] = None

    # Optimization level for the host compiler.
    compile_opt_level = "-O1"

    # Whether to enable device LTO (link-time-optimization).
    enable_cuda_lto = False

    # Whether to keep intermediate files dring compilation.
    enable_ptxas_info = False

    # Whether to enable debug info, e.g. line number, cutlass debug info.
    enable_debug_info = False

    # Whether to use fast math.
    use_fast_math = False

    # Path to the CUTLASS repo root directory.
    # The default path only works under PyTorch local development environment.
    cutlass_dir = os.environ.get(
        "TORCHINDUCTOR_CUTLASS_DIR",
        os.path.abspath(
            os.path.join(os.path.dirname(torch.__file__), "../third_party/cutlass/")
        ),
    )

    # Configures the maximum number of CUTLASS configs to profile in max_autotune.
    # By default it's None, so that all CUTLASS configs are tuned.
    # This is mainly used to reduce test time in CI.
    cutlass_max_profiling_configs: Optional[int] = None

    # Path to CUDA NVCC.
    # NVCC search order:
    # 1) cuda_cxx set in this config
    # 2) CUDACXX environment variable
    # 3) CUDA_HOME environment variable
    # 4) default system search PATH.
    cuda_cxx: Optional[str] = None

    # Minimum value of M*N*K to consider the CUTLASS backend for GEMM ops.
    cutlass_backend_min_gemm_size: int = 1

    # enable generation of inline standalone runner in CUDA CPP generated code
    # which allows to compile the generated code into a standalone executable.
    generate_test_runner: bool = (
        os.environ.get("INDUCTOR_CUDA_BACKEND_GENERATE_TEST_RUNNER_CODE", "1") == "1"
    )

    # Keep only Cutlass op configs which contain this regular expression pattern
    # Set this to "warpspecialized_cooperative_epi_tma" to enable only SM90 TMA Cutlass Kernels for large GEMMs
    cutlass_op_allowlist_regex: Optional[str] = None

    # Note: Names of Cutlass ops names can be obtained by calling
    # op.configuration_name() on a Cutlass op instance, for example those
    # returned from cutlass_utils.gen_ops() or the op argument passed to
    # CUTLASSGemmTemplate.render(...)

    # Filter Cutlass configs which contain this regular expression pattern
    # Set this to "pingpong" to avoid numerical issues
    # caused by the op ordering of the "pingpong" memory access
    # pattern used by some Cutlass Kernels.
    cutlass_op_denylist_regex: Optional[str] = "pingpong"


class rocm:
    # Offload arch list for device code compilation, e.g. ["gfx941", "gfx942"].
    # If empty, the `native` arch is used
    arch: List[str] = []

    # Enable the CK backend for CDNA2 and CDNA3 only (for now)
    # Processor name reference: https://llvm.org/docs/AMDGPUUsage.html#processors
    ck_supported_arch: List[str] = ["gfx90a", "gfx940", "gfx941", "gfx942"]

    # Optimization level, use to balance compilation speed and runtime performance
    compile_opt_level = "-O2"

    # Flag to keep debug information in compiled objects
    is_debug = False

    # Flag to keep intermediate files (assembly listings, preprocessed sources, etc.)
    save_temps = False

    # Flag to add `-ffast-math`` to compile flags
    use_fast_math = True

    # Flag to add `-fgpu-flush-denormals-to-zero` to compile flags
    flush_denormals = True

    # Flag to print register and LDS usage during compilation
    print_kernel_resource_usage = False

    # Path to ROCm installation, if None, use env variable ROCM_HOME.
    # In fbcode see triton/fb/TARGETS for how ROCM_HOME gets set.
    rocm_home: Optional[str] = None

    # Path to Composable Kernel library.
    # Install with `pip install git+https://github.com/rocm/composable_kernel@develop`.
    ck_dir = os.environ.get("TORCHINDUCTOR_CK_DIR")

    # Number of op instance choices to trade off between runtime perf and compilation time
    n_max_profiling_configs: Optional[int] = None

    # Flag to use a short list of CK instances which perform well across a variety of shapes.
    # Currently RCR and F16 only
    use_preselected_instances: bool = False


# Backend to use for CPU codegen either "cpp" or "triton" (experimental) or "halide" (experimental)
cpu_backend = "cpp"

# Backend to use for CUDA codegen either "triton" or "halide" (experimental)
cuda_backend = "triton"


class halide:
    # Base halide target to use for CPU devices
    cpu_target = "host"

    # Base halide target to use for CUDA devices
    gpu_target = "host-cuda"

    # Halide autoscheduler to use, choices are:
    # "Anderson2021" (gpu-only), "Li2018", "Adams2019" (cpu-only), or "Mullapudi2016" (cpu-only)
    scheduler_cuda = "Anderson2021"
    scheduler_cpu = "Adams2019"

    # Controls `no_asserts` flag passed to Halide target (warning: can false positive)
    asserts = False

    # Controls `debug` flag passed to Halide target
    debug = False

    # Enable (or fallback on) scan kernels such as cumsum
    # Halide autoschedulers struggle with these kernels
    scan_kernels = False


# create a directory containing lots of debug information
class trace:
    # master switch for all debugging flags below
    enabled = os.environ.get("TORCH_COMPILE_DEBUG", "0") == "1"

    # Save debug information to a temporary directory
    # If not specified, a temp directory will be created by system
    debug_dir: Optional[str] = None

    # Save python logger call >=logging.DEBUG
    debug_log = False

    # Save python logger call >=logging.INFO
    info_log = False

    # Save input FX graph (post decomps, pre optimization)
    fx_graph = True

    # Save FX graph after transformations
    fx_graph_transformed = True

    # Save TorchInductor IR before fusion pass
    ir_pre_fusion = True

    # Save TorchInductor IR after fusion pass
    ir_post_fusion = True

    # Copy generated code to trace dir
    output_code = True

    # SVG figure showing post-fusion graph
    graph_diagram = os.environ.get("INDUCTOR_POST_FUSION_SVG", "0") == "1"

    # SVG figure showing fx with fusion
    draw_orig_fx_graph = os.environ.get("INDUCTOR_ORIG_FX_SVG", "0") == "1"

    # We draw our fx graphs with the "record" shape attribute by default.
    # Sometimes, when the graph is very complex, we may hit dot errors like below:
    #   "flat edge between adjacent nodes one of which has a record shape -
    #    replace records with HTML-like labels"
    # and thus fail to generate a graph. So, let's give the user an option
    # to specify the shape attribute for the dot graph. For example, passing
    # INDUCTOR_DOT_GRAPH_SHAPE_SVG = "none" would let us generate HTML-like lables
    # to workaround the above failure.
    dot_graph_shape = os.environ.get("INDUCTOR_DOT_GRAPH_SHAPE_SVG", None)

    # If not None, this is the URL that saves the SVG files of the input/output
    # graph of each pass that changed the graph
    # The nodes that are being transformed in each pass will be colored in yellow
    # URL only supports local directory for now
    log_url_for_graph_xform = os.environ.get("INDUCTOR_LOG_URL_FOR_GRAPH_XFORM", None)

    # Store cProfile (see snakeviz to view)
    compile_profile = False

    # Upload the .tar.gz file
    # Needs to be overriden based on specific environment needs
    upload_tar: Optional[Callable[[str], None]] = None

    log_autotuning_results: bool = False


_save_config_ignore = [
    # workaround: "Can't pickle <function ...>"
    "trace.upload_tar",
    "joint_custom_pre_pass",
    "joint_custom_post_pass",
    "pre_grad_custom_pass",
]

_cache_config_ignore_prefix = [
    # trace functions are not relevant to config caching
    "trace",
    # uses absolute path
    "cuda.cutlass_dir",
    # not relevant
    "worker_start_method",
    "compile_threads",
    # see CustomGraphPass; these are handled specially
    "post_grad_custom_post_pass",
    "post_grad_custom_pre_pass",
]

# External callable for matmul tuning candidates
external_matmul: List[Callable[[torch.Tensor, torch.Tensor, torch.Tensor], None]] = []

if TYPE_CHECKING:
    from torch.utils._config_typing import *  # noqa: F401, F403

from torch.utils._config_module import install_config_module


# adds patch, save_config, etc
install_config_module(sys.modules[__name__])<|MERGE_RESOLUTION|>--- conflicted
+++ resolved
@@ -7,13 +7,6 @@
 from torch._environment import is_fbcode
 
 
-<<<<<<< HEAD
-def is_fbcode() -> bool:
-    return not hasattr(torch.version, "git_version")
-
-
-=======
->>>>>>> 9b2e453e
 def _get_tristate_env(name: str) -> Optional[bool]:
     value = os.environ.get(name)
     if value == "1":
@@ -29,15 +22,7 @@
 
 def autotune_remote_cache_default() -> Optional[bool]:
     return _get_tristate_env("TORCHINDUCTOR_AUTOTUNE_REMOTE_CACHE")
-<<<<<<< HEAD
-
-=======
->>>>>>> 9b2e453e
-
-# Enable auto_functionalized_v2 (enabled by default)
-enable_auto_functionalized_v2 = (
-    os.environ.get("TORCHDYNAMO_AUTO_FUNCTIONALIZED_V2", "0") == "1"
-)
+
 
 # Enable auto_functionalized_v2 (enabled by default)
 enable_auto_functionalized_v2 = (
