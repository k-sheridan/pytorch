# mypy: allow-untyped-defs
import functools
import logging
from typing import Any, Dict, List, Optional

import torch
from torch._inductor.autoheuristic.autoheuristic import AutoHeuristicSelectAlgorithm
from torch._inductor.autoheuristic.autoheuristic_utils import (
    AHContext,
    context_add_strides,
    context_add_using_tf32,
    get_mixedmm_precondition,
    mixed_mm_operations,
    mm_operations,
)
from torch._inductor.codegen.cpp_gemm_template import CppPackedGemmTemplate
from torch._inductor.virtualized import V

from .. import config as inductor_config, ir
from ..codegen.common import BackendFeature
from ..codegen.cuda.gemm_template import CUTLASS2xGemmTemplate, CUTLASS3xGemmTemplate
from ..codegen.rocm.ck_universal_gemm_template import CKGemmTemplate
from ..codegen.wrapper import PythonWrapperCodegen
from ..ir import FlexibleLayout, is_triton
from ..lowering import register_lowering
from ..select_algorithm import (
    autotune_select_algorithm,
    ExternKernelChoice,
    NoValidChoicesError,
    TritonTemplate,
)
from ..utils import (
    get_gpu_shared_memory,
    use_aten_gemm_kernels,
    use_ck_template,
    use_cpp_packed_gemm_template,
    use_cutlass_template,
    use_max_autotune,
    use_triton_template,
)
from .mm_common import (
    _is_static_problem,
    addmm_epilogue,
    extra_mm_configs,
    int8_mm_configs,
    mixed_mm_configs,
    mm_args,
    mm_configs,
    mm_grid,
    mm_options,
    triton_config,
)


log = logging.getLogger(__name__)
aten = torch.ops.aten

mm_template = TritonTemplate(
    name="mm",
    grid=mm_grid,
    source=r"""
{{def_kernel("A", "B")}}
    M = {{size("A", 0)}}
    N = {{size("B", 1)}}
    K = {{size("A", 1)}}
    if M * N == 0:
        # early exit due to zero-size input(s)
        return
    stride_am = {{stride("A", 0)}}
    stride_ak = {{stride("A", 1)}}
    stride_bk = {{stride("B", 0)}}
    stride_bn = {{stride("B", 1)}}

    # based on triton.ops.matmul
    pid = tl.program_id(0)
    grid_m = (M + BLOCK_M - 1) // BLOCK_M
    grid_n = (N + BLOCK_N - 1) // BLOCK_N

    # re-order program ID for better L2 performance
    width = GROUP_M * grid_n
    group_id = pid // width
    group_size = min(grid_m - group_id * GROUP_M, GROUP_M)
    pid_m = group_id * GROUP_M + (pid % group_size)
    pid_n = (pid % width) // (group_size)

    rm = pid_m * BLOCK_M + tl.arange(0, BLOCK_M)
    rn = pid_n * BLOCK_N + tl.arange(0, BLOCK_N)
    if (stride_am == 1 and stride_ak == M) or (stride_am == K and stride_ak == 1):
        ram = tl.max_contiguous(tl.multiple_of(rm % M, BLOCK_M), BLOCK_M)
    else:
        ram = rm % M
    if (stride_bk == 1 and stride_bn == K) or (stride_bk == N and stride_bn == 1):
        rbn = tl.max_contiguous(tl.multiple_of(rn % N, BLOCK_N), BLOCK_N)
    else:
        rbn = rn % N
    rk = tl.arange(0, BLOCK_K)
    A = A + (ram[:, None] * stride_am + rk[None, :] * stride_ak)
    B = B + (rk[:, None] * stride_bk + rbn[None, :] * stride_bn)

    acc = tl.zeros((BLOCK_M, BLOCK_N), dtype=ACC_TYPE)
    for k in range(K, 0, -BLOCK_K):
        if EVEN_K:
            a = tl.load(A)
            b = tl.load(B)
        else:
            a = tl.load(A, mask=rk[None, :] < k, other=0.)
            b = tl.load(B, mask=rk[:, None] < k, other=0.)
        if B_PROLOGUE_CAST_TYPE is not None:
            b = b.to(B_PROLOGUE_CAST_TYPE)
        acc += tl.dot(a, b, allow_tf32=ALLOW_TF32)
        A += BLOCK_K * stride_ak
        B += BLOCK_K * stride_bk

    # rematerialize rm and rn to save registers
    rm = pid_m * BLOCK_M + tl.arange(0, BLOCK_M)
    rn = pid_n * BLOCK_N + tl.arange(0, BLOCK_N)
    idx_m = rm[:, None]
    idx_n = rn[None, :]
    mask = (idx_m < M) & (idx_n < N)

    # inductor generates a suffix
    {{store_output(("idx_m", "idx_n"), "acc", "mask")}}
""",
)


<<<<<<< HEAD
=======
# prevent duplication registration of extern functions
@functools.lru_cache(None)
def lazy_register_extern_choice(fn):
    return ExternKernelChoice(fn)


aten_mm = ExternKernelChoice(torch.mm, "at::mm_out")

>>>>>>> 9b2e453e
aten_addmm = ExternKernelChoice(
    torch.addmm, "at::addmm_out", op_overload=aten.addmm.default
)

aten__int_mm = ExternKernelChoice(torch._int_mm, "at::_int_mm")

aten__sparse_semi_structured_mm = ExternKernelChoice(
    torch._sparse_semi_structured_mm,
    "at::_sparse_semi_structured_mm",
    has_out_variant=False,
)


def _is_int8_mat(mat):
    return mat.get_dtype() in (torch.int8, torch.uint8)


def _is_large_block_for_cpu(m, n, k):
    # Thresholds are experimentally determined to reduce Triton CPU compile times
    return m * n > 2**13


def mm_config_kwargs(device):
    if device == "cpu":
        return {
            "scale": 0.5,
            "exclude": _is_large_block_for_cpu,
        }
    return {}


def bias_addmm(inp, mat1, mat2, *, out=None, alpha=1, beta=1):
    """
    Giving torch.addmm a 1D tensor calls a different (faster) cublasLt
    kernel under the hood.  There are a few shapes where this is slower,
    but they are rare.
    """
    if inp.stride(0) == 0 or inp.size(0) == 1:
        return torch.addmm(inp[0], mat1, mat2, out=out, alpha=alpha, beta=beta)
    return torch.addmm(inp, mat1, mat2, out=out, alpha=alpha, beta=beta)


aten_bias_addmm = ExternKernelChoice(bias_addmm, None)


@register_lowering(aten.mm, type_promotion_kind=None)
def tuned_mm(mat1, mat2, *, layout=None):
    m, n, k, layout, mat1, mat2 = mm_args(mat1, mat2, layout=layout)
    name = "mm"

    aten_layout = layout
    if not use_max_autotune():
        aten_layout = FlexibleLayout(
            device=layout.device, dtype=layout.dtype, size=layout.size
        )

    # options to tune from
    choices = (
        [aten_mm.bind((mat1, mat2), aten_layout)] if use_aten_gemm_kernels() else []
    )
    static_shape, is_nonzero = _is_static_problem(layout)
    if is_nonzero and use_triton_template(layout):
        for config in mm_configs(m, n, k, **mm_config_kwargs(ir.get_device_type(mat1))):
            mm_template.maybe_append_choice(
                choices,
                input_nodes=(mat1, mat2),
                layout=layout,
                **mm_options(config, m, n, k, layout),
            )
    if static_shape and is_nonzero and use_cutlass_template(layout, m, n, k):
        CUTLASS3xGemmTemplate.add_cutlass_gemm_choices(choices, layout, [mat1, mat2])

    if is_nonzero and use_ck_template(layout, m, n, k):
        CKGemmTemplate.add_ck_gemm_choices(choices, layout, [mat1, mat2])

    if use_cpp_packed_gemm_template(layout, mat1, mat2):
        CppPackedGemmTemplate.add_choices(
            choices,
            layout,
            [mat1, mat2],
        )

    input_nodes = [mat1, mat2]
    if (
        is_nonzero
        and use_triton_template(layout)
        and torch._inductor.config.run_autoheuristic(name)
        and is_triton(mat1)
    ):
        always_included = []
        if use_aten_gemm_kernels():
            always_included.append("extern_mm")
        num_choices_before_extra_configs = len(choices)
        for config in extra_mm_configs(
            m, n, k, **mm_config_kwargs(ir.get_device_type(mat1))
        ):
            mm_template.maybe_append_choice(
                choices,
                input_nodes=(mat1, mat2),
                layout=layout,
                **mm_options(config, m, n, k, layout),
            )

        # using AutoHeuristic for ranking
        ah_choices = mm_autoheuristic(
            mat1,
            mat2,
            m,
            n,
            k,
            choices,
            name,
            input_nodes,
            mm_operations(),
            None,
            top_k=10,
            always_included=always_included,
        )
        if not torch._inductor.config.collect_autoheuristic(name):
            # if we are collecting data, we do not want to modify choices
            if ah_choices is not None and len(ah_choices) > 0:
                # the order in which autoheuristic returns choices is not the same as
                # as the order of choices, which affects things like epilogue fusion.
                # once epilogue fusion benchmarks choices in sorted order, I think we can
                # just use the order returned by autoheuristic
                choices = [choice for choice in choices if choice in ah_choices]
            else:
                choices = choices[:num_choices_before_extra_configs]

    if (
        len(choices) == 0
        and not use_aten_gemm_kernels()
        and inductor_config.autotune_fallback_to_aten
    ):
        log.warning("No choices for GEMM, using ATen backend as fallback")
        return aten_mm.bind((mat1, mat2), aten_layout).output_node()

    for k in inductor_config.external_matmul:
        choices.append(lazy_register_extern_choice(k).bind((mat1, mat2), layout))

    try:
        return autotune_select_algorithm(name, choices, [mat1, mat2], layout)
    except NoValidChoicesError:
        if not inductor_config.autotune_fallback_to_aten:
            raise
        log.warning("All choices for GEMM were invalid, using ATen backend as fallback")
        return aten_mm.bind((mat1, mat2), aten_layout).output_node()


@register_lowering(aten._int_mm, type_promotion_kind=None)
def tuned_int_mm(mat1, mat2, *, layout=None):
    m, n, k, layout, mat1, mat2 = mm_args(
        mat1, mat2, layout=layout, out_dtype=torch.int32
    )
    static_shape, is_nonzero = _is_static_problem(layout)
    use_cutlass = static_shape and is_nonzero and use_cutlass_template(layout, m, n, k)

    choices = (
        [aten__int_mm.bind((mat1, mat2), layout)] if use_aten_gemm_kernels() else []
    )

    # TODO: Re-enable eager mode implementation once cuBLAS is fixed
    if use_cutlass or use_triton_template(layout, enable_int32=True):
        choices = []

    if use_cutlass:
        CUTLASS3xGemmTemplate.add_cutlass_gemm_choices(
            choices, layout, [mat1, mat2], fuseable=True, non_fuseable=True
        )
    if is_nonzero and use_triton_template(layout, enable_int32=True):
        for config in int8_mm_configs(
            m, n, k, **mm_config_kwargs(ir.get_device_type(mat1))
        ):
            mm_template.maybe_append_choice(
                choices,
                input_nodes=(mat1, mat2),
                layout=layout,
                **mm_options(config, m, n, k, layout),
            )
    if len(choices) == 0:
        log.warning(
            "No choices for integer GEMM avaialbe using configured backends, using ATen backend as fallback"
        )
        choices = [aten__int_mm.bind((mat1, mat2), layout)]

    try:
        return autotune_select_algorithm("int_mm", choices, [mat1, mat2], layout)
    except NoValidChoicesError:
        if not inductor_config.autotune_fallback_to_aten:
            raise
        log.warning("All choices for GEMM were invalid, using ATen backend as fallback")
        choices = [aten__int_mm.bind((mat1, mat2), layout)]
        return autotune_select_algorithm("int_mm", choices, [mat1, mat2], layout)


@register_lowering(aten.addmm, type_promotion_kind=None)
def tuned_addmm(inp, mat1, mat2, *, alpha=1, beta=1, layout=None):
    ordered_kwargs_for_cpp_kernel = ("beta", "alpha")
    m, n, k, layout, mat1, mat2, inp_expanded = mm_args(mat1, mat2, inp, layout=layout)
    static_shape, is_nonzero = _is_static_problem(layout)
    if (not is_nonzero) or (not use_max_autotune()):
        # Use a FlexibleLayout if we are not autotuning.
        # This allows padding strides for the output.
        from torch._inductor.ir import FixedLayout, FlexibleLayout

        if isinstance(layout, FixedLayout):
            layout = FlexibleLayout(
                device=layout.device, dtype=layout.dtype, size=layout.size
            )
        choices = (
            [
                aten_addmm.bind(
                    (inp, mat1, mat2),
                    layout,
                    alpha=alpha,
                    beta=beta,
                )
            ]
            if use_aten_gemm_kernels()
            else []
        )
        return autotune_select_algorithm("addmm", choices, [inp, mat1, mat2], layout)

    choices = (
        [
            aten_addmm.bind(
                (inp_expanded, mat1, mat2),
                layout,
                alpha=alpha,
                beta=beta,
            )
        ]
        if use_aten_gemm_kernels()
        else []
    )

    if (
        use_aten_gemm_kernels()
        and inp_expanded.get_stride()[0] == 0
        and inp_expanded.get_device().type == "cuda"
        and inductor_config.triton.autotune_cublasLt
    ):
        # unexpand inp to make sure fused addmm from cublasLt is used
        choices.insert(
            0,
            aten_bias_addmm.bind(
                (inp_expanded, mat1, mat2), layout, alpha=alpha, beta=beta
            ),
        )

    if is_nonzero and use_triton_template(layout):
        for config in mm_configs(m, n, k, **mm_config_kwargs(ir.get_device_type(mat1))):
            mm_template.maybe_append_choice(
                choices,
                input_nodes=(inp_expanded, mat1, mat2),
                layout=layout,
                **mm_options(config, m, n, k, layout),
                prefix_args=1,
                epilogue_fn=addmm_epilogue(layout.dtype, alpha, beta),
            )

    if static_shape and is_nonzero and use_cutlass_template(layout, m, n, k):
        # Filter out a known cause of CUDA illegal memory access errors
        # broadcasting on the last dim of the bias term seems not to be working
        # in the linear GEMM epilogue used by addmm.
        if (
            PythonWrapperCodegen.statically_known_int_or_none(
                inp_expanded.layout.stride[-1]
            )
            != 0
        ):
            CUTLASS3xGemmTemplate.add_cutlass_gemm_choices(
                choices,
                layout,
                [mat1, mat2, inp_expanded],
                alpha=alpha,
                beta=beta,
            )

    if is_nonzero and use_ck_template(layout, m, n, k):
        CKGemmTemplate.add_ck_gemm_choices(
            choices,
            layout,
            [mat1, mat2, inp_expanded],
            alpha=alpha,
            beta=beta,
        )

    if use_cpp_packed_gemm_template(layout, mat1, mat2):
        CppPackedGemmTemplate.add_choices(
            choices,
            layout,
            [inp_expanded, mat1, mat2],
            alpha=alpha,
            beta=beta,
            has_bias=True,
        )

    add_aten_fallback = False
    if len(choices) == 0:
        log.warning("No choices for GEMM, using ATen backend as fallback")
        add_aten_fallback = True

    if add_aten_fallback:
        choices.append(
            aten_addmm.bind(
                (inp_expanded, mat1, mat2),
                layout,
                ordered_kwargs_for_cpp_kernel,
                alpha=alpha,
                beta=beta,
            )
        )

        if (
            inp_expanded.get_stride()[0] == 0
            and inp_expanded.get_device().type == "cuda"
            and inductor_config.triton.autotune_cublasLt
        ):
            # unexpand inp to make sure fused addmm from cublasLt is used
            choices.insert(
                0,
                aten_bias_addmm.bind(
                    (inp_expanded, mat1, mat2), layout, alpha=alpha, beta=beta
                ),
            )
    try:
        return autotune_select_algorithm(
            "addmm", choices, [inp_expanded, mat1, mat2], layout
        )
    except NoValidChoicesError:
        if not inductor_config.autotune_fallback_to_aten:
            raise
        log.warning("All choices for GEMM were invalid, using ATen backend as fallback")
        fallback_choice = aten_addmm.bind(
            (inp, mat1, mat2),
            layout,
            ordered_kwargs_for_cpp_kernel,
            alpha=alpha,
            beta=beta,
        )
        return fallback_choice.output_node()


@register_lowering(aten._sparse_semi_structured_mm, type_promotion_kind=None)
def tuned_sparse_semi_structured_mm(
    mat1, mat1_meta, mat2, *, out_dtype=None, layout=None
):
    from torch._inductor.select_algorithm import realize_inputs

    mat1, mat1_meta, mat2 = realize_inputs(mat1, mat1_meta, mat2)
    m1, k1 = mat1.get_size()
    m2, _ = mat1_meta.get_size()
    k2, n = mat2.get_size()
    m = V.graph.sizevars.guard_equals(m1, m2)
    k = V.graph.sizevars.guard_equals(2 * k1, k2)

    if layout is None:
        from torch._inductor.ir import FixedLayout

        layout = FixedLayout(
            mat2.get_device(),
            out_dtype if out_dtype else mat2.get_dtype(),
            [m, n],
            [n, 1],
        )
    else:
        assert out_dtype is None, "out_dtype is ignored if layout is specified."

    choices = (
        [
            aten__sparse_semi_structured_mm.bind(
                (mat1, mat1_meta, mat2), layout, out_dtype=out_dtype
            )
        ]
        if use_aten_gemm_kernels()
        else []
    )

    if m * n != 0 and use_cutlass_template(layout, m, n, k):
        CUTLASS2xGemmTemplate.add_cutlass_gemm_choices(
            choices, layout, [mat1, mat2, mat1_meta], fuseable=True, non_fuseable=True
        )

    return autotune_select_algorithm(
        "sparse_semi_structured_mm", choices, [mat1, mat1_meta, mat2], layout
    )


def fallback_mixed_mm(mat1, mat2, *, out):
    return torch.mm(mat1, mat2.to(mat1.dtype), out=out)


aten_fallback_mixed_mm = ExternKernelChoice(fallback_mixed_mm, None)


@functools.lru_cache(None)
def _is_sm7x_or_older_gpu(index: Optional[int]) -> bool:
    props = torch.cuda.get_device_properties(index or 0)
    return props.major <= 7


def dims_are_int(dims):
    return all(isinstance(dim, int) for dim in dims)


def try_heuristic(m, n, k, choices, mat1, mat2, mat2_dtype, layout):
    m, n, k = get_size_hints(mat1, mat2, m, n, k)
    if not dims_are_int([m, n, k]):
        return None

    if mat1.dtype != torch.float16:
        return None

    # only use heuristic if we are running on an A100
    # torch.cuda.get_device_capability() >= (8, 0) returns true for A10G
    # which does not have enough shared memory for one of the configs
    if (
        not torch.cuda.get_device_capability() >= (8, 0)
    ) or get_gpu_shared_memory() != 166912:
        return None

    if m == 1 and (n % 16 != 0 or k % 16 != 0):
        return None

    if m <= 16 and n >= 4096 and k >= 4096:
        return triton_config(
            BLOCK_M=16,
            BLOCK_N=64,
            BLOCK_K=128,
            num_stages=5,
            num_warps=4,
        )
    elif m > 16 and m <= 32 and n >= 4096 and k >= 4096:
        return triton_config(
            BLOCK_M=32,
            BLOCK_N=32,
            BLOCK_K=128,
            num_stages=5,
            num_warps=4,
        )
    elif m > 32 and m <= 64 and n >= 4096 and k >= 4096:
        return triton_config(
            BLOCK_M=64,
            BLOCK_N=32,
            BLOCK_K=128,
            num_stages=5,
            num_warps=4,
        )
    return None


def mm_autoheuristic(
    mat1,
    mat2,
    m,
    n,
    k,
    choices,
    name,
    input_nodes,
    ops,
    precondition,
    top_k: Optional[int] = None,
    always_included=None,
):
    m, n, k = get_size_hints(mat1, mat2, m, n, k)
    if not dims_are_int([m, n, k]):
        return None
    mat1_stride, mat2_stride = get_size_hints_strides(mat1, mat2)

    def get_context(m, k, n, mat1, mat2, mat1_stride, mat2_stride):
        context = AHContext()
        context.add_feature("m", m)
        context.add_feature("k", k)
        context.add_feature("n", n)
        context.add_feature("mat1_dtype", mat1.layout.dtype, is_categorical=True)
        context.add_feature("mat2_dtype", mat2.layout.dtype, is_categorical=True)
        context_add_strides(context, "mat1", mat1_stride)
        context_add_strides(context, "mat2", mat2_stride)
        context.add_feature(
            "mat1_iscontig", mat1.layout.is_contiguous(), is_categorical=True
        )
        context.add_feature(
            "mat2_iscontig", mat2.layout.is_contiguous(), is_categorical=True
        )
        if name == "mm":
            # for mixed_mm, we only consider fp16
            context_add_using_tf32(context, mat1.layout.dtype)
        return context

    def fallback():
        return None

    context = get_context(m, k, n, mat1, mat2, mat1_stride, mat2_stride)
    autoheuristic = AutoHeuristicSelectAlgorithm(
        fallback=fallback,
        choices=choices,
        input_nodes=input_nodes,
        context=context,
        name=name,
        augment_context=ops,
        precondition=precondition,
    )

    if top_k is not None:
        # TODO: is there a cleaner way to ensure aten.mm is always included?
        return autoheuristic.get_top_k_choices_caller(
            top_k, always_included=always_included
        )

    return autoheuristic.get_choice_caller()


def get_size_hints(mat1, mat2, m, n, k):
    if not isinstance(m, int) or not isinstance(k, int):
        (m, k) = V.graph.sizevars.size_hints(
            mat1.get_size(),
            fallback=torch._inductor.config.unbacked_symint_fallback,
        )

    if not isinstance(n, int) or not isinstance(k, int):
        (k, n) = V.graph.sizevars.size_hints(
            mat2.get_size(),
            fallback=torch._inductor.config.unbacked_symint_fallback,
        )
    return m, n, k


def get_size_hints_strides(mat1, mat2):
    mat1_stride = mat1.layout.stride
    mat2_stride = mat2.layout.stride
    strides = [mat1_stride, mat2_stride]
    strides_hints = []
    for stride in strides:
        if not isinstance(stride, int):
            stride = V.graph.sizevars.size_hints(
                stride,
                fallback=torch._inductor.config.unbacked_symint_fallback,
            )
        strides_hints.append(stride)
    return strides_hints[0], strides_hints[1]


def tuned_mixed_mm(mat1, mat2, mat2_dtype):
    m, n, k, layout, mat1, mat2 = mm_args(mat1, mat2, layout=None)
    static_shape, is_nonzero = _is_static_problem(layout)

    fallback = aten_fallback_mixed_mm.bind((mat1, mat2), layout)

    choices = [fallback]

    # can't use triton kernel unless one of these is true or if running on v100 (numerical issues)
    skip_triton = (
        (
            mat1.layout.dtype != torch.float32
            and not (mat2.layout.is_contiguous() or mat2.layout.is_transposed())
        )
        or _is_sm7x_or_older_gpu(layout.device.index)
        or inductor_config.mixed_mm_choice == "aten"
        or not V.graph.has_feature(layout.device, BackendFeature.TRITON_TEMPLATES)
        or (
            mat1.layout.dtype == torch.float32 and torch.backends.cuda.matmul.allow_tf32
        )
        or (mat1.layout.dtype == torch.bfloat16 and mat2.layout.dtype == torch.uint8)
    )

    if inductor_config.mixed_mm_choice == "triton":
        choices = []

    if not skip_triton:
        b_prologue_cast_type = f"tl.{mat2_dtype}".replace("torch.", "")
        if static_shape and inductor_config.mixed_mm_choice == "heuristic":
            choices = []
            config = try_heuristic(m, n, k, choices, mat1, mat2, mat2_dtype, layout)
            if config is not None:
                mm_template.maybe_append_choice(
                    choices,
                    input_nodes=(mat1, mat2),
                    layout=layout,
                    **mm_options(config, m, n, k, layout, b_prologue_cast_type),
                )
            choices.append(fallback)

        has_int8_tensor = _is_int8_mat(mat1) or _is_int8_mat(mat2)
        for config in mixed_mm_configs(
            m,
            n,
            k,
            has_int8_tensor=has_int8_tensor,
            **mm_config_kwargs(ir.get_device_type(mat1)),
        ):
            mm_template.maybe_append_choice(
                choices,
                input_nodes=(mat1, mat2),
                layout=layout,
                **mm_options(config, m, n, k, layout, b_prologue_cast_type),
            )

    if static_shape and is_nonzero and use_cutlass_template(layout, m, n, k):
        CUTLASS3xGemmTemplate.add_cutlass_gemm_choices(
            choices, layout, [mat1, mat2], fuseable=True, non_fuseable=True
        )
        CUTLASS2xGemmTemplate.add_cutlass_gemm_choices(
            choices, layout, [mat1, mat2], fuseable=True, non_fuseable=True
        )

    if skip_triton and not choices:
        choices = [fallback]

    name = "mixed_mm"
    input_nodes = [mat1, mat2]
    if torch._inductor.config.run_autoheuristic(name):
        choice = mm_autoheuristic(
            mat1,
            mat2,
            m,
            n,
            k,
            choices,
            name,
            input_nodes,
            mixed_mm_operations(),
            get_mixedmm_precondition,
        )
        if (
            not skip_triton
            and inductor_config.mixed_mm_choice == "heuristic"
            and choice is not None
        ):
            choices.insert(0, choice)
    return autotune_select_algorithm(name, choices, input_nodes, layout)


# This op is a special case of the int_mm op which we use based on the pattern
# _int_mm -> mul (defined in ../fx_passes/post_grad.py) in order to prevent
# realization of the int32 _int_mm output by forcing fusion with the mul op.
# This is only used when config.force_fuse_int_mm_with_mul = True
def tuned_fused_int_mm_mul(mat1, mat2, mat3, out_dtype, *, layout=None):
    out_dtype = (
        torch.promote_types(mat3.get_dtype(), torch.int32)
        if out_dtype is None
        else out_dtype
    )
    m, n, k, layout, mat1, mat2, mat3 = mm_args(
        mat1, mat2, mat3, layout=layout, out_dtype=out_dtype
    )
    choices: List[Dict[Any, Any]] = []
    for config in int8_mm_configs(
        m, n, k, **mm_config_kwargs(ir.get_device_type(mat1))
    ):
        mm_template.maybe_append_choice(
            choices,
            input_nodes=(mat1, mat2, mat3),
            layout=layout,
            **dict(mm_options(config, m, n, k, layout), ACC_TYPE="tl.int32"),
            suffix_args=1,
            epilogue_fn=V.ops.mul,
        )
    return autotune_select_algorithm("int_mm", choices, [mat1, mat2, mat3], layout)<|MERGE_RESOLUTION|>--- conflicted
+++ resolved
@@ -124,8 +124,6 @@
 )
 
 
-<<<<<<< HEAD
-=======
 # prevent duplication registration of extern functions
 @functools.lru_cache(None)
 def lazy_register_extern_choice(fn):
@@ -134,7 +132,6 @@
 
 aten_mm = ExternKernelChoice(torch.mm, "at::mm_out")
 
->>>>>>> 9b2e453e
 aten_addmm = ExternKernelChoice(
     torch.addmm, "at::addmm_out", op_overload=aten.addmm.default
 )
