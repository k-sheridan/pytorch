# mypy: allow-untyped-defs
from __future__ import annotations

import collections
import contextlib
import dataclasses
import enum
import functools
import inspect
import io
import itertools
import logging
import math
import operator
import os
import platform
import shutil
import sys
import tempfile
import textwrap
import time
import unittest
from datetime import datetime
from io import StringIO
from typing import (
    Any,
    Callable,
    Dict,
    Generic,
    Iterable,
    List,
    NamedTuple,
    Optional,
    Protocol,
    Set,
    TypeVar,
    Union,
    ValuesView,
)
from typing_extensions import Concatenate, ParamSpec
from unittest import mock

import sympy

import torch
from torch._dynamo.device_interface import get_interface_for_device
from torch._dynamo.utils import detect_fake_mode
from torch.autograd import DeviceType
from torch.autograd.profiler_util import EventList
from torch.fx.passes.graph_transform_observer import GraphTransformObserver
from torch.fx.passes.shape_prop import ShapeProp
from torch.utils._sympy.functions import (
    CeilDiv,
    CleanDiv,
    FloorDiv,
    Identity,
    ModularIndexing,
)
from torch.utils._sympy.symbol import make_symbol, SymT
from torch.utils._sympy.value_ranges import bound_sympy, ValueRanges

from . import config
from .runtime.runtime_utils import ceildiv as runtime_ceildiv
<<<<<<< HEAD
=======


_IS_WINDOWS = sys.platform == "win32"
>>>>>>> f4f7aba7

log = logging.getLogger(__name__)

_T = TypeVar("_T")
VarRanges = Dict[sympy.Expr, sympy.Expr]
InputType = Union[torch.Tensor, int]


GPU_ALIGN_BYTES = 16

ALIGN_BYTES = 64
assert (ALIGN_BYTES & (ALIGN_BYTES - 1)) == 0 and ALIGN_BYTES >= 8, "must be power of 2"


def _align(nbytes):
    """Round up to the nearest multiple of ALIGN_BYTES"""
    return (nbytes + ALIGN_BYTES - 1) & -ALIGN_BYTES


def _is_aligned(v: sympy.Expr):
    """v can be statically proven to be a multiple of ALIGN_BYTES"""
    if isinstance(v, (sympy.Add, sympy.Max)):
        return all(map(_is_aligned, v.args))
    return isinstance(v, align) or sympy.gcd(v, ALIGN_BYTES) == ALIGN_BYTES


class align(sympy.Function):
    """Symbolically round up to the nearest multiple of ALIGN_BYTES"""

    nargs = (1,)
    is_integer = True

    @classmethod
    def eval(cls, value):
        if isinstance(value, (int, sympy.Integer)):
            return _align(int(value))
        if _is_aligned(value):
            return value


def do_bench_using_profiling(fn: Callable[[], Any], warmup=25, rep=100) -> float:
    """
    Returns benchmark results by examining torch profiler events.
    This could be more accurate as it doesn't count CPU side overhead.
    However, this also requires manually excluding irrelevant event, e.g.
    vectorized_elementwise_kernel which is used to fill L2 cache,
    various CUDA events, etc, so could also be fragile.
    """

    fn()
    torch.cuda.synchronize()
    cache = torch.empty(int(256e6 // 4), dtype=torch.int, device="cuda")

    # Estimate the runtime of the function
    start_event = torch.cuda.Event(enable_timing=True)
    end_event = torch.cuda.Event(enable_timing=True)
    start_event.record()
    for _ in range(5):
        cache.zero_()
        fn()
    end_event.record()
    torch.cuda.synchronize()
    estimate_ms = start_event.elapsed_time(end_event) / 5

    # compute number of warmup and repeat
    n_warmup = max(1, int(warmup / estimate_ms))
    n_repeat = max(1, int(rep / estimate_ms))

    # Warm-up
    for _ in range(n_warmup):
        fn()

    with torch.profiler.profile(
        activities=[
            torch.profiler.ProfilerActivity.CUDA,
        ]
    ) as p:
        # Benchmark
        for i in range(n_repeat):
            # we clear the L2 cache before each run
            cache.zero_()
            # record time of `fn`
            fn()
        # Record clocks
        torch.cuda.synchronize()

    log.debug("raw events")
    log.debug(p.key_averages().table(sort_by="self_device_time_total", row_limit=-1))

    filtered_events = EventList(
        [
            event
            for event in p.events()
            if event.device_type == DeviceType.CUDA and event.name != "Context Sync"
        ]
    )
    if len(filtered_events) % n_repeat != 0:
        raise RuntimeError(
            "Failed to divide all profiling events into #repeat groups. "
            "#CUDA events: %d, #repeats: %s",
            len(filtered_events),
            n_repeat,
        )
    num_event_per_group = len(filtered_events) / n_repeat
    actual_events = EventList(
        [
            event
            for i, event in enumerate(filtered_events)
            if i % num_event_per_group != 0
        ]
    )
    actual_events._build_tree()
    actual_events = actual_events.key_averages()

    log.debug("profiling time breakdown")
    log.debug(actual_events.table(row_limit=-1))

    res = sum(event.device_time_total for event in actual_events) / 1000.0 / n_repeat
    log.debug("profiling results: %s ms", res)
    return res


@functools.lru_cache(None)
def has_torchvision_roi_align() -> bool:
    try:
        from torchvision.ops import roi_align  # noqa: F401

        torch._C._dispatch_has_kernel_for_dispatch_key("torchvision::nms", "Meta")
        return roi_align is not None and hasattr(
            getattr(torch.ops, "torchvision", None), "roi_align"
        )
    except ImportError:
        return False
    except RuntimeError as e:
        assert "torchvision::nms does not exist" in str(e)
        return False


def decode_device(device: Union[Optional[torch.device], str]) -> torch.device:
    if device is None:
        return torch.tensor(0.0).device  # default device
    if isinstance(device, str):
        device = torch.device(device)
    if device.type not in ("cpu", "meta") and device.index is None:
        device_interface = get_interface_for_device(device.type)
        return torch.device(device.type, index=device_interface.Worker.current_device())
    return device


def sympy_product(it):
    return functools.reduce(operator.mul, it, sympy.Integer(1))


def sympy_dot(seq1, seq2):
    assert len(seq1) == len(seq2)
    return sympy.expand(sum(a * b for a, b in zip(seq1, seq2)))


def unique(it: Iterable[_T]) -> ValuesView[_T]:
    return {id(x): x for x in it}.values()


def ceildiv(
    numer: Union[int, sympy.Expr], denom: Union[int, sympy.Expr]
) -> Union[int, sympy.Expr]:
    if isinstance(numer, sympy.Expr) or isinstance(denom, sympy.Expr):
        return CeilDiv(sympy.sympify(numer), sympy.sympify(denom))
    # TODO: There is a bug in a call to this function, to repro:
    # python benchmarks/dynamo/huggingface.py --inductor -d cuda --accuracy
    # --amp --only YituTechConvBert --dynamic-shapes
    assert isinstance(numer, int) and isinstance(
        denom, int
    ), f"{numer}: {type(numer)}, {denom}: {type(denom)}"
    return runtime_ceildiv(numer, denom)


def _type_of(key):
    # Use the function here to get rid of dependencies on the Triton during the codegen.
    # Refer to Triton implementation here:
    # https://github.com/openai/triton/blob/98b5945d2aef679e00ebca8e07c35c3658ec76de/python/triton/runtime/jit.py#L238
    # `None` is nullptr.  Implicitly convert to *i8.
    if key is None:
        return "*i8"
    dtype_str = str(key).split(".")[-1]
    tys = {
        "bool": "i1",
        "float8e4nv": "fp8e4nv",
        "float8e5": "fp8e5",
        "float8e4b15": "fp8e4b15",
        "float8e4b15x4": "fp8e4b15x4",
        "float8_e4m3fn": "fp8e4nv",
        "float8_e5m2": "fp8e5",
        "float16": "fp16",
        "bfloat16": "bf16",
        "float32": "fp32",
        "float64": "fp64",
        "int8": "i8",
        "int16": "i16",
        "int32": "i32",
        "int64": "i64",
        "uint8": "u8",
        "uint16": "u16",
        "uint32": "u32",
        "uint64": "u64",
    }
    # reinterpret can create triton type
    for v in list(tys.values()):
        tys[v] = v
    return key if isinstance(key, str) else f"*{tys[dtype_str]}"


def convert_shape_to_inductor(
    lst: Iterable[Union[int, torch.SymInt]]
) -> List[sympy.Expr]:
    """
    Gets the shape and stride of a tensor. For non-symbolic tensors, this is
    trivial. But for symbolic tensors, we need to map from SymIntNode into
    sympy.Expr.
    """
    return [sympy.sympify(i) for i in lst]


def convert_shape_to_symint(
    lst: Iterable[Union[int, sympy.Expr]]
) -> List[Union[int, torch.SymInt]]:
    """
    Takes a list of shapes from Inductor and converts them into symints (or just
    ints if all shapes are static).
    """
    from .virtualized import V

    return [
        i
        if isinstance(i, int)
        else int(i)
        if isinstance(i, sympy.Integer)
        else V.graph.sizevars.shape_env.create_symintnode(i, hint=None)
        for i in lst
    ]


def is_view(op: torch._ops.OpOverload):
    """
    Does this op overload have aliasing
    """
    assert isinstance(op, torch._ops.OpOverload)
    return any(a.alias_info is not None for a in op._schema.arguments)


def is_pointwise_use(
    use, is_pointwise_fn: Optional[Callable[[torch._ops.OpOverload], bool]] = None
):
    """
    Do all uses of this op have torch.Tag.pointwise or return True for optional `is_pointwise_fn`

    Uses in views ops will follow the views uses
    """

    if not use.op == "call_function":
        return False

    if not (
        isinstance(use.target, torch._ops.OpOverload) or use.target is operator.getitem
    ):
        return False

    if use.target is operator.getitem or is_view(use.target):
        return all(is_pointwise_use(u, is_pointwise_fn) for u in use.users)

    return torch.Tag.pointwise in use.target.tags or (
        is_pointwise_fn is not None and is_pointwise_fn(use.target)
    )


def gen_gm_and_inputs(target, args, kwargs):
    g = torch.fx.Graph()
    g_args = []
    a_args = []
    for n, arg in enumerate(args):
        if isinstance(arg, torch.Tensor):
            g_args.append(g.placeholder(f"arg{n}"))
            a_args.append(arg)
        else:
            g_args.append(arg)
    assert all(not isinstance(x, torch.Tensor) for x in kwargs.values())
    node = g.call_function(target, tuple(g_args), kwargs)
    if (
        len(target._schema.returns) == 1
        and str(target._schema.returns[0].type) == "Tensor"
    ):
        node = (node,)
    g.output(node)

    gm = torch.fx.GraphModule({}, g)
    return gm, a_args


def synchronize(device: str = "cuda"):
    if device == "cpu":
        return
    device_interface = get_interface_for_device(device)
    if device_interface.is_available():
        device_interface.synchronize()


def timed(
    model: Callable[..., Any], example_inputs, times: int = 1, device: str = "cuda"
) -> float:
    synchronize(device)
    torch.manual_seed(1337)
    t0 = time.perf_counter()
    for _ in range(times):
        result = model(*example_inputs)
        synchronize(device)
    t1 = time.perf_counter()
    # GC the result after timing
    assert result is not None  # type: ignore[possibly-undefined]
    return t1 - t0


def print_performance(
    fn, args=(), times=10, repeat=10, baseline=1.0, device: str = "cuda"
):
    timings = torch.tensor([timed(fn, args, times, device) for _ in range(repeat)])
    took = torch.median(timings) / times
    print(f"{took / baseline:.6f}")
    return took


def precompute_method(obj: Any, method: str):
    """Replace obj.method() with a new method that returns a precomputed constant."""
    result = getattr(obj, method)()
    setattr(obj, method, lambda: result)


def precompute_methods(obj: Any, methods: List[str]):
    """Replace methods with new methods that returns a precomputed constants."""
    for method in methods:
        precompute_method(obj, method)


def cmp(a, b) -> int:
    return int(a > b) - int(a < b)


def pad_listlike(x, size):
    if len(x) == 1:
        return type(x)([x[0]]) * size
    else:
        return x


# Used to ensure that iterating over a set is deterministic
def tuple_sorted(x):
    if len(x) == 0:
        return []

    def sort_func(elem):
        if isinstance(elem, str):
            return elem
        else:
            # We expect `elem` to be `scheduler.BaseSchedulerNode` type here,
            # but we are not able to do isinstance assert because of circular dependency
            return elem.get_name()

    return sorted(x, key=sort_func)


P = ParamSpec("P")
RV = TypeVar("RV", covariant=True)


class CachedMethod(Protocol, Generic[P, RV]):
    @staticmethod
    def clear_cache(self) -> None:
        ...

    def __call__(self, *args: P.args, **kwargs: P.kwargs) -> RV:
        ...


# See https://github.com/python/mypy/issues/13222#issuecomment-1193073470 to understand the type signature
def cache_on_self(fn: Callable[Concatenate[Any, P], RV]) -> CachedMethod[P, RV]:
    key = f"__{fn.__name__}_cache"

    @functools.wraps(fn)
    def wrapper(self):
        if not hasattr(self, key):
            setattr(self, key, fn(self))
        return getattr(self, key)

    def clear_cache(self):
        if hasattr(self, key):
            delattr(self, key)

    wrapper.clear_cache = clear_cache  # type: ignore[attr-defined]
    return wrapper  # type: ignore[return-value]


def aggregate_origins(node_schedule):
    from . import ir

    if isinstance(node_schedule, list):
        return functools.reduce(
            operator.or_,
            [
                node.node.origins
                for node in node_schedule
                if hasattr(node, "node") and node.node
            ],
            set(),
        )
    elif isinstance(node_schedule, ir.ExternKernel):
        return node_schedule.origins
    else:
        return set()


def get_fused_kernel_name(node_schedule, descriptive_names):
    all_origins = aggregate_origins(node_schedule)
    if descriptive_names == "original_aten":
        # Bases the kernel name off of the top-level aten operator (i.e. pre-decompositions)
        sources = [
            origin.meta["original_aten"]._overloadpacket.__name__
            for origin in all_origins
            if origin.op == "call_function"
            and "original_aten" in origin.meta
            and origin.meta["original_aten"] is not None
        ]
        sources = sorted(set(sources))
    elif descriptive_names == "torch":
        # Bases the kernel name off of the top-level "torch" operator (i.e. post-dynamo graph)
        sources = []
        for origin in all_origins:
            if origin.op == "call_function" and "source_fn_stack" in origin.meta:
                source_fn = origin.meta["source_fn_stack"][-1]
                if isinstance(source_fn[1], str):
                    sources.append(source_fn[1])
                else:
                    sources.append(source_fn[1].__name__)
        sources = sorted(set(sources))
    elif descriptive_names == "inductor_node":
        sources = [
            origin.name for origin in all_origins if origin.op == "call_function"
        ]
    else:
        raise NotImplementedError
    sources = sources
    return "_".join(["fused"] + sources)


def get_kernel_metadata(node_schedule, wrapper):
    all_origins = aggregate_origins(node_schedule)
    inductor_nodes = [origin for origin in all_origins if origin.op == "call_function"]

    from_node_dict = collections.defaultdict(list)
    original_aten_dict = collections.defaultdict(list)
    for node in inductor_nodes:
        if "original_aten" in node.meta and node.meta["original_aten"] is not None:
            key = str(node.meta["original_aten"]._overloadpacket)
            original_aten_dict[key].append(node.name)
        if "from_node" in node.meta:
            key = node.meta["from_node"][0][0]
            from_node_dict[key].append(node.name)
    metadata = (
        f"{wrapper.comment} Source Nodes: [{', '.join(sorted(from_node_dict.keys()))}], "
        f"Original ATen: [{', '.join(sorted(original_aten_dict.keys()))}]"
    )
    # trace back to original node here
    detailed_metadata = []
    for original_node, nodes in sorted(from_node_dict.items()):
        detailed_metadata.append(
            f"{wrapper.comment} {original_node} => {', '.join(sorted(nodes))}"
        )
    return metadata, "\n".join(detailed_metadata)


def dominated_nodes(
    initial_queue: Iterable[torch.fx.Node], skip_filter=None
) -> Set[torch.fx.Node]:
    """Returns the set of nodes whose values depend on those within initial_queue"""
    initial_queue = list(initial_queue)
    dominated_set = set(initial_queue)

    while initial_queue:
        node = initial_queue.pop()
        for user in node.users:
            if skip_filter and skip_filter(user):
                continue
            if user not in dominated_set:
                dominated_set.add(user)
                initial_queue.append(user)

    return dominated_set


def gather_origins(args, kwargs):
    import itertools

    from . import ir

    def is_unrealized_node(n):
        if isinstance(n, ir.TensorBox):
            return is_unrealized_node(n.data)
        if isinstance(n, ir.StorageBox):
            return is_unrealized_node(n.data)
        return isinstance(n, ir.IRNode) and isinstance(n, ir.Pointwise)

    kwarg_origins = [val.origins for val in kwargs.values() if is_unrealized_node(val)]
    arg_origins = [arg.origins for arg in args if is_unrealized_node(arg)]
    return set(itertools.chain(*arg_origins, *kwarg_origins))


def sympy_str(expr: sympy.Expr) -> str:
    """
    Normal sympy str is very slow, this is a lot faster.  The result are
    somewhat worse, as it doesn't do as much simplification.  So don't
    use this for final codegen.
    """
    if isinstance(expr, sympy.Symbol):
        return expr.name
    if isinstance(expr, sympy.Add):
        return " + ".join(map(sympy_str, expr.args))
    if isinstance(expr, sympy.Mul):
        return " * ".join(map(sympy_str, expr.args))

    if isinstance(expr, (ModularIndexing, CleanDiv, FloorDiv, Identity)):
        return f"{expr.func.__name__}({', '.join(map(sympy_str, expr.args))})"
    return str(expr)


def get_bounds_index_expr(index):
    from .virtualized import V

    # If this expression does not come from an FX node, we compute its bounds
    if (
        config.compute_all_bounds
        and (fx_node := getattr(V.interpreter, "current_node", None))
        and fx_node.target != "index_expr"
    ):
        return bound_sympy(index)
    else:
        return ValueRanges.unknown()


def sympy_index_symbol_with_prefix(prefix: SymT, idx: int) -> sympy.Symbol:
    """
    Used to generate an integer-nonnegative symbol.
    """
    # This should never be used for creating shape/stride symbols, as those
    # should all be allocated before Inductor.
    assert prefix != SymT.SIZE
    # NOTE: shape symbols are positive (> 0), but index variables are only
    # non-negative (>= 0).
    return make_symbol(prefix, idx, integer=True, nonnegative=True)


def generate_assert(check):
    return (check or config.debug_index_asserts) and config.assert_indirect_indexing


def sympy_index_symbol(name: str) -> sympy.Symbol:
    """
    Used to generate an integer-nonnegative symbol.
    """
    # This should never be used for creating shape/stride symbols, as those
    # should all be allocated before Inductor.
    assert name[0] != "s"
    # NOTE: shape symbols are positive (> 0), but index variables are only
    # non-negative (>= 0).
    return sympy.Symbol(name, integer=True, nonnegative=True)


def sympy_subs(expr: sympy.Expr, replacements: Dict[sympy.Expr, Any]) -> sympy.Expr:
    """
    When the passed replacement symbol v is a string, it is converted to a symbol with name v that
    have the same replaced expression integer and nonnegative properties.
    """

    def to_symbol(replaced, replacement):
        assert isinstance(replaced, sympy.Expr)
        if isinstance(replacement, str):
            return sympy.Symbol(
                replacement,
                integer=replaced.is_integer,  # type: ignore[attr-defined]
                nonnegative=replaced.is_nonnegative,  # type: ignore[attr-defined]
            )
        else:
            return replacement

    # xreplace is faster than subs, but is way more picky
    return sympy.sympify(expr).xreplace(
        {k: to_symbol(k, v) for k, v in replacements.items()}
    )


def is_symbolic(a: Any) -> bool:
    return isinstance(a, torch.SymInt) or (
        isinstance(a, torch.Tensor)
        and any(is_symbolic(x) for x in itertools.chain(a.size(), a.stride()))
    )


def any_is_symbolic(*args: Any) -> bool:
    return any(is_symbolic(a) for a in args)


def get_first_incompatible_cudagraph_node(gm):
    from torch.fx.experimental.symbolic_shapes import free_unbacked_symbols

    forbidden_set = {
        "aten._fused_moving_avg_obs_fq_helper.default",
        "aten._fused_moving_avg_obs_fq_helper_functional.default",
        "aten.multinomial.default",
        "fbgemm.dense_to_jagged.default",
        "fbgemm.jagged_to_padded_dense.default",
        "run_and_save_rng_state",
        "run_with_rng_state",
        "aten._local_scalar_dense",
        # Technically, it's not necessary to ban this, because an
        # assert_scalar with constant arguments can be validly run
        # with CUDA graphs, but the operator is also pointless with
        # constant arguments, so might as well ban
        "aten._assert_scalar",
    }
    if torch.are_deterministic_algorithms_enabled():
        forbidden_set.update(
            {
                "aten._unsafe_index_put.default",
                "aten._unsafe_masked_index_put_accumulate.default",
                "aten.index_put.default",
                "aten.index_put_.default",
                "aten.scatter.src",
                "aten.scatter.reduce",
                "aten.scatter.value_reduce",
                "aten.scatter_add_",
                "aten.scatter_add.default",
                "aten.scatter_reduce.two",
                "aten.scatter_reduce_.two",
                "aten.scatter_reduce.two_out",
            }
        )
    for node in gm.graph.nodes:
        if str(node.target) in forbidden_set:
            return node
        if (val := node.meta.get("val")) is not None and free_unbacked_symbols(val):
            return node
    return None


def has_incompatible_cudagraph_ops(gm):
    return get_first_incompatible_cudagraph_node(gm) is not None


def output_node(gm: torch.fx.GraphModule):
    """Get the output node from an FX graph"""
    last_node = next(iter(reversed(gm.graph.nodes)))
    assert last_node.op == "output"
    return last_node


_registered_caches: List[Any] = []


def clear_on_fresh_inductor_cache(obj: Any):
    """
    Use this decorator to register any caches that should be cache_clear'd
    with fresh_inductor_cache().
    """
    if not hasattr(obj, "cache_clear") or not callable(obj.cache_clear):
        raise AttributeError(f"{obj} does not have a cache_clear method")

    _registered_caches.append(obj)
    return obj


def clear_inductor_caches():
    """
    Clear all registered caches.
    """
    for obj in _registered_caches:
        obj.cache_clear()


@contextlib.contextmanager
def fresh_inductor_cache(cache_entries=None, dir=None, delete=True):
    """
    Contextmanager that provides a clean tmp cachedir for inductor.

    Optionally, pass a dict as 'cache_entries' to get a list of filenames and sizes
    generated with this cache instance.
    """
    clear_inductor_caches()

    inductor_cache_dir = tempfile.mkdtemp(dir=dir)
    try:
        with mock.patch.dict(
            os.environ, {"TORCHINDUCTOR_CACHE_DIR": inductor_cache_dir}
        ):
            log.debug("Using inductor cache dir %s", inductor_cache_dir)
            triton_cache_dir = os.path.join(inductor_cache_dir, "triton")
            with mock.patch.dict(os.environ, {"TRITON_CACHE_DIR": triton_cache_dir}):
                yield
                if isinstance(cache_entries, dict):
                    assert len(cache_entries) == 0, "expected empty cache_entries dict"
                    if os.path.exists(triton_cache_dir):
                        files = os.listdir(triton_cache_dir)
                        cache_entries.update(
                            {
                                f: os.path.getsize(os.path.join(triton_cache_dir, f))
                                for f in files
                                if ".lock" not in f
                            }
                        )
        if delete:
            shutil.rmtree(inductor_cache_dir)
    except Exception:
        if not _IS_WINDOWS:
            """
            Windows can't delete the loaded modules, because the modules binaries are opened.
            TODO: discuss if have better solution to handle this issue.
            """
            log.warning("on error, temporary cache dir kept at %s", inductor_cache_dir)
            raise
    finally:
        clear_inductor_caches()


def argsort(seq) -> List[int]:
    # preserve original order for equal strides
    getter = seq.__getitem__
    a_r = range(len(seq))
    return list(reversed(sorted(a_r, key=getter, reverse=True)))  # noqa: C413


@functools.lru_cache(8)
def get_dtype_size(dtype):
    return torch.empty((), dtype=dtype).element_size()


class LineContext(NamedTuple):
    context: Any


class IndentedBuffer:
    tabwidth = 4

    def __init__(self, initial_indent=0):
        self._lines = []
        self._indent = initial_indent

    def getvaluewithlinemap(self) -> tuple[str, list[tuple[int, LineContext]]]:
        buf = StringIO()
        p = 1
        linemap = []
        for line in self._lines:
            if isinstance(line, DeferredLineBase):
                line = line()
                if line is None:
                    continue
            elif isinstance(line, LineContext):
                linemap.append((p, line.context))
                continue
            assert isinstance(line, str)
            buf.write(line)
            buf.write("\n")
            p += 1 + line.count("\n")
        return buf.getvalue(), linemap

    def getvalue(self) -> str:
        v, _ = self.getvaluewithlinemap()
        return v

    def getrawvalue(self) -> str:
        buf = StringIO()
        for line in self._lines:
            if isinstance(line, DeferredLineBase):
                line = line()
                if line is None:
                    continue
            elif isinstance(line, LineContext):
                continue
            assert isinstance(line, str)
            # backslash implies line continuation
            if line.endswith("\\"):
                buf.write(line[:-1])
            else:
                buf.write(line)
                buf.write("\n")
        return buf.getvalue()

    def clear(self):
        self._lines.clear()

    def __bool__(self):
        return bool(self._lines)

    def prefix(self):
        return " " * (self._indent * self.tabwidth)

    def newline(self):
        self.writeline("\n")

    def writeline(self, line):
        if isinstance(line, LineContext):
            self._lines.append(line)
        elif isinstance(line, DeferredLineBase):
            self._lines.append(line.with_prefix(self.prefix()))
        elif line.strip():
            self._lines.append(f"{self.prefix()}{line}")
        else:
            self._lines.append("")

    def writelines(self, lines):
        for line in lines:
            self.writeline(line)

    def indent(self, offset=1):
        @contextlib.contextmanager
        def ctx():
            self._indent += offset
            try:
                yield
            finally:
                self._indent -= offset

        return ctx()

    def do_indent(self, offset=1):
        self._indent += offset

    def do_unindent(self, offset=1):
        self._indent -= offset

    def splice(self, other_code, strip=False):
        if isinstance(other_code, IndentedBuffer):
            dedent = float("inf")
            for line in other_code._lines:
                if not isinstance(line, LineContext) and line:
                    dedent = min(dedent, len(line) - len(line.lstrip()))
            if math.isinf(dedent):
                dedent = 0
            for line in other_code._lines:
                if isinstance(line, LineContext):
                    self._lines.append(line)
                else:
                    IndentedBuffer.writeline(self, line[int(dedent) :])
        else:
            other_code = textwrap.dedent(other_code)
            if strip:
                other_code = other_code.lstrip()
            if not other_code:
                return
            other_code = other_code.rstrip()
            for line in other_code.split("\n"):
                self.writeline(line)

    def map(self, func: Callable[[Any], Any]) -> IndentedBuffer:
        res = IndentedBuffer(initial_indent=self._indent)
        res._lines = [func(line) for line in self._lines]
        return res

    def __repr__(self):
        return f"{type(self)}({self.getvalue()})"

    def __add__(self, other):
        assert self._indent == other._indent
        res = IndentedBuffer(initial_indent=self._indent)
        res.writelines(self._lines)
        res.writelines(other._lines)
        return res


class FakeIndentedBuffer(IndentedBuffer):
    def __init__(self):
        super().__init__()

    def __getattribute__(self, name):
        if name == "__class__":  # Allow access to the class attribute
            return object.__getattribute__(self, name)
        raise RuntimeError(
            f"Tried to call self.{name} on FakeIndentedBuffer. This buffer"
            "is currently used on TritonTemplateKernel to prevent actual"
            "writes to the body without explicitly specifying the body with"
            "`TritonTemplateKernel.set_subgraph_body(name)`"
        )


@contextlib.contextmanager
def restore_stdout_stderr(initial_stdout, initial_stderr):
    try:
        yield
    finally:
        sys.stdout = initial_stdout
        sys.stderr = initial_stderr


class DeferredLineBase:
    """A line that can be 'unwritten' at a later time"""

    def __init__(self, line):
        if not line.strip():
            line = ""
        self.line = line

    def __call__(self) -> Optional[str]:
        """Returns either self.line or None to indicate the line has been 'unwritten'"""
        raise NotImplementedError

    def _new_line(self, line: str) -> DeferredLineBase:
        """Returns a new deferred line with the same condition"""
        raise NotImplementedError

    def with_prefix(self, prefix):
        return self._new_line(f"{prefix}{self.line}")

    def lstrip(self):
        return self._new_line(self.line.lstrip())

    def __getitem__(self, index):
        return self._new_line(self.line[index])

    def __bool__(self):
        return bool(self.line)

    def __len__(self):
        return len(self.line)


@functools.lru_cache(None)
def is_big_gpu(index) -> bool:
    min_sms = 68  # 3080
    avail_sms = torch.cuda.get_device_properties(index).multi_processor_count
    if avail_sms < min_sms:
        log.warning(
            "Not enough SMs to use max_autotune_gemm mode",
            extra={"min_sms": min_sms, "avail_sms": avail_sms},
        )
        return False
    return True


def use_max_autotune() -> bool:
    return (
        config.max_autotune or config.max_autotune_gemm or config.search_autotune_cache
    )


def _use_template_for_cuda(layout, allowed_layout_dtypes: List[torch.dtype]) -> bool:
    return (
        use_max_autotune()
        and layout.device.type == "cuda"
        and layout.dtype in allowed_layout_dtypes
        and is_big_gpu(layout.device.index or 0)
    )


def _use_autotune_backend(backend: str) -> bool:
    return backend.upper() in [
        x.strip() for x in config.max_autotune_gemm_backends.upper().split(",")
    ]


def _use_conv_autotune_backend(backend: str) -> bool:
    return backend.upper() in [
        x.strip() for x in config.max_autotune_conv_backends.upper().split(",")
    ]


def use_triton_template(layout, *, enable_int32=False, enable_float8=False):
    from .codegen.common import BackendFeature, has_backend_feature

    layout_dtypes = [torch.float16, torch.bfloat16, torch.float32]
    if enable_int32:
        layout_dtypes = [torch.float16, torch.bfloat16, torch.float32, torch.int32]
    if enable_float8:
        layout_dtypes.extend([torch.float8_e4m3fn, torch.float8_e5m2])
    return (
        _use_template_for_cuda(layout, layout_dtypes)
        and _use_autotune_backend("TRITON")
        and has_backend_feature(layout.device, BackendFeature.TRITON_TEMPLATES)
    )


def use_cutlass_template(layout, m, n, k):
    from .virtualized import V

    gemm_size = V.graph.sizevars.size_hint(m * n * k, fallback=-1)
    if gemm_size <= 0 or gemm_size < config.cuda.cutlass_backend_min_gemm_size:
        return False
    from .codegen.cuda.cutlass_utils import try_import_cutlass

    # Do not use cutlass template on ROCm
    if torch.version.hip:
        return False

    layout_dtypes = [torch.float16, torch.bfloat16, torch.float32, torch.int32]
    res = _use_template_for_cuda(layout, layout_dtypes) and _use_autotune_backend(
        "CUTLASS"
    )

    if res:
        if not try_import_cutlass():
            log.warning(
                "Failed to import CUTLASS lib. Please check whether "
                "_inductor.config.cuda.cutlass_dir is set correctly. "
                "Skipping CUTLASS backend for now."
            )
            return False
    return res


@functools.lru_cache(None)
def _rocm_native_device_arch_name(device):
    return torch.cuda.get_device_properties(device).gcnArchName


@functools.lru_cache(None)
def try_import_ck_lib():
    try:
        import ck4inductor  # type: ignore[import]
        from ck4inductor.universal_gemm.gen_instances import (  # type: ignore[import]
            gen_ops_library,
            gen_ops_preselected,
        )
        from ck4inductor.universal_gemm.op import (  # type: ignore[import]
            CKGemmOperation,
        )

        package_dirname = os.path.dirname(ck4inductor.__file__)
    except ImportError:

        def gen_ops_library():
            return []

        def gen_ops_preselected():
            return []

        class CKGemmOperation:  # type: ignore[no-redef]
            pass

        package_dirname = None
    return package_dirname, gen_ops_library, gen_ops_preselected, CKGemmOperation


def use_ck_template(layout, m, n, k):
    # config knobs check 1
    if not use_max_autotune():
        return False
    # config knobs check 2
    if not _use_autotune_backend("CK"):
        return False
    # platform check
    if not torch.version.hip:
        return False
    # tensors must be on GPU
    if not layout.device.type == "cuda":
        return False
    # hardware check
    # if config arch list is not specified, get the native arch from the device properties
    native_arch = _rocm_native_device_arch_name(layout.device)
    requested_archs = {k.split(":")[0]: k for k in config.rocm.arch} or {
        native_arch.split(":")[0]: native_arch
    }
    requested_supported_archs = [
        requested_archs[k] for k in requested_archs.keys() & config.rocm.supported_arch
    ]
    if not requested_supported_archs:
        return False
    # supported input dtypes
    if layout.dtype not in [torch.float16, torch.bfloat16]:
        return False
    # TBD: investigate if we need to disable backend based on number of available CUs similar to `is_big_gpu`
    # check if shape is static and gemm size is not 0
    from .virtualized import V

    gemm_size = V.graph.sizevars.size_hint(m * n * k, fallback=-1)
    if gemm_size <= 0:
        return False
    # TBD: investigate if backend needs to be disabled for small gemms similar to CUTLASS

    ck_package_dirname, _, _, _ = try_import_ck_lib()

    if not ck_package_dirname:
        log.warning("Please pip install Composable Kernel package")
        return False

    if not config.rocm.ck_dir:
        log.warning("Please set TORCHINDUCTOR_CK_DIR env variable")
        return False

    if ck_package_dirname != config.rocm.ck_dir:
        log.warning("Invalid path to CK library")
        return False

    return True


def _use_template_for_cpu(layout):
    return use_max_autotune() and layout.device.type == "cpu"


def use_cpp_packed_gemm_template(layout, mat1, mat2):
    from . import ir
    from .codegen.cpp_micro_gemm import create_micro_gemm
    from .codegen.cpp_utils import get_gemm_template_output_and_compute_dtype
    from .kernel.mm_common import mm_args

    if not _use_template_for_cpu(layout) or not _use_autotune_backend("CPP"):
        return False

    if not config.cpp.weight_prepack:
        return False

    int8_gemm = mat1.get_dtype() == torch.uint8
    layout_dtypes = [torch.float32, torch.bfloat16, torch.half, torch.uint8]
    m, n, k, layout, mat1, mat2 = mm_args(
        mat1, mat2, out_dtype=layout.dtype if int8_gemm else None
    )
    # TODO(jgong5): support dynamic shapes for n or k
    if has_free_symbols((n, k)):
        return False
    if isinstance(mat2, ir.BaseView):
        mat2 = mat2.unwrap_view()

    output_dtype, _ = get_gemm_template_output_and_compute_dtype(mat1.get_dtype())
    micro_gemm = create_micro_gemm(
        "micro_gemm",
        m,
        n,
        k,
        input_dtype=mat1.get_dtype(),
        input2_dtype=mat2.get_dtype(),
        output_dtype=output_dtype,
        num_threads=parallel_num_threads(),
    )
    return (
        layout.dtype in layout_dtypes
        and micro_gemm is not None
        and mat1.get_stride()[-1] == 1  # TODO(jgong5): support transposed input
        and isinstance(mat2, ir.StorageBox)
        and mat2.is_module_buffer()
    )


def use_aten_gemm_kernels():
    return not use_max_autotune() or _use_autotune_backend("ATEN")


class DebugDirManager:
    counter = itertools.count(0)
    prev_debug_name: str

    def __init__(self):
        self.id = next(DebugDirManager.counter)

    def __enter__(self):
        self.prev_debug_name = torch._dynamo.config.debug_dir_root
        self.new_name = f"{self.prev_debug_name}_tmp_{self.id}"
        torch._dynamo.config.debug_dir_root = self.new_name

    def __exit__(self, *args):
        shutil.rmtree(self.new_name)
        torch._dynamo.config.debug_dir_root = self.prev_debug_name


def run_and_get_code(fn, *args, **kwargs):
    from .graph import GraphLowering

    source_codes: List[str] = []

    def save_output_code(code: str):
        source_codes.append(code)

    with mock.patch.object(GraphLowering, "save_output_code", save_output_code):
        torch._dynamo.reset()
        result = fn(*args, **kwargs)
    return result, source_codes


def run_fw_bw_and_get_code(fn):
    def run_with_backward():
        result = fn()
        result.sum().backward()
        return result

    return run_and_get_code(run_with_backward)


def get_code(fn, *args, **kwargs):
    """Get the inductor-generated code, but skip any actual compilation or running."""
    from .graph import GraphLowering

    source_codes: List[str] = []

    def save_output_code(code: str):
        source_codes.append(code)

    def patched_compile_to_module(self: GraphLowering):
        class DummyModule:
            """This is empty to replace the generated triton module"""

            def __init__(self):
                pass

            def call(self, *args, **kwargs):
                # Don't do anything when called
                pass

        code, _ = (
            self.codegen_with_cpp_wrapper() if self.cpp_wrapper else self.codegen()
        )
        # Skip all the actual compiling.
        nonlocal save_output_code
        save_output_code(code)

        return DummyModule()

    with mock.patch.object(
        GraphLowering, "compile_to_module", patched_compile_to_module
    ), mock.patch.object(GraphLowering, "save_output_code", save_output_code):
        torch._dynamo.reset()
        # Note the return here is None
        _ = fn(*args, **kwargs)

    return source_codes


def get_triton_code(fn, *args, **kwargs):
    source_codes = get_code(fn, *args, **kwargs)
    # Can have two outputs if backwards was eagerly compiled
    assert (
        1 <= len(source_codes) <= 2
    ), f"expected one or two code outputs got {len(source_codes)}"
    return source_codes[0]


def run_and_get_triton_code(fn, *args, **kwargs):
    _, source_codes = run_and_get_code(fn, *args, **kwargs)
    # Can have two outputs if backwards was eagerly compiled
    assert (
        1 <= len(source_codes) <= 2
    ), f"expected one or two code outputs got {len(source_codes)}"
    return source_codes[0]


@contextlib.contextmanager
def override_lowering(aten_op, override_fn):
    """
    Override the lowering of aten_op with override_fn.
    The first argument of override_fn is the original lowering fn.
    """
    from torch._inductor import lowering

    orig_fn = lowering.lowerings[aten_op]
    try:
        lowering.lowerings[aten_op] = functools.partial(override_fn, orig_fn)
        yield
    finally:
        lowering.lowerings[aten_op] = orig_fn


def add_scheduler_init_hook(pre_fn, post_fn=None):
    """
    Add hook functions to be called at the beginning and end of Scheduler.__init__.
    Used for unit tests.
    """
    from torch._inductor.scheduler import Scheduler

    orig_fn = Scheduler.__init__

    def wrapper(scheduler, nodes):
        pre_fn(scheduler, nodes)
        out = orig_fn(scheduler, nodes)
        if post_fn:
            post_fn(scheduler, nodes)
        return out

    return unittest.mock.patch.object(Scheduler, "__init__", wrapper)


def developer_warning(msg):
    """
    Warnings that will be actionable for PyTorch developers, but not
    end users.  Allows us to easily disable them in stable releases but
    keep them on for nightly builds.
    """
    if config.developer_warnings:
        log.warning(msg)
    else:
        log.info(msg)


def get_benchmark_name():
    """
    An experimental API used only when config.benchmark_kernel is true.

    The benchmark name is only available at codegen time. So we can not
    directly call it in benchmark_all_kernels which is run after codegen.

    The function assumes the argument after --only is the benchmark name.
    It works for torchbench.py/hugginface.py/timm_models.py. But for ad-hoc
    scripts, this function may return None.

    There are 2 flavors of --only argument we need handle:
    1. --only model_name
    2. --only=model_name
    """
    try:
        idx = sys.argv.index("--only")
        if (
            idx + 1 < len(sys.argv)
            and len(sys.argv[idx + 1]) > 0
            and sys.argv[idx + 1][0] != "-"
        ):
            return sys.argv[idx + 1]
    except ValueError:
        pass

    for arg in sys.argv:
        if arg.startswith("--only="):
            return arg[len("--only=") :]


def is_ones(items):
    return all(x == 1 for x in items)


def is_zeros(items):
    return all(x == 0 for x in items)


def is_cpu_device(inputs):
    return all(
        item.device == torch.device("cpu")
        for item in inputs
        if isinstance(item, torch.Tensor)
    )


def get_sympy_Expr_dtype(val: sympy.Expr) -> torch.dtype:
    assert isinstance(
        val, sympy.Expr
    ), "only support sympy.Expr as input to get_sympy_Expr_dtype"
    if val.is_integer:  # type: ignore[attr-defined]
        return torch.int64
    else:
        return torch.float64


@contextlib.contextmanager
def maybe_profile(should_profile, *args, **kwargs):
    if should_profile:
        with torch.profiler.profile(*args, **kwargs) as p:
            yield p
    else:
        yield


def parallel_num_threads():
    threads = config.cpp.threads
    if threads < 1:
        threads = torch.get_num_threads()
    return threads


@functools.lru_cache(None)
def get_device_tflops(dtype):
    from triton.testing import get_max_simd_tflops, get_max_tensorcore_tflops

    assert dtype in (torch.float16, torch.bfloat16, torch.float32)

    if inspect.signature(get_max_simd_tflops).parameters.get("clock_rate"):
        # Triton API change in https://github.com/openai/triton/pull/2293
        from torch._utils_internal import max_clock_rate

        sm_clock = max_clock_rate()
        if dtype in (torch.float16, torch.bfloat16):
            return get_max_tensorcore_tflops(dtype, sm_clock)

        if torch.backends.cuda.matmul.allow_tf32:
            return get_max_tensorcore_tflops(torch.float32, sm_clock)
        else:
            return get_max_simd_tflops(torch.float32, sm_clock)
    else:
        if dtype in (torch.float16, torch.bfloat16):
            return get_max_tensorcore_tflops(dtype)

        if torch.backends.cuda.matmul.allow_tf32:
            return get_max_tensorcore_tflops(torch.float32)
        else:
            return get_max_simd_tflops(torch.float32)


@functools.lru_cache(None)
def get_gpu_dram_gbps():
    from triton.testing import get_dram_gbps

    return get_dram_gbps()


def get_gpu_shared_memory():
    from triton.runtime import driver

    return driver.active.utils.get_device_properties(0).get("max_shared_mem", 0)


def is_welford_reduction(reduction_type):
    return reduction_type.startswith("welford")


def reduction_num_outputs(reduction_type):
    return 3 if is_welford_reduction(reduction_type) else 1


def is_linux() -> bool:
    return platform.system() == "Linux"


def has_free_symbols(itr: Iterable[Any]):
    return any(isinstance(x, sympy.Expr) and not x.is_number for x in itr)


def is_dynamic(*args):
    from . import ir

    for t in args:
        if isinstance(t, ir.TensorBox):
            if has_free_symbols(t.data.get_size()) or (
                hasattr(t.data, "get_stride") and has_free_symbols(t.data.get_stride())
            ):
                return True
        elif isinstance(t, (ir.StorageBox, ir.BaseView, ir.ComputedBuffer)):
            assert hasattr(t, "get_size") and hasattr(t, "get_stride")
            if has_free_symbols(t.get_size()) or has_free_symbols(t.get_stride()):
                return True
        elif not isinstance(t, ir.IRNode):
            continue
        else:
            raise TypeError(f"unexpected type for is_dynamic {type(t)}")

    return False


# Placeholder strings used in triton codegen.
class Placeholder(enum.Enum):
    # The placeholder for the actual name of a triton kernel.
    # e.g. for "def triton_" it would be "triton_"
    KERNEL_NAME = "KERNEL_NAME"

    # The descriptive name of the triton kernel; when unique_kernel_names = False, this
    # placeholder will be replaced with a string with more information.
    DESCRIPTIVE_NAME = "DESCRIPTIVE_NAME"


def pass_execution_and_save(func, gm, inp, msg):
    from .pattern_matcher import stable_topological_sort

    with tempfile.NamedTemporaryFile(
        mode="w",
        encoding="utf-8",
        delete=False,
    ) as f:
        before_io = io.StringIO()
        after_io = io.StringIO()
        ShapeProp(gm=gm, fake_mode=detect_fake_mode(inp)).propagate(*inp)
        print(f"Before:\n{gm.graph}", file=f)
        print(gm.graph, file=before_io)
        start_time = datetime.now()
        with GraphTransformObserver(gm, msg, config.trace.log_url_for_graph_xform):
            func(gm.graph)
        time_elapsed = datetime.now() - start_time
        # recompile graph
        stable_topological_sort(gm.graph)
        gm.graph.lint()
        gm.recompile()

        print(f"After:\n{gm.graph}", file=f)
        print(gm.graph, file=after_io)
        t = before_io.getvalue() == after_io.getvalue()
        log.info(
            "%s, save before/after graph to %s, graph before/after are the same = %s, time elapsed = %s",
            msg,
            f.name,
            t,
            time_elapsed,
        )


def is_collective(node, op=None):
    from . import ir

    return type(node) == ir._CollectiveKernel and (op is None or node.op_overload is op)


def is_wait(node):
    from . import ir

    return type(node) == ir._WaitKernel


def contains_collective(snode):
    from torch._inductor.scheduler import BaseSchedulerNode, GroupedSchedulerNode

    assert isinstance(snode, BaseSchedulerNode)
    if isinstance(snode, GroupedSchedulerNode):
        return any(contains_collective(x) for x in snode.snodes)
    else:
        return is_collective(snode.node)


def contains_wait(snode):
    from torch._inductor.scheduler import BaseSchedulerNode, GroupedSchedulerNode

    assert isinstance(snode, BaseSchedulerNode)
    if isinstance(snode, GroupedSchedulerNode):
        return any(contains_wait(x) for x in snode.snodes)
    else:
        return is_wait(snode.node)


def is_fallback_op(node, op):
    from . import ir

    if isinstance(op, torch._ops.OpOverload):
        op = {op}
    return isinstance(node, ir.FallbackKernel) and node.op_overload in op


def buf_name_to_fused_snode(buf_name, name_to_buf, name_to_fused_node):
    return name_to_fused_node[name_to_buf[buf_name].defining_op.get_name()]


def find_recursive_deps_of_node(
    snode, collected_node_set, name_to_buf, name_to_fused_node, criteria_cb=None
):
    if criteria_cb and criteria_cb(snode):
        return
    collected_node_set.add(snode)
    for dep in snode.unmet_dependencies:
        defining_op_for_dep = buf_name_to_fused_snode(
            dep.name, name_to_buf, name_to_fused_node
        )
        if defining_op_for_dep in collected_node_set:
            continue
        find_recursive_deps_of_node(
            defining_op_for_dep,
            collected_node_set,
            name_to_buf,
            name_to_fused_node,
            criteria_cb=criteria_cb,
        )


def find_recursive_users_of_node(
    snode, collected_node_set, name_to_buf, name_to_fused_node, criteria_cb=None
):
    if criteria_cb and criteria_cb(snode):
        return
    collected_node_set.add(snode)
    for o in snode.get_outputs():
        for user in o.users:
            assert user.node is not None
            if user.node.get_name() == "OUTPUT":
                continue
            if user.node.get_name() not in name_to_fused_node:
                continue
            user_op = name_to_fused_node[user.node.get_name()]
            if user_op in collected_node_set:
                continue
            find_recursive_users_of_node(
                user_op,
                collected_node_set,
                name_to_buf,
                name_to_fused_node,
                criteria_cb=criteria_cb,
            )


def num_fw_fixed_arguments(dynamo_gm_num_inputs: int, aot_fw_gm_num_inputs: int):
    "Computes the number of inputs to the aot fw graph which have fixed addresses (params and buffers)"
    num_rng_seed_offset_inputs = (
        2 if torch._functorch.config.functionalize_rng_ops else 0
    )
    # AOT won't lift any parameters if we're inlining NN Modules
    # however desugaring subclasses will still add arguments
    # resulted in extra fixed inputs https://github.com/pytorch/pytorch/issues/130502
    if (
        torch._dynamo.config.inline_inbuilt_nn_modules
        and not torch._dynamo.utils.is_parameter_freezing()
    ):
        return 0

    return aot_fw_gm_num_inputs - dynamo_gm_num_inputs - num_rng_seed_offset_inputs


def count_tangents(fx_g: torch.fx.GraphModule):
    """
    Infers which inputs are static for a backwards graph
    """

    def is_saved_tensor(x):
        return (
            "tangents" not in x.name
            and "bwd_seed" not in x.name
            and "bwd_base_offset" not in x.name
        )

    arg_count = 0
    static_arg_idxs = []
    for n in fx_g.graph.nodes:
        if n.op == "placeholder":
            if is_saved_tensor(n):
                static_arg_idxs.append(arg_count)
            arg_count += 1

    assert static_arg_idxs == list(range(len(static_arg_idxs)))
    return len(static_arg_idxs)


@dataclasses.dataclass
class BoxedBool:
    value: bool

    def __bool__(self):
        return self.value

    @staticmethod
    def disable(obj):
        if isinstance(obj, BoxedBool):
            obj.value = False
            return obj
        return False


@contextlib.contextmanager
def collect_defined_kernels(kernel_list):
    from .codegen.wrapper import WrapperCodeGen

    orig_define_kernel = WrapperCodeGen.define_kernel

    def new_define_kernel(wrapper, name, kernel_code, metadata, *args, **kwargs):
        nonlocal kernel_list
        kernel_list.append(kernel_code)
        return orig_define_kernel(wrapper, name, kernel_code, metadata, *args, **kwargs)

    with unittest.mock.patch.object(WrapperCodeGen, "define_kernel", new_define_kernel):
        yield


def get_cloned_parameter_buffer_name(name: str):
    return name + "__original__"


def is_gpu(device: str):
    assert isinstance(device, str) or device is None, device
    return device in ["cuda", "xpu"]


def device_need_guard(device: str):
    assert isinstance(device, str)
    return is_gpu(device)


def needs_fallback_due_to_atomic_add_limitations(dtype):
    # tl.atomic_add does NOT support the following types
    return dtype in {torch.int64, torch.bool, torch.bfloat16}


def use_scatter_fallback(
    op_overload: torch._ops.OpOverload,
    reduction_type,
    self_dtype,
    src_dtype,
    src_device_type,
    src_is_tensor,
):
    if (
        op_overload.overloadpacket
        in (torch.ops.aten.scatter_reduce_, torch.ops.aten.scatter_reduce)
        and reduction_type is None
    ):
        return False

    reduce_ty = (
        "add" if op_overload.overloadpacket == torch.ops.aten.scatter_ else "sum"
    )

    return (
        reduction_type not in {None, reduce_ty}
        or (
            src_is_tensor
            and is_gpu(src_device_type)
            and needs_fallback_due_to_atomic_add_limitations(src_dtype)
        )
        or (
            op_overload.overloadpacket == torch.ops.aten.scatter_reduce_
            and reduction_type == "sum"
            and src_is_tensor
            and src_device_type == "cpu"
            and config.cpp.fallback_scatter_reduce_sum
            and (config.cpp.dynamic_threads or parallel_num_threads() != 1)
        )
        or (reduction_type == reduce_ty and self_dtype in {torch.bool, torch.int64})
        or torch.are_deterministic_algorithms_enabled()
    )


def dump_node_schedule(node_schedule):
    """
    An API that can be used in pdb to dump a node_schedule.
    Right mainly dump the read/write dependencies but can add more as needed.
    """
    from torch._inductor.codegen.simd import DisableReduction, EnableReduction
    from torch._inductor.scheduler import SchedulerNode

    print(f"Node schedule with {len(node_schedule)} nodes")
    for idx, node in enumerate(node_schedule):
        print(f" {idx:3}:")
        if node is EnableReduction:
            print("enable reduction")
        elif node is DisableReduction:
            print("disable reduction")
        elif isinstance(node, SchedulerNode):
            is_red = node.is_reduction()
            print(f"{'red' if is_red else 'pw'} scheduler node")
            if is_red:
                assert node.node is not None
                print(f"original reduction hint {node.node.data.reduction_hint}")  # type: ignore[attr-defined]
            print("ReadDep:")
            for dep in node.read_writes.reads:
                print(dep)
            print("WriteDep:")
            for dep in node.read_writes.writes:
                print(dep)
        else:
            raise RuntimeError(f"Unrecognized node type: {type(node)}")


def tensor_is_aligned(tensor: torch.Tensor):
    # See Note: [Input Alignment handling in Inductor]
    # Right now, we don't try to guard on the alignment of the storage offset.
    # When this comment was written, non-symbolic storage_offsets are not guarded on
    # but symbolic storage_offsets are. For consistency, we suppress guard creation
    # upon performing this check: that ensures that we don't add recompiles when we
    # add this logic.
    return (
        tensor.storage_offset() * get_dtype_size(tensor.dtype)
    ) % GPU_ALIGN_BYTES == 0


def should_assume_input_aligned(example_input: torch.Tensor):
    # See Note: [Input Alignment handling in Inductor]

    # right now, we only care about alignment for cuda tensors.
    if not is_gpu(example_input.device.type):
        return False
    return config.assume_aligned_inputs or tensor_is_aligned(example_input)


def maybe_get_suppress_shape_guards_ctx():
    # Try to get TracingContext.try_get().fake_mode.shape_env.suppress_guards()
    # If it's not available, return a nullcontext.

    # If we're dealing with cudagraphs, we might not have a tracing_context
    tracing_context = torch._guards.TracingContext.try_get()
    if not tracing_context:
        return contextlib.nullcontext()

    # In standalone inductor compile mode, we might not have a shape_env attached to the fake mode
    shape_env = tracing_context.fake_mode.shape_env
    if not shape_env:
        return contextlib.nullcontext()

    return shape_env.suppress_guards()


def run_and_get_cpp_code(fn, *args, **kwargs):
    # We use the patch context manager instead of using it as a decorator.
    # In this way, we can ensure that the attribute is patched and unpatched correctly
    # even if this run_and_get_cpp_code function is called multiple times.
    with unittest.mock.patch.object(config, "debug", True):
        torch._dynamo.reset()
        import io
        import logging

        log_capture_string = io.StringIO()
        ch = logging.StreamHandler(log_capture_string)
        from torch._inductor.codecache import output_code_log

        output_code_log.addHandler(ch)
        prev_level = output_code_log.level
        output_code_log.setLevel(logging.DEBUG)
        result = fn(*args, **kwargs)
        s = log_capture_string.getvalue()
        output_code_log.setLevel(prev_level)
        output_code_log.removeHandler(ch)
    return result, s<|MERGE_RESOLUTION|>--- conflicted
+++ resolved
@@ -61,12 +61,9 @@
 
 from . import config
 from .runtime.runtime_utils import ceildiv as runtime_ceildiv
-<<<<<<< HEAD
-=======
 
 
 _IS_WINDOWS = sys.platform == "win32"
->>>>>>> f4f7aba7
 
 log = logging.getLogger(__name__)
 
