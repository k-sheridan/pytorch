--- conflicted
+++ resolved
@@ -1796,13 +1796,6 @@
             def __del__(self) -> None:
                 self.n.last_usage = self.last_usage
 
-<<<<<<< HEAD
-        last_usage_holders = [  # noqa: F841
-            LastUsageHolder(n, n.last_usage) for n in nodes
-        ]
-
-=======
->>>>>>> f3c3f3a3
         # empty last_usage. May cause more aggressive 'evict_last'. Should be fine.
         for n in nodes:
             n.last_usage = OrderedSet()
