# mypy: allow-untyped-defs
import contextlib
import logging
import math
from functools import lru_cache
from typing import Any, Callable, cast, List, Optional, Set, Union
from unittest.mock import patch

import torch
import torch.utils

from ..._dynamo.utils import counters
from .. import config, ir, lowering as L
from ..kernel.mm_common import mm_args
from ..select_algorithm import DataProcessorTemplateWrapper
from ..utils import cache_on_self, has_free_symbols, parallel_num_threads
from ..virtualized import ops, V
from .cpp import get_export_declaration
from .cpp_micro_gemm import CppMicroGemmAMX, create_micro_gemm, LayoutType
from .cpp_template import CppTemplate
from .cpp_template_kernel import CppTemplateKernel
from .cpp_utils import (
    create_epilogue_with_attr,
    DTYPE_TO_CPP,
    GemmBlocking,
    get_gemm_template_output_and_compute_dtype,
)


log = logging.getLogger(__name__)

GEMM_TEMPLATE = r"""
{{template.header().getvalue()}}

{{micro_gemm.codegen_define(kernel)}}

{%- if x_scale is not none %}
    {%- set kernel_args = {"X": X, "W": W, "inp": inp, "x_scale": x_scale, "x_zp": x_zp, "w_scale": w_scale, "w_zp": w_zp,} %}
{%- else %}
    {%- set kernel_args = {"X": X, "W": W, "inp": inp} %}
{%- endif %}

extern "C" {{export_declaration}}
{{kernel.def_kernel(inputs=kernel_args, outputs={"Y": Y}, aliases=aliases)}}
{
    {{kernel.maybe_codegen_profile()}}
    constexpr int64_t num_threads = {{num_threads}};
    constexpr int64_t N = {{N}};
    constexpr int64_t K = {{K}};
    constexpr int64_t Mr = {{micro_gemm.register_blocking.block_m}};
    constexpr int64_t Nr = {{micro_gemm.register_blocking.block_n}};
    constexpr int64_t Kr = {{micro_gemm.register_blocking.block_k}};
    constexpr int64_t Nr_blocks = (N + Nr - 1) / Nr;
    constexpr int64_t Kr_blocks = (K + Kr - 1) / Kr;

{%- if is_dynamic_M %}
    const int64_t M = {{kernel.size(GemmOut, 0)}};
    const int64_t Mr_blocks = (M + Mr - 1) / Mr;
    {%- if num_threads > 1 %}
    int64_t Mt_blocks, Nt_blocks, Kt_blocks;
    mm_get_thread_blocking(num_threads, {{config.cpp.gemm_max_k_slices}}, M, N, K, Mr, Nr, Kr, Mt_blocks, Nt_blocks, Kt_blocks);
    {%- else %}
    const auto Mt_blocks = Mr_blocks;
    const auto Nt_blocks = Nr_blocks;
    const auto Kt_blocks = Kr_blocks;
    {%- endif %}
    int64_t Mc_blocks, Nc_blocks, Kc_blocks;
    uint32_t L1_cache_size = {{L1_cache_size}};
    uint32_t L2_cache_size = {{L2_cache_size}};
    mm_get_cache_blocking<{{kernel.dtype(X)}}, {{kernel.dtype(W)}}>(
        num_threads,
        M,
        N,
        K,
        Mr,
        Nr,
        Kr,
        Mt_blocks,
        Nt_blocks,
        Kt_blocks,
        Mc_blocks,
        Nc_blocks,
        Kc_blocks,
        L1_cache_size,
        L2_cache_size
    );
    const int64_t num_Mc_blocks = (Mr_blocks + Mc_blocks - 1) / Mc_blocks;
    const int64_t num_Nc_blocks = (Nr_blocks + Nc_blocks - 1) / Nc_blocks;
    const int64_t num_Mt_blocks = (Mr_blocks + Mt_blocks - 1) / Mt_blocks;
    const int64_t num_Nt_blocks = (Nr_blocks + Nt_blocks - 1) / Nt_blocks;
    const int64_t num_Kt_blocks = (Kr_blocks + Kt_blocks - 1) / Kt_blocks;
{%- else %}
    constexpr int64_t M = {{kernel.size(GemmOut, 0)}};
    constexpr int64_t Mr_blocks = (M + Mr - 1) / Mr;
    constexpr int64_t Mt_blocks = {{template.thread_blocking().block_m}};
    constexpr int64_t Nt_blocks = {{template.thread_blocking().block_n}};
    constexpr int64_t Kt_blocks = {{template.thread_blocking().block_k}};
    constexpr int64_t Mc_blocks = {{template.cache_blocking().block_m}};
    constexpr int64_t Nc_blocks = {{template.cache_blocking().block_n}};
    constexpr int64_t Kc_blocks = {{template.cache_blocking().block_k}};
    constexpr int64_t num_Mc_blocks = (Mr_blocks + Mc_blocks - 1) / Mc_blocks;
    constexpr int64_t num_Nc_blocks = (Nr_blocks + Nc_blocks - 1) / Nc_blocks;
    constexpr int64_t num_Mt_blocks = (Mr_blocks + Mt_blocks - 1) / Mt_blocks;
    constexpr int64_t num_Nt_blocks = (Nr_blocks + Nt_blocks - 1) / Nt_blocks;
    constexpr int64_t num_Kt_blocks = (Kr_blocks + Kt_blocks - 1) / Kt_blocks;
{%- endif %}

    // make sure all partitions are assigned
    {{kernel.assert_function}}(
        Mt_blocks * Nt_blocks * Kt_blocks * {{num_threads}} >= Mr_blocks * Nr_blocks * Kr_blocks,
        "Not all partitions are assigned."
    );

{%- if maybe_k_slicing %}
    std::unique_ptr<std::unique_ptr<{{DTYPE_TO_CPP[acc_buf_dtype]}}[]>[]> local_buf_ptrs;
    if (num_Kt_blocks > 1) {
        local_buf_ptrs.reset(new std::unique_ptr<{{DTYPE_TO_CPP[acc_buf_dtype]}}[]>[num_Mc_blocks * num_Nc_blocks * num_Kt_blocks]);
    }
{%- endif %}

{%- if num_threads > 1 %}
    #pragma omp parallel num_threads({{num_threads}})
    {
        const int tid = omp_get_thread_num();
        const int64_t k_group_id = tid / num_Kt_blocks;
        const int64_t k_slice_id = tid % num_Kt_blocks;
        const int64_t n_group_id = k_group_id / num_Nt_blocks;
        const int64_t n_slice_id = k_group_id % num_Nt_blocks;
        const int64_t k_block_start = k_slice_id * Kt_blocks;
        const int64_t k_block_end = std::min(k_block_start + Kt_blocks, Kr_blocks);
        const int64_t n_block_start = n_slice_id * Nt_blocks;
        const int64_t n_block_end = std::min(n_block_start + Nt_blocks, Nr_blocks);
        const int64_t m_block_start = std::min(n_group_id * Mt_blocks, Mr_blocks);
        const int64_t m_block_end = std::min(m_block_start + Mt_blocks, Mr_blocks);
        const int64_t num_Mc_blocks_per_thread = (m_block_end - m_block_start + Mc_blocks - 1) / Mc_blocks;
{%- else %}
    {
        constexpr int tid = 0;
        constexpr int64_t k_group_id = 0;
        constexpr int64_t k_slice_id = 0;
        constexpr int64_t n_group_id = 0;
        constexpr int64_t n_slice_id = 0;
        constexpr int64_t m_block_start = 0;
<<<<<<< HEAD
        constexpr int64_t m_block_end = Mr_blocks;
=======
>>>>>>> 9b2e453e
        constexpr int64_t n_block_start = 0;
        constexpr int64_t n_block_end = Nr_blocks;
        constexpr int64_t k_block_start = 0;
        constexpr int64_t k_block_end = Kr_blocks;
    {%- if is_dynamic_M %}
        const int64_t num_Mc_blocks_per_thread = num_Mc_blocks;
<<<<<<< HEAD
    {%- else %}
        constexpr int64_t num_Mc_blocks_per_thread = num_Mc_blocks;
=======
        const int64_t m_block_end = Mr_blocks;
    {%- else %}
        constexpr int64_t num_Mc_blocks_per_thread = num_Mc_blocks;
        constexpr int64_t m_block_end = Mr_blocks;
>>>>>>> 9b2e453e
    {%- endif %}
{%- endif %}
        {{ micro_gemm.codegen_init(kernel) }}
{%- if use_local_acc %}
    {%- set acc_buf_name = "local_acc_buf" %}
        {{ kernel.define_buffer(acc_buf_name, ["Mc_blocks*Mr", "Nc_blocks*Nr"], acc_buf_dtype) }}
{%- endif %}
        for (int64_t mc_block_id = 0; mc_block_id < num_Mc_blocks_per_thread; mc_block_id++) {
            const int64_t my_mc_block_id = (mc_block_id + n_slice_id) % num_Mc_blocks_per_thread;
            const int64_t mc = m_block_start + my_mc_block_id * Mc_blocks;
            const int64_t m_start = mc * Mr;
            const int64_t m_end = std::min(std::min(mc + Mc_blocks, m_block_end) * Mr, M);
            const int64_t m_size = m_end - m_start;
            for (int64_t nc = n_block_start; nc < n_block_end; nc += Nc_blocks) {
                const int64_t n_start = nc * Nr;
                const int64_t n_end = std::min(std::min(nc + Nc_blocks, n_block_end) * Nr, N);
                const int64_t n_size = n_end - n_start;
                // NB: assume we pad N, nc_block_end won't exceed padded N here.
                const int64_t nc_block_end = std::min(nc + Nc_blocks, n_block_end);
{%- if use_local_acc %}
    {%- set acc = kernel.local_buffers[acc_buf_name] %}
                {{ kernel.reinit_buffer_if_null(acc_buf_name) }}
{%- else %}
    {%- set acc = kernel.slice_nd(GemmOut, [("m_start", "m_end"), ("n_start", "n_end")]) %}
{%- endif %}
                for (int64_t kc = k_block_start; kc < k_block_end; kc += Kc_blocks) {
                    int64_t k_start = kc * Kr;
                    int64_t k_end = std::min(std::min(kc + Kc_blocks, k_block_end) * Kr, K);
{%- set tile_X = kernel.slice_nd(X, [("m_start", "m_end"), ("k_start", "k_end")]) %}
                    for (int64_t nci = nc; nci < nc_block_end; nci++) {
{%- set acc_slice = kernel.slice_nd(acc, [("0", "m_end - m_start"), ("(nci - nc)*Nr", "(nci - nc + 1)*Nr")]) %}
{%- set tile_W_3d = kernel.slice_nd(W, [("nci", "nci + 1"), ("k_start", "k_end"), ()]) %}
{%- set tile_W = kernel.view(tile_W_3d, ["k_end - k_start", micro_gemm.register_blocking.block_n]) %}
                        if (kc == k_block_start) {
                            {{ micro_gemm.codegen_call(kernel, tile_X, tile_W, acc_slice, accum=False)|indent(28, false) }}
                        } else {
                            {{ micro_gemm.codegen_call(kernel, tile_X, tile_W, acc_slice, accum=True)|indent(28, false) }}
                        }
                    }
                }
{%- if maybe_k_slicing %}
                if (num_Kt_blocks > 1) {
                    const int64_t mxn_cache_block_id = (mc / Mc_blocks) * num_Nc_blocks + nc;
                    local_buf_ptrs[mxn_cache_block_id * num_Kt_blocks + k_slice_id].reset(
                        {{ kernel.release_buffer(acc_buf_name) }});
                } else
{%- endif %}
                {
{%- set tile_Y = kernel.slice_nd(Y_2d, [("m_start", "m_end"), ("n_start", "n_end")]) %}
{%- set tile_acc = kernel.slice_nd(acc, [("0", "m_end - m_start"), ("0", "n_end - n_start")]) %}
                    {{ kernel.store_output(
                        tile_Y, tile_acc, GemmOut, epilogue_nodes, offsets=("m_start", "n_start"), reindexers=reindexers
                    )|indent(20, false)
                    }}
                }
            }
        }
{%- if maybe_k_slicing %}
        if (num_Kt_blocks > 1) {
            #pragma omp barrier
            for (int64_t mc = m_block_start; mc < m_block_end; mc += Mc_blocks) {
                // We slice M-dim and each thread in the k-slicing group works on a slice
                const int64_t m_start_unsliced = mc * Mr;
                const int64_t m_end_unsliced = std::min(std::min(mc + Mc_blocks, m_block_end) * Mr, M);
                const int64_t m_size_unsliced = m_end_unsliced - m_start_unsliced;
                const int64_t m_slice_size = (m_size_unsliced + num_Kt_blocks - 1) / num_Kt_blocks;
                const int64_t m_start = std::min(m_start_unsliced + m_slice_size * k_slice_id, m_end_unsliced);
                const int64_t m_end = std::min(m_start_unsliced + m_slice_size * (k_slice_id + 1), m_end_unsliced);
                const int64_t m_size = m_end - m_start;
                const int64_t m_offset = m_start - m_start_unsliced;
                for (int64_t nc = n_block_start; nc < n_block_end; nc += Nc_blocks) {
                    const int64_t n_start = nc * Nr;
                    const int64_t n_end = std::min(std::min(nc + Nc_blocks, n_block_end) * Nr, N);
                    const int64_t n_size = n_end - n_start;
                    const int64_t mxn_cache_block_id = (mc / Mc_blocks) * num_Nc_blocks + nc;
                    auto {{acc_buf_name}} = local_buf_ptrs[mxn_cache_block_id * num_Kt_blocks].get();
                    for (int64_t other_slice = 1; other_slice < num_Kt_blocks; other_slice++) {
                        auto other_acc = local_buf_ptrs[mxn_cache_block_id * num_Kt_blocks + other_slice].get();
                        for (int64_t m = m_offset; m < m_offset + m_size; m++) {
                            #pragma omp simd
                            for (int64_t n = 0; n < n_size; n++) {
                                {{acc_buf_name}}[m*Nr + n] += other_acc[m*Nr + n];
                            }
                        }
                    }
    {%- set tile_acc_m_slice = kernel.slice_nd(tile_acc, [("m_offset", "m_offset + m_end - m_start"), ()]) %}
                    {{ kernel.store_output(
                        tile_Y, tile_acc_m_slice, GemmOut, epilogue_nodes, offsets=("m_start", "n_start"), reindexers=reindexers
                    )|indent(20, false)
                    }}
                }
            }
        }
{%- endif %}
        {{ micro_gemm.codegen_finalize(kernel) }}
    }
}
"""


def get_padded_n(n, block_n):
    return (n + block_n - 1) // block_n * block_n


class CppPackedGemmTemplate(CppTemplate):
    def __init__(
        self,
        input_nodes,
        layout: ir.Layout,
        num_threads: int,
        register_blocking: GemmBlocking,
        beta=1,
        alpha=1,
        has_bias=False,
        epilogue_creator: Optional[Callable[[ir.Buffer], ir.Pointwise]] = None,
    ) -> None:
        assert layout.dtype in [torch.float, torch.bfloat16, torch.half, torch.uint8]
        super().__init__(
            "packed_gemm",
            input_nodes,
            layout,
            num_threads,
            epilogue_creator=epilogue_creator,
        )
        self.beta = beta
        self.alpha = alpha
        self.has_bias = has_bias
        self.register_blocking = register_blocking
        m, n = layout.size
        _, k = input_nodes[0].get_size()
        self.m, self.n, self.k = m, n, k
        self.padded_n = get_padded_n(n, self.register_blocking.block_n)
        self.is_dynamic_M = has_free_symbols((m,))

    @cache_on_self
    def thread_blocking(self) -> GemmBlocking:
        """
        NOTE [Thread blocking in Cpp GEMM]
        We use simple heuristics to decide the thread blocking:
        1. Make sure all threads are occupied as much as possible.
        2. For (m, n) blocks, favor more square-sized thread blocks for better data reuse.
        3. If (m, n) blocks cannot occupy all the threads, we consider k-slicing.
        TODO(jgong5): allow tuning various blocking options
        """

        @lru_cache(maxsize=100)
        def get_factors(number):
            factors = []
            for i in range(int(number**0.5), 0, -1):
                if number % i == 0:
                    factors.append(number // i)
                    factors.append(i)
            return factors

        def get_blocking(m_factor, n_factor, k_factor, m_blocks, n_blocks, k_blocks):
            thread_block_k = math.ceil(k_blocks / k_factor)
            thread_block_n = math.ceil(n_blocks / n_factor)
            thread_block_m = math.ceil(m_blocks / m_factor)
            return GemmBlocking(thread_block_m, thread_block_n, thread_block_k)

        assert (
            not self.is_dynamic_M
        ), "Unable to determine thread blocking for dynamic M."
        register_blocking = self.register_blocking
        m_blocks = math.ceil(self.m / register_blocking.block_m)
        n_blocks = math.ceil(self.n / register_blocking.block_n)
        k_blocks = math.ceil(self.k / register_blocking.block_k)
        factors = get_factors(self.num_threads)
        assert len(factors) > 0

        if config.cpp.gemm_thread_factors is not None:
            factors = [int(i) for i in config.cpp.gemm_thread_factors.split(",")]
            assert len(factors) == 3
            assert math.prod(factors) == self.num_threads
            return get_blocking(
                factors[0], factors[1], factors[2], m_blocks, n_blocks, k_blocks
            )

        # we favor square-sized thread blocks for good data reuse
        def get_better_blocking(blocking, best_blocking):
            if best_blocking is None:
                best_blocking = blocking
            else:
                block_m_size = blocking.block_m * register_blocking.block_m
                block_n_size = blocking.block_n * register_blocking.block_n
                best_block_m_size = best_blocking.block_m * register_blocking.block_m
                best_block_n_size = best_blocking.block_n * register_blocking.block_n
                if blocking.block_k > best_blocking.block_k:
                    best_blocking = blocking
                elif (
                    blocking.block_k == best_blocking.block_k
                    and block_m_size + block_n_size
                    < best_block_m_size + best_block_n_size
                ):
                    best_blocking = blocking
            return best_blocking

        best_blocking = None
        # check if we can have a thread-blocking to occupy all threads without k-slicing
        for n_factor in factors:
            m_factor = self.num_threads // n_factor
            if n_blocks >= n_factor and m_blocks >= m_factor:
                blocking = get_blocking(
                    m_factor, n_factor, 1, m_blocks, n_blocks, k_blocks
                )
                best_blocking = get_better_blocking(blocking, best_blocking)

        if best_blocking is None:
            for k_factor in factors:
                if k_blocks >= k_factor and (
                    config.cpp.gemm_max_k_slices == 0
                    or k_factor <= config.cpp.gemm_max_k_slices
                ):
                    n_factors = get_factors(self.num_threads // k_factor)
                    for n_factor in n_factors:
                        m_factor = (self.num_threads // k_factor) // n_factor
                        if n_blocks >= n_factor and m_blocks >= m_factor:
                            blocking = get_blocking(
                                m_factor,
                                n_factor,
                                k_factor,
                                m_blocks,
                                n_blocks,
                                k_blocks,
                            )
                            best_blocking = get_better_blocking(blocking, best_blocking)

        if best_blocking is None:
            for n_factor in factors:
                m_factor = self.num_threads // n_factor
                if n_blocks >= n_factor or m_blocks >= m_factor:
                    blocking = get_blocking(
                        m_factor, n_factor, 1, m_blocks, n_blocks, k_blocks
                    )
                    best_blocking = get_better_blocking(blocking, best_blocking)

        assert best_blocking is not None
        return best_blocking

    @cache_on_self
    def cache_blocking(self) -> GemmBlocking:
        def get_cache_blocking(register_blocking, thread_blocking):
            Mr = register_blocking.block_m
            Nr = register_blocking.block_n
            Kr = register_blocking.block_k

            Mt_blocks = thread_blocking.block_m
            Nt_blocks = thread_blocking.block_n
            Kt_blocks = thread_blocking.block_k

            if config.cpp.gemm_cache_blocking is not None:
                blockings = [int(i) for i in config.cpp.gemm_cache_blocking.split(",")]
                assert len(blockings) == 3
                Mc_blocks, Nc_blocks, Kc_blocks = blockings
                return (
                    min(Mc_blocks, Mt_blocks),
                    min(Nc_blocks, Nt_blocks),
                    min(Kc_blocks, Kt_blocks),
                )

            # The ratios below are empirically determined to decide
            # the effective sizes of L1 and L2.
            # TODO: tune the factor here
            L1_limit_factor = 0.8
            L2_limit_factor = 0.5

            L1_cache_size = (
                torch._C._cpu._L1d_cache_size()
            )  # per core cache size in Bytes
            assert (
                L1_cache_size > 0
            ), f"Expect L1_cache_size > 0 but got {L1_cache_size}"
            L1 = L1_cache_size * L1_limit_factor

            L2_cache_size = (
                torch._C._cpu._L2_cache_size()
            )  # per core cache size in Bytes
            assert (
                L2_cache_size > 0
            ), f"Expect L2_cache_size > 0 but got {L2_cache_size}"
            L2 = L2_cache_size * L2_limit_factor

            def get_num_byte(dtype):
                return torch.tensor([], dtype=dtype).element_size()

            num_byte_A = get_num_byte(self.input_nodes[0].get_dtype())
            num_byte_B = get_num_byte(self.input_nodes[1].get_dtype())

            # NOTE [CPP GEMM Cache Blocking Algorithm]
            # Our overall strategy is to
            # 1) Make cache blocks of B L1-reside and reused by multiple rows of A, i.e. Mc.
            #    Here, B is Kc x Nr where Nr is a single register block. We use L1 size to
            #    decide Kc. We want to make Mc large enough to better reuse B.
            # 2) Make cache blocks of A L2-reside, which would limit Mc. We want to reuse A
            #    along N, where we have two sub-strategies (see notes below) to decide Mc and Nc.

            # Step 1: Decide Kc assuming B block is L1-reside.
            size_cache_B = Kr * Kt_blocks * Nr * num_byte_B
            Kc_blocks = Kt_blocks
            if size_cache_B > L1:
                Kc_blocks = math.floor(L1 / (Kr * Nr * num_byte_B))

            # Step 2: Decide Mc assuming A block is L2-reside.
            min_Mc_ratio = 2  # TODO(jgong5): something to tune?
            min_Mc_blocks = math.ceil(min_Mc_ratio * Mr / Nr)
            assert min_Mc_blocks >= 1
            Kt_bytes = Kt_blocks * Kr * num_byte_A
            if min_Mc_blocks * Mr * Kt_bytes < L2:
                # Strategy 1: A (Mc x Kt) resides in L2 and reused by all Nt
                # when Nc_blocks is kept 1. Mc should be large enough (>= min_Mc_blocks)
                # to reuse B (Kc x Nr) in L1. This makes C (Mc x Nr) small enough to reside
                # in L1.
                Mc_blocks = min(Mt_blocks, math.floor(L2 / (Mr * Kt_bytes)))
                Nc_blocks = 1
            else:
                # Strategy 2: Kt is too large to hold A (Mc x Kt) in L2, we reuse
                # A (Mc x Kc) in L2 by B (Kc x Nc). C (Mc x Nc) resides in L2.
                Mc_blocks = Mt_blocks
                Nc_blocks = min(math.ceil(Mc_blocks * Mr / Nr), Nt_blocks)
                Nc_bytes = Nc_blocks * Nr * 4  # assume C or acc is float32/int32
                Kc_bytes = Kc_blocks * Kr * num_byte_A
                if Mc_blocks * Mr * (Kc_bytes + Nc_bytes) > L2:
                    # The following is the solution for 4*Mc*Nc + Mc*Kc_bytes = L2,
                    # assuming Mc == Nc for good data reuse.
                    M_max = (math.sqrt(Kc_bytes * Kc_bytes + 16 * L2) - Kc_bytes) / 8
                    if M_max < Mc_blocks * Mr:
                        Mc_blocks = math.floor(M_max / Mr)
                        Nc_blocks = min(math.ceil(Mc_blocks * Mr / Nr), Nt_blocks)

            return Mc_blocks, Nc_blocks, Kc_blocks

        assert (
            not self.is_dynamic_M
        ), "Unable to determine cache blocking for dynamic M."
        register_blocking = self.register_blocking
        thread_blocking = self.thread_blocking()

        return GemmBlocking(*get_cache_blocking(register_blocking, thread_blocking))

    def log_blockings(self):
        log.debug(f"Register blocking: {self.register_blocking}")  # noqa: G004
        if self.is_dynamic_M:
            # thread and cache blockings are determined at runtime for dynamic shapes
            return
        log.debug(f"Cache blocking: {self.cache_blocking()}")  # noqa: G004
        thread_blocking = self.thread_blocking()
        log.debug(f"Thread blocking: {thread_blocking}")  # noqa: G004

        def get_occupancy():
            m_blocks = math.ceil(self.m / self.register_blocking.block_m)
            n_blocks = math.ceil(self.n / self.register_blocking.block_n)
            k_blocks = math.ceil(self.k / self.register_blocking.block_k)
            m = math.ceil(m_blocks / thread_blocking.block_m)
            n = math.ceil(n_blocks / thread_blocking.block_n)
            k = math.ceil(k_blocks / thread_blocking.block_k)
            return (m, n, k)

        log.debug(
            f"Number of threads: {self.num_threads}, occupancy: {get_occupancy()}"  # noqa: G004
        )

    def maybe_k_slicing(self):
        if self.num_threads == 1:
            return False
        if self.is_dynamic_M:
            # TODO(jgong5): perhaps use size hint to decide?
            return True
        register_blocking = self.register_blocking
        k_blocks = math.ceil(self.k / register_blocking.block_k)
        thread_blocking = self.thread_blocking()
        return k_blocks > thread_blocking.block_k

    @staticmethod
    def add_choices(
        choices,
        layout,
        input_nodes,
        beta=1,
        alpha=1,
        has_bias=False,
        trans_w=False,
        input_indices=None,
        epilogue_creator: Optional[Callable[[ir.Buffer], ir.Pointwise]] = None,
    ):
        if input_indices is None:
            input_indices = list(range(len(input_nodes)))

        def reorder_and_filter(inputs, layout_or_out):
            if has_bias:
                assert len(input_indices) >= 3
                # Assume the input order is [inp, x, w] and we reorder it to [x, w, inp]
                inp_idx = input_indices[0]
                x_idx = input_indices[1]
                w_idx = input_indices[2]
                return [
                    inputs[x_idx],
                    inputs[w_idx],
                    inputs[inp_idx],
                    *[inputs[idx] for idx in input_indices[3:]],
                ], layout_or_out
            else:
                assert len(input_indices) >= 2
                return [inputs[idx] for idx in input_indices], layout_or_out

        def maybe_to_dense(inputs, layout_or_out):
            new_inputs = list(inputs)
            if isinstance(inputs[1], torch.Tensor):
                W = inputs[1]
                new_inputs[1] = W.to_dense() if W.is_mkldnn else W
            return new_inputs, layout_or_out

        def normalize_shapes(inputs, layout_or_out):
            if not trans_w:
                return inputs, layout_or_out
            new_inputs = list(inputs)
            X = inputs[0]
            W = inputs[1]
            B = inputs[2] if has_bias else None
            if isinstance(W, ir.IRNode):
                if trans_w:
                    if not isinstance(W, ir.TensorBox):
                        W = ir.TensorBox(W)
                    W = L.permute(W, [1, 0])
            else:
                if trans_w:
                    assert isinstance(W, torch.Tensor)
                    W = W.transpose(0, 1)
            if B is not None:
                if isinstance(B, ir.IRNode):
                    if not isinstance(B, ir.TensorBox):
                        B = ir.TensorBox(B)
                    B = L.expand(B, (X.get_size()[0], B.get_size()[-1]))
                else:
                    assert isinstance(B, torch.Tensor)
                    B = B.expand(X.shape[0], B.shape[-1])
            new_inputs[1] = W
            if B is not None:
                new_inputs[2] = B
            return new_inputs, layout_or_out

        # TODO(jgong5): decide proper number of threads per problem size
        num_threads = parallel_num_threads()
        new_inputs, _ = normalize_shapes(
            *maybe_to_dense(*reorder_and_filter(input_nodes, layout))
        )
        m, n, k, *_ = mm_args(new_inputs[0], new_inputs[1])
        output_dtype, compute_dtype = get_gemm_template_output_and_compute_dtype(
            new_inputs[0].get_dtype()
        )
        micro_gemm = create_micro_gemm(
            "micro_gemm",
            m,
            n,
            k,
            input_dtype=new_inputs[0].get_dtype(),
            input2_dtype=new_inputs[1].get_dtype(),
            output_dtype=output_dtype,
            compute_dtype=compute_dtype,
            alpha=alpha,
            num_threads=num_threads,
        )
        assert micro_gemm is not None
        _, block_n, _ = micro_gemm.register_blocking
        padded_n = get_padded_n(n, block_n)

        def pack_weight(inputs, layout_or_out):
            W = inputs[1]
            new_inputs = list(inputs)
            blocked_w: Union[ir.IRNode, torch.Tensor] = W
            if isinstance(W, ir.IRNode):
                new_size = [padded_n // block_n, k, block_n]
                blocked_w = ir.Buffer(
                    W.get_name(),  # Borrow the registered buffer name
                    ir.FixedLayout(
                        W.get_device(),
                        W.get_dtype(),
                        new_size,
                        ir.FlexibleLayout.contiguous_strides(new_size),
                        0,
                    ),
                )
            else:
                blocked_w = (
                    torch.nn.functional.pad(W, (0, padded_n - n))
                    .reshape(k, padded_n // block_n, block_n)
                    .transpose(0, 1)
                    .contiguous()
                )
                if micro_gemm.get_b_layout() != LayoutType.NORMAL:
                    layout_str = (
                        "VNNI4"
                        if micro_gemm.get_b_layout() == LayoutType.VNNI4
                        else "VNNI2"
                    )
                    assert micro_gemm.get_b_layout() in [
                        LayoutType.VNNI2,
                        LayoutType.VNNI4,
                    ], f"We only support {layout_str} for now"
                    vnni_size = (
                        4 if micro_gemm.get_b_layout() == LayoutType.VNNI4 else 2
                    )
                    assert (
                        k % vnni_size == 0
                    ), f"k should be divisible by vnni_size for {layout_str} layout"
                    blocked_w = (
                        blocked_w.view(
                            padded_n // block_n, k // vnni_size, vnni_size, block_n
                        )
                        .transpose(-1, -2)
                        .contiguous()
                        .view(padded_n // block_n, k, block_n)
                    )
                # normalize stride to be "contiguous_strides" per size
                # this avoids the problems in L.view during template codegen
                new_stride = [1]
                for sz in reversed(blocked_w.shape[1:]):
                    new_stride.insert(0, new_stride[0] * sz)
                blocked_w = blocked_w.as_strided(blocked_w.shape, new_stride)
            new_inputs[1] = blocked_w

            def _is_int8_gemm(inputs):
                return (
                    isinstance(inputs[0], ir.IRNode)
                    and inputs[0].get_dtype() == torch.uint8
                ) or (
                    isinstance(inputs[0], torch.Tensor)
                    and inputs[0].dtype == torch.uint8
                )

            if _is_int8_gemm(new_inputs):
                BCompensate = None
                if isinstance(W, ir.IRNode):
                    BCompensate = V.graph.add_tensor_constant(
                        V.graph.constants[W.get_name() + "_BMatrixCompens"],
                        W.get_name() + "_BMatrixCompens",
                    )
                else:
                    BCompensate = torch.sum(W.to_dense().to(torch.float), dim=0)  # type: ignore[assignment]
                new_inputs.append(BCompensate)
            return new_inputs, layout_or_out

        def preprocessor(inputs, layout):
            return pack_weight(
                *normalize_shapes(*maybe_to_dense(*reorder_and_filter(inputs, layout)))
            )

        def postprocessor(output):
            if isinstance(output, ir.TensorBox):
                # prepack the weight as input to the template buffer
                template_buffer = ir.InputsKernel.unwrap_storage_for_input(output)
                assert isinstance(template_buffer, ir.CppTemplateBuffer)
                new_input_nodes, _ = reorder_and_filter(input_nodes, layout)

                W_node = new_input_nodes[1]
                assert W_node.get_name() in V.graph.constants
                W = V.graph.constants[W_node.get_name()]
                new_input_nodes[1] = W
                new_input_nodes, _ = pack_weight(
                    *normalize_shapes(*maybe_to_dense(new_input_nodes, layout))
                )

                # By using the new packed weight for the GEMM template, we can prune the
                # old weight if it has no other users. This saves memory but makes the FX graph
                # non-retraceable. To support retracing, we can add a repack node to the
                # FX graph. For example:
                # mkldnn._linear_pointwise <- repack_linear_wgt <- packed_wgt_for_template
                W_tensor_users = 0
                for node in reversed(V.graph.graph.nodes):
                    # Case may happen when the wgt tensor is used by more than 1 get_attr node
                    # https://github.com/pytorch/pytorch/issues/134998
                    if node.op == "get_attr" and hasattr(
                        V.graph.module, node.name
                    ):  # wgt might already be deleted
                        comp_tensor = getattr(V.graph.module, node.name)
                        if (
                            W.is_mkldnn == comp_tensor.is_mkldnn
                            and W.dtype == comp_tensor.dtype
                            and W.device == comp_tensor.device
                            and (
                                (
                                    not W.is_mkldnn
                                    and (
                                        W.untyped_storage().data_ptr()
                                        == comp_tensor.untyped_storage().data_ptr()
                                    )
                                )
                                or (
                                    W.is_mkldnn
                                    and (
                                        torch.ops.mkldnn.data_ptr(W)
                                        == torch.ops.mkldnn.data_ptr(comp_tensor)
                                    )
                                )
                            )
                        ):
                            W_tensor_users += 1

                for node in reversed(V.graph.graph.nodes):
                    # The wgt tensor has been used by only 1 get_attr node
                    # The get_attr node has only 1 user fx node
                    if (
                        node.name == W_node.get_name()
                        and len(node.users) == 1
                        and W_tensor_users == 1
                    ):
                        del V.graph.constants[node.name]
                        delattr(V.graph.module, node.name)
                        delattr(V.graph.graph.owning_module, node.name)

                W_packed = new_input_nodes[1]
                W_packed_constant = V.graph.add_tensor_constant(W_packed)
                template_buffer.inputs[1] = ir.InputsKernel.unwrap_storage_for_input(
                    W_packed_constant
                )
            return output

        template = DataProcessorTemplateWrapper(
            CppPackedGemmTemplate,
            preprocessor,
            postprocessor,
            input_nodes=input_nodes,
            layout=layout,
            num_threads=num_threads,
            register_blocking=micro_gemm.register_blocking,
            beta=beta,
            alpha=alpha,
            has_bias=has_bias,
            epilogue_creator=epilogue_creator,
        )
        template.maybe_append_choice(choices)
        return template

    def render(  # type: ignore[override,return]
        self,
        kernel: CppTemplateKernel,
        template_buffer_node: Optional[ir.CppTemplateBuffer] = None,
        flag_template_buffer_has_other_users: Optional[bool] = None,
        epilogue_nodes: Optional[List[ir.IRNode]] = None,
        **kwargs,
    ) -> str:
        assert len(self.input_nodes) >= 2

        int8_gemm = self.input_nodes[0].get_dtype() == torch.uint8
        x_scale = None
        x_zp = None
        w_scale = None
        w_zp = None
        if int8_gemm:
            X, W = self.input_nodes[0], self.input_nodes[1]
            bias_idx = 2 if self.has_bias else 1
            inp = self.input_nodes[bias_idx] if self.has_bias else None
            x_scale = self.input_nodes[bias_idx + 1]
            x_zp = self.input_nodes[bias_idx + 2]
            w_scale = self.input_nodes[bias_idx + 3]
            w_zp = self.input_nodes[bias_idx + 4]
            Y = self.output_node
        else:
            X, W = self.input_nodes[0], self.input_nodes[1]
            Y = self.output_node
            inp = self.input_nodes[2] if self.has_bias else None

        template_buffer_has_other_users = None

        if template_buffer_node is not None:
            # Use the updated prepacked weight buffer
            W = template_buffer_node.inputs[1]
            Y = template_buffer_node

            assert flag_template_buffer_has_other_users is not None
            template_buffer_has_other_users = flag_template_buffer_has_other_users

        template_buffer = Y
        gemm_output_buffer = template_buffer

        epilogues: List[ir.IRNode] = []
        reindexers: List[Optional[Callable[[List[Any]], List[Any]]]] = []
        epilogue_creators: List[Callable[[ir.Buffer], ir.Pointwise]] = []
        fake_buffers: List[ir.Buffer] = []
        Y_aliases: Set[str] = set()

        use_local_acc = (
            self.layout.dtype != torch.float
            or template_buffer_has_other_users
            or int8_gemm
            or self.padded_n != self.n
            or self.maybe_k_slicing()
        )

        # TODO(jgong5): for int8 gemm, bias-add is handled outside of gemm template,
        # but we'd better move it here to align with fp.
        if inp is not None and self.beta != 0 and not int8_gemm:
            # add an epilogue for bias add
            def _bias_add_epilogue(buf):
                return create_epilogue_with_attr(
                    buf, "bias_add", other=inp, beta=self.beta, dtype=self.layout.dtype
                )

            epilogue_creators.append(_bias_add_epilogue)

        if self.epilogue_creator is not None:
            epilogue_creators.append(self.epilogue_creator)

        # When the GEMM output buffer is localized but it has users other than the epilogue nodes,
        # we need to copy the value in the GEMM output local buffer to a global buffer.
        def need_copy_from_local_to_global_buffer_epilogue(
            use_local_acc, template_buffer_has_other_users, epilogue_creators
        ):
            # The GEMM output buffer is a global buffer, thus copy is not needed.
            if not use_local_acc:
                return False

            # The possible value of template_buffer_has_other_users is (None, False, True)
            # It is None when generating the gemm template during autotune and it will have value during scheduler codegen.
            # extra copy_from_local_to_global_buffer_epilogue is not needed in either of the below two cases:
            #   1. template_buffer_has_other_users is None (i.e. when doing the codegen during autotune)
            #   2. template_buffer_has_other_users is False, which means it's safe to keep the value in the
            #       GEMM output buffer in local buffer only (no users outside of the epilogues will use its value).
            if not template_buffer_has_other_users:
                return False

            # When bias is not None or self.epilogue_creator is not None,
            # there will be epilogue_creators after the GEMM.
            # The GEMM output buffer is localized while
            # the output buffer of the epilogue_creators is a global buffer.
            if epilogue_creators:
                return False

            return True

        if need_copy_from_local_to_global_buffer_epilogue(
            use_local_acc, template_buffer_has_other_users, epilogue_creators
        ):

            def copy_from_local_to_global_buffer_epilogue(input_buffer: ir.Buffer):
                dtype = self.layout.dtype
                input_loader = input_buffer.make_loader()

                def copy_inner(index):
                    input = input_loader(index)
                    result = ops.to_dtype(input, dtype)
                    return result

                return ir.Pointwise(
                    device=input_buffer.get_device(),
                    dtype=self.layout.dtype,
                    inner_fn=copy_inner,
                    ranges=input_buffer.get_size(),
                )

            epilogue_creators.append(copy_from_local_to_global_buffer_epilogue)

        # NOTE [How CPP GEMM template epilogues are organized]
        #   gemm_output_buffer
        #     --> zero or more in-template epilogues (created by `epilogue_creators`) -->
        #   template_buffer
        #     --> zero or more out-of-template epilogues (`epilogue_nodes`) -->
        #   Y
        if epilogue_creators:
            gemm_output_name = f"{template_buffer.get_name()}_GemmOut"
            gemm_output_buffer = ir.Buffer(gemm_output_name, template_buffer.layout)
            current_input_buffer = gemm_output_buffer
            for i, creator in enumerate(epilogue_creators):
                if i == len(epilogue_creators) - 1:
                    buffer_name = template_buffer.get_name()
                else:
                    buffer_name = f"{gemm_output_name}_epilogue_{i}"
                epilogues.append(
                    ir.ComputedBuffer(
                        name=buffer_name,
                        layout=template_buffer.layout,
                        data=creator(current_input_buffer),
                    )
                )
                fake_buffers.append(current_input_buffer)
                Y_aliases.add(current_input_buffer.get_name())
                reindexers.append(None)
                if i < len(epilogue_creators) - 1:
                    current_input_buffer = ir.Buffer(
                        buffer_name, template_buffer.layout
                    )

        Y_2d: Union[ir.Buffer, ir.ReinterpretView] = Y

        if epilogue_nodes:
            epilogues.extend(epilogue_nodes)
            assert Y.get_numel() == epilogues[-1].get_numel()
            Y = cast(ir.Buffer, epilogues[-1])

            if not template_buffer_has_other_users:
                Y_aliases.add(template_buffer.get_name())

            if (
                Y.get_size() == template_buffer.get_size()
                and Y.get_stride() == template_buffer.get_stride()
            ):
                reindexers.extend([None] * len(epilogue_nodes))
                Y_2d = Y
            else:

                def get_reindexer(epilogue_node):
                    # From template_buffer to epilogue_node_ordered (ordered by stride decreasingly, in dense format), for example:
                    #   template_buffer:
                    #       size (324, 512), stride (512, 1)
                    #   epilogue_node_ordered (ordered by stride decreasingly, in dense format):
                    #       size (1, 18, 18, 512), stride (165888, 9216, 512, 1)
                    stride_order = list(
                        ir.get_stride_order(
                            V.graph.sizevars.size_hints(epilogue_node.get_stride())
                        )
                    )
                    fill_order = ir.stride_order2fill_order(stride_order)
                    reversed_fill_order = list(reversed(fill_order))
                    size_with_stride_ordered_decreasingly = [
                        epilogue_node.get_size()[i] for i in reversed_fill_order
                    ]
                    reshape_reindex = ir.View.dynamic_reshape_indexer(
                        size_with_stride_ordered_decreasingly,
                        template_buffer.get_size(),
                    )

                    # From epilogue_node_ordered (ordered by stride decreasingly, in dense format) to epilogue_node, for example:
                    #   epilogue_node_ordered (ordered by stride decreasingly, in dense format):
                    #       size (1, 18, 18, 512), stride (165888, 9216, 512, 1)
                    #   epilogue_node:
                    #       size (1, 18, 18, 512), stride (165888, 1, 9216, 512)
                    from_stride_ordered_decreasingly_to_epilogue_node_order = [
                        (len(stride_order) - 1) - stride_order[i]
                        for i in range(len(stride_order))
                    ]
                    stride_reindex = ir.same_reorder(
                        from_stride_ordered_decreasingly_to_epilogue_node_order
                    )

                    reindexer = ir.fuse_reindexing(stride_reindex, reshape_reindex)
                    return reindexer

                reindexers.extend([get_reindexer(epilogue_node) for epilogue_node in epilogue_nodes])  # type: ignore[list-item]
                if isinstance(Y, ir.BaseView):
                    storage = ir.StorageBox(Y.unwrap_view())
                else:
                    assert isinstance(Y, ir.Buffer)
                    storage = ir.StorageBox(Y)
                Y_2d = ir.ReinterpretView(storage, template_buffer.get_layout())

        output_dtype, compute_dtype = get_gemm_template_output_and_compute_dtype(
            X.get_dtype()
        )
        micro_gemm = create_micro_gemm(
            f"{kernel.kernel_name}_micro_gemm",
            self.m,
            self.n,
            self.k,
            input_dtype=X.get_dtype(),
            input2_dtype=W.get_dtype(),
            output_dtype=output_dtype,
            compute_dtype=compute_dtype,
            alpha=self.alpha,
            num_threads=self.num_threads,
        )
        assert micro_gemm is not None
        assert self.register_blocking == micro_gemm.register_blocking
        self.log_blockings()
        if isinstance(micro_gemm, CppMicroGemmAMX):
            counters["inductor"]["cpp_micro_gemm_amx_counter"] += 1

        L1_cache_size = torch._C._cpu._L1d_cache_size()  # per core cache size in Bytes
        assert L1_cache_size > 0, f"Expect L1_cache_size > 0 but got {L1_cache_size}"

        L2_cache_size = torch._C._cpu._L2_cache_size()  # per core cache size in Bytes
        assert L2_cache_size > 0, f"Expect L2_cache_size > 0 but got {L2_cache_size}"

        options = dict(
            X=X,
            W=W,
            inp=inp,
            Y=Y,
            N=self.n,
            K=self.k,
            PADDED_N=self.padded_n,
            GemmOut=gemm_output_buffer,
            aliases={alias: Y.get_name() for alias in Y_aliases},
            beta=self.beta,
            alpha=self.alpha,
            num_threads=self.num_threads,
            micro_gemm=micro_gemm,
            is_dynamic_M=self.is_dynamic_M,
            template=self,
            kernel=kernel,
            export_declaration=get_export_declaration(),
            epilogue_nodes=epilogues,
            reindexers=reindexers,
            Y_2d=Y_2d,
            use_local_acc=use_local_acc,
            maybe_k_slicing=self.maybe_k_slicing(),
            x_scale=x_scale,
            x_zp=x_zp,
            w_scale=w_scale,
            w_zp=w_zp,
            acc_buf_dtype=torch.int32 if int8_gemm else torch.float,
            DTYPE_TO_CPP=DTYPE_TO_CPP,
            L1_cache_size=L1_cache_size,
            L2_cache_size=L2_cache_size,
            config=config,
        )
        with contextlib.ExitStack() as stack:
            for buf in fake_buffers:
                stack.enter_context(
                    patch.object(V.graph, "get_dtype", self._fake_get_dtype(buf))
                )
            return self._template_from_string(GEMM_TEMPLATE).render(**options)<|MERGE_RESOLUTION|>--- conflicted
+++ resolved
@@ -141,25 +141,16 @@
         constexpr int64_t n_group_id = 0;
         constexpr int64_t n_slice_id = 0;
         constexpr int64_t m_block_start = 0;
-<<<<<<< HEAD
-        constexpr int64_t m_block_end = Mr_blocks;
-=======
->>>>>>> 9b2e453e
         constexpr int64_t n_block_start = 0;
         constexpr int64_t n_block_end = Nr_blocks;
         constexpr int64_t k_block_start = 0;
         constexpr int64_t k_block_end = Kr_blocks;
     {%- if is_dynamic_M %}
         const int64_t num_Mc_blocks_per_thread = num_Mc_blocks;
-<<<<<<< HEAD
-    {%- else %}
-        constexpr int64_t num_Mc_blocks_per_thread = num_Mc_blocks;
-=======
         const int64_t m_block_end = Mr_blocks;
     {%- else %}
         constexpr int64_t num_Mc_blocks_per_thread = num_Mc_blocks;
         constexpr int64_t m_block_end = Mr_blocks;
->>>>>>> 9b2e453e
     {%- endif %}
 {%- endif %}
         {{ micro_gemm.codegen_init(kernel) }}
