--- conflicted
+++ resolved
@@ -432,7 +432,6 @@
 
     merged_outs = []
     for true_out, false_out in zip(flat_true_outs, flat_false_outs):
-<<<<<<< HEAD
         merged_outs.append(_merge_tensors(true_out, false_out, mode))
     return merged_outs
 
@@ -465,25 +464,6 @@
 
     with mode:
         return torch.empty(merged_size, dtype=a.dtype, device=a.device)
-=======
-        if true_out is None or false_out is None:
-            if true_out is None and false_out is None:
-                continue
-            raise torch._dynamo.exc.CondOpArgsMismatchError(
-                f"Expected both branches to return None:"
-                f"\n  {true_fn.__name__} returns {true_out}"
-                f"\n  {false_fn.__name__} returns {false_out}"
-            )
-        true_meta = _extract_tensor_metadata(true_out)
-        false_meta = _extract_tensor_metadata(false_out)
-        if true_meta != false_meta:
-            raise torch._dynamo.exc.CondOpArgsMismatchError(
-                f"Expected each tensor to have same metadata but got:"
-                f"\n  {true_fn.__name__} returns {true_meta}"
-                f"\n  {false_fn.__name__} returns {false_meta}"
-            )
-    return true_outs
->>>>>>> 3de21e76
 
 
 @cond_op.py_functionalize_impl
