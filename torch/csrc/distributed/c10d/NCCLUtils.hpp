#pragma once

#ifdef USE_C10D_NCCL

#include <stdio.h>
#include <stdlib.h>

#include <memory>
#include <mutex>
#include <thread>

#include <ATen/ATen.h>
#include <ATen/cuda/CUDAEvent.h>
#include <c10/util/Exception.h>
#include <nccl.h>
#include <torch/csrc/distributed/c10d/TraceUtils.h>
#include <optional>

#if defined(NCCL_MAJOR) && (NCCL_MAJOR == 2) && defined(NCCL_MINOR) && \
    (NCCL_MINOR >= 14)
#define NCCL_HAS_COMM_NONBLOCKING
#endif

#if defined(NCCL_MAJOR) && (NCCL_MAJOR == 2) && defined(NCCL_MINOR) && \
    (NCCL_MINOR >= 18)
#define NCCL_HAS_COMM_SPLIT
#endif

// ncclGetLastError() is enabled only for NCCL versions 2.13+
// ncclRemoteError only exists in NCCL versions 2.13+
#if defined(NCCL_MAJOR) && (NCCL_MAJOR == 2) && defined(NCCL_MINOR) && \
    (NCCL_MINOR >= 13)
#define ENABLE_NCCL_GET_LAST_ERROR
#define NCCL_REMOTE_ERROR
#elif defined(NCCL_MAJOR) && (NCCL_MAJOR >= 3)
#define ENABLE_NCCL_GET_LAST_ERROR
#define NCCL_REMOTE_ERROR
#endif

// Error checking is enabled only for NCCL versions 2.4+ since ncclCommAbort()
// and ncclCommGetAsyncError() are not supported in earlier versions.
#if defined(NCCL_MAJOR) && (NCCL_MAJOR == 2) && defined(NCCL_MINOR) && \
    (NCCL_MINOR >= 4)
#define ENABLE_NCCL_ERROR_CHECKING
#elif defined(NCCL_MAJOR) && (NCCL_MAJOR >= 3)
#define ENABLE_NCCL_ERROR_CHECKING
#endif

// P2P is enabled only for NCCL versions 2.7+ since ncclSend()
// and ncclRecv() are not supported in earlier versions.
#if defined(NCCL_MAJOR) && (NCCL_MAJOR == 2) && defined(NCCL_MINOR) && \
    (NCCL_MINOR >= 7)
#define ENABLE_NCCL_P2P_SUPPORT
#elif defined(NCCL_MAJOR) && (NCCL_MAJOR >= 3)
#define ENABLE_NCCL_P2P_SUPPORT
#endif

#if defined(NCCL_MAJOR) && (NCCL_MAJOR == 2) && defined(NCCL_MINOR) && \
    (NCCL_MINOR >= 11)
#define ENABLE_NCCL_PREMUL_SUM_SUPPORT
#elif defined(NCCL_MAJOR) && (NCCL_MAJOR >= 3)
#define ENABLE_NCCL_PREMUL_SUM_SUPPORT
#endif

#if defined(NCCL_MAJOR) && (NCCL_MAJOR == 2) && defined(NCCL_MINOR) && \
    (NCCL_MINOR >= 17)
#define NCCL_HAS_COMM_CTA_CGA
#elif defined(NCCL_MAJOR) && (NCCL_MAJOR >= 3)
#define NCCL_HAS_COMM_CTA_CGA
#endif

#if defined(NCCL_REGISTRATION_SUPPORTED) ||                              \
    ((defined(NCCL_MAJOR) && (NCCL_MAJOR == 2) && defined(NCCL_MINOR) && \
      (NCCL_MINOR >= 19)))
#define NCCL_HAS_COMM_REGISTER
#elif defined(NCCL_MAJOR) && (NCCL_MAJOR >= 3)
#define NCCL_HAS_COMM_REGISTER
#endif

// Macro to throw on a non-successful NCCL return value.
#define C10D_NCCL_CHECK(cmd, failureReason)                                   \
  do {                                                                        \
    ncclResult_t result = cmd;                                                \
    if (result != ncclSuccess) {                                              \
      std::string err = "NCCL error in: " + std::string(__FILE__) + ":" +     \
          std::to_string(__LINE__) + ", " + ncclGetErrorWithVersion(result) + \
          "\n" + getNcclErrorDetailStr(result, failureReason);                \
      TORCH_CHECK_WITH(DistBackendError, false, err);                         \
    }                                                                         \
  } while (0)

// Macro to throw on a non-successful NCCL return value for NONBLOCKING calls.
#define C10D_NCCL_CHECK_NONBLOCKING(cmd, failureReason)                       \
  do {                                                                        \
    ncclResult_t result = cmd;                                                \
    if (result != ncclSuccess && result != ncclInProgress) {                  \
      std::string err = "NCCL error in: " + std::string(__FILE__) + ":" +     \
          std::to_string(__LINE__) + ", " + ncclGetErrorWithVersion(result) + \
          "\n" + getNcclErrorDetailStr(result, failureReason);                \
      TORCH_CHECK_WITH(DistBackendError, false, err);                         \
    }                                                                         \
  } while (0)

// Macro to throw on a non-successful NCCL return value, non-blocking.
#define C10D_NCCL_CHECK_TIMEOUT(cmd, comm, failureReason)                     \
  ncclResult_t result = cmd;                                                  \
  auto startTimepoint = std::chrono::steady_clock::now();                     \
  while (result == ncclInProgress) {                                          \
    auto currentTimepoint = std::chrono::steady_clock::now();                 \
    auto timeElapsed = std::chrono::duration_cast<std::chrono::seconds>(      \
                           currentTimepoint - startTimepoint)                 \
                           .count();                                          \
    if (timeElapsed > nccl_nonblocking_timeout()) {                           \
      std::string err = "NCCL timeout in: " + std::string(__FILE__) + ":" +   \
          std::to_string(__LINE__) + ", " + ncclGetErrorWithVersion(result) + \
          "\n" + getNcclErrorDetailStr(result, failureReason);                \
      TORCH_CHECK_WITH(DistBackendError, false, err);                         \
    }                                                                         \
    ncclCommGetAsyncError(comm, &result);                                     \
  }                                                                           \
  if (result != ncclSuccess) {                                                \
    std::string err = "NCCL error in: " + std::string(__FILE__) + ":" +       \
        std::to_string(__LINE__) + ", " + ncclGetErrorWithVersion(result) +   \
        "\n" + getNcclErrorDetailStr(result, failureReason);                  \
    TORCH_CHECK_WITH(DistBackendError, false, err);                           \
  }

#define C10D_NCCL_CHECK_TIMEOUT_GROUPEND(cmd, comm, failureReason)             \
  ncclResult_t state = cmd;                                                    \
  auto startTimepoint = std::chrono::steady_clock::now();                      \
  if (state == ncclInProgress) {                                               \
    do {                                                                       \
      auto currentTimepoint = std::chrono::steady_clock::now();                \
      auto timeElapsed = std::chrono::duration_cast<std::chrono::seconds>(     \
                             currentTimepoint - startTimepoint)                \
                             .count();                                         \
      if (timeElapsed > nccl_nonblocking_timeout()) {                          \
        std::string err = "NCCL timeout in: " + std::string(__FILE__) + ":" +  \
            std::to_string(__LINE__) + ", " + ncclGetErrorWithVersion(state) + \
            "\n" + getNcclErrorDetailStr(state, failureReason);                \
        TORCH_CHECK_WITH(DistBackendError, false, err);                        \
      }                                                                        \
      ncclCommGetAsyncError(comm->getNcclComm(), &state);                      \
    } while (state == ncclInProgress);                                         \
  }                                                                            \
  if (state != ncclSuccess) {                                                  \
    std::string err = "NCCL error in: " + std::string(__FILE__) + ":" +        \
        std::to_string(__LINE__) + ", " + ncclGetErrorWithVersion(state) +     \
        "\n" + getNcclErrorDetailStr(state, failureReason);                    \
    TORCH_CHECK_WITH(DistBackendError, false, err);                            \
  }

// Macro to print and abort on a non-successful NCCL return value.
#define C10D_NCCL_ASSERT(cmd)                            \
  do {                                                   \
    ncclResult_t result = cmd;                           \
    if (result != ncclSuccess) {                         \
      std::string err = ncclGetErrorWithVersion(result); \
      fprintf(                                           \
          stderr,                                        \
          "NCCL error in: %s:%d, %s\n",                  \
          __FILE__,                                      \
          __LINE__,                                      \
          err.c_str());                                  \
      abort();                                           \
    }                                                    \
  } while (0)

namespace c10d {
#define DEFINE_CONSTANT(name, value) \
  static c10::IValue name = value;   \
  static std::string name##_str = value;
// Update whenever changing contents or formatting of the dump
// (minor when adding fields, major when changing existing fields)
// Also update both JSON and Pickle dumps to make use of the newly defined
// field(s).
DEFINE_CONSTANT(version_val, "2.4");
DEFINE_CONSTANT(entries_key, "entries");
DEFINE_CONSTANT(nccl_comm_key, "nccl_comm_state");
DEFINE_CONSTANT(version_key, "version");
DEFINE_CONSTANT(pg_config_key, "pg_config");
DEFINE_CONSTANT(pg_status_key, "pg_status");
DEFINE_CONSTANT(record_id_key, "record_id");
DEFINE_CONSTANT(pg_id_key, "pg_id");
DEFINE_CONSTANT(pg_name_key, "process_group");
DEFINE_CONSTANT(collective_seq_id_key, "collective_seq_id");
DEFINE_CONSTANT(p2p_seq_id_key, "p2p_seq_id");
DEFINE_CONSTANT(is_p2p_key, "is_p2p");
DEFINE_CONSTANT(op_id_key, "op_id");
DEFINE_CONSTANT(profiling_name_key, "profiling_name");
DEFINE_CONSTANT(input_sizes_key, "input_sizes");
DEFINE_CONSTANT(input_dtypes_key, "input_dtypes");
DEFINE_CONSTANT(output_sizes_key, "output_sizes");
DEFINE_CONSTANT(output_dtypes_key, "output_dtypes");
DEFINE_CONSTANT(time_created_key, "time_created_ns");
DEFINE_CONSTANT(duration_key, "duration_ms");
DEFINE_CONSTANT(timeout_key, "timeout_ms");
DEFINE_CONSTANT(frames_key, "frames");
DEFINE_CONSTANT(state_key, "state");
DEFINE_CONSTANT(line_key, "line");
DEFINE_CONSTANT(name_key, "name");
DEFINE_CONSTANT(filename_key, "filename");
DEFINE_CONSTANT(retired_key, "retired");
DEFINE_CONSTANT(time_discovered_started_key, "time_discovered_started_ns");
DEFINE_CONSTANT(time_discovered_completed_key, "time_discovered_completed_ns");
DEFINE_CONSTANT(completed_state, "completed");
DEFINE_CONSTANT(scheduled_state, "scheduled");
DEFINE_CONSTANT(started_state, "started");
#undef DEFINE_CONSTANT

TORCH_API size_t hashTensors(const std::vector<at::Tensor>& tensors);
TORCH_API std::string getNcclVersion();
TORCH_API std::string ncclGetErrorWithVersion(ncclResult_t error);
bool nccl_use_nonblocking();
int nccl_nonblocking_timeout();

// Provides additional detail into NCCL error codes based on when these are
// thrown in the NCCL codebase.
TORCH_API std::string getNcclErrorDetailStr(
    ncclResult_t error,
    std::optional<std::string> processGroupFailureReason = std::nullopt);

// Write NCCL debug info to local disk or any storage users define.
// There are some constrains we set for the debug info writer:
// 1. The writer should only be registered once.
// 2. Once registered, users cannot change it including un-register.
// 3. It is recommended to register the customized writer in the trainer setup,
//    If users don't register before calling launchAsyncDebugDump, then users
//    lose the chance to register (and the default writer will be
//    auto-registered).
class TORCH_API DebugInfoWriter {
 public:
  virtual ~DebugInfoWriter() = default;
  virtual void write(const std::string& ncclTrace);
  static DebugInfoWriter& getWriter(int rank);
  static void registerWriter(std::unique_ptr<DebugInfoWriter> writer);
  virtual std::string getWriterTarget() {
    return filename_;
  }

 protected:
  DebugInfoWriter(std::string namePrefix, int rank) {
    filename_ = c10::str(namePrefix, rank);
  }
  std::string filename_;

 private:
  static std::unique_ptr<DebugInfoWriter> writer_;
  static std::atomic<bool> hasWriterRegistered_;
};

// RAII wrapper for NCCL communicator
class NCCLComm {
 public:
  explicit NCCLComm(ncclComm_t ncclComm)
      : aborted_(false),
        ncclAsyncErr_(ncclSuccess),
        commFailureReason_(std::nullopt),
        initialized_(false),
        ncclComm_(ncclComm) {}

  NCCLComm() : NCCLComm(nullptr) {}

  ~NCCLComm() noexcept {
    // Add lock in this destructor, as aborted_ needs to be read after memory
    // barrier here.
    std::unique_lock<std::mutex> lock(mutex_);
    if (ncclComm_ && initialized_ && !aborted_) {
#ifdef ENABLE_NCCL_ERROR_CHECKING
      // Use ncclCommAbort instead of ncclCommDestroy here since
      // ncclCommDestroy could block forever waiting for work to complete on
      // the communicator.
      C10D_NCCL_ASSERT(::ncclCommAbort(ncclComm_));
#else
      C10D_NCCL_ASSERT(::ncclCommDestroy(ncclComm_));
#endif
    }
  }

  static std::shared_ptr<NCCLComm> create(
      int numRanks,
      int rank,
      ncclUniqueId commId) {
    auto comm = std::make_shared<NCCLComm>();
    C10D_NCCL_CHECK(
        ncclCommInitRank(&(comm->ncclComm_), numRanks, commId, rank),
        std::nullopt);
    comm->ncclId_ = commId;
    comm->rank_ = rank;
    comm->initialized_ = true;
    return comm;
  }

#ifdef NCCL_HAS_COMM_NONBLOCKING
  static std::shared_ptr<NCCLComm> create(
      int numRanks,
      int rank,
      ncclUniqueId commId,
      ncclConfig_t& config) {
    auto comm = std::make_shared<NCCLComm>();
    bool isInitialized = false;
    if (nccl_use_nonblocking()) {
      config.blocking = 0;
      LOG(INFO) << "Rank " << rank
                << ": creating NCCL communicator in nonblocking mode";
      C10D_NCCL_CHECK_NONBLOCKING(
          ncclCommInitRankConfig(
              &(comm->ncclComm_), numRanks, commId, rank, &config),
          std::nullopt);
    } else {
      C10D_NCCL_CHECK(
          ncclCommInitRankConfig(
              &(comm->ncclComm_), numRanks, commId, rank, &config),
          std::nullopt);
      // under blocking mode, comm is initialized after NCCL CHECK
      isInitialized = true;
    }
    comm->ncclId_ = commId;
    comm->rank_ = rank;
    comm->initialized_ = isInitialized;
    return comm;
  }

  static std::shared_ptr<NCCLComm> split(
      NCCLComm* source,
      int color_id,
      int rank,
      ncclConfig_t& config,
      std::vector<uint64_t>& ranks_ull);
#endif

#if defined(IS_NCCLX) && defined(NCCL_COMM_DUMP)
  std::unordered_map<std::string, std::string> ncclCommDump() {
    std::unordered_map<std::string, std::string> dump;
    if (isAborted()) {
      LOG(INFO) << "Communicator was aborted before trying to dump its state.";
      return dump;
    }
    C10D_NCCL_CHECK(::ncclCommDump(ncclComm_, dump), std::nullopt);
    return dump;
  }
#endif

  ncclUniqueId getNcclId() {
    return ncclId_;
  }

  // Must not be copyable
  NCCLComm(const NCCLComm&) = delete;
  NCCLComm& operator=(const NCCLComm&) = delete;

  // Do not support move assignment as there is no valid use case
  NCCLComm& operator=(NCCLComm&& other) = delete;

  // Move constructable
  NCCLComm(NCCLComm&& other) {
    // Using other's lock, as it reads other's states
    // Can not use this.mutex_, as this object is being constructed.
    std::unique_lock<std::mutex> lock(other.mutex_);
    std::swap(ncclComm_, other.ncclComm_);
    std::swap(aborted_, other.aborted_);
    std::swap(ncclAsyncErr_, other.ncclAsyncErr_);
    std::swap(initialized_, other.initialized_);
  }

  ncclComm_t getNcclComm();

  std::optional<std::string> getNcclCommFailureReason() const {
    std::unique_lock<std::mutex> lock(mutex_);
    return commFailureReason_;
  }

  void ncclCommAbort(
      std::optional<std::string> commFailureReason = std::nullopt) {
    std::unique_lock<std::mutex> lock(mutex_);
#ifdef ENABLE_NCCL_ERROR_CHECKING
    if (aborted_ && !initialized_) {
      // Should not abort twice.
      return;
    }

#ifdef NCCL_HAS_COMM_REGISTER
    // Deregister all registered segments before aborting.
    for (auto& it : registeredSegmentHandles_) {
      void* handle = it.second;
      C10D_NCCL_CHECK(
          ::ncclCommDeregister(ncclComm_, handle),
          c10::str(
              "Failed to deregister segment handle ",
              handle,
              " on ncclComm_ ",
              ncclComm_));
    }
    registeredSegmentHandles_.clear();
#endif

    // Set true failure reason if provided by ProcessGroupNCCL (e.g. work
    // timeout)
    commFailureReason_ = commFailureReason;
    LOG(INFO) << "Aborting ncclComm_ " << ncclComm_ << " with reason: "
              << (commFailureReason ? *commFailureReason
                                    : "No abort reason provided.");
#ifndef NCCL_HAS_COMM_NONBLOCKING
    C10D_NCCL_CHECK(::ncclCommAbort(ncclComm_), commFailureReason_);
#else
    C10D_NCCL_CHECK_TIMEOUT(
        ::ncclCommAbort(ncclComm_), ncclComm_, commFailureReason_);
#endif
    aborted_ = true;
    ncclComm_ = nullptr;

    // Set an appropriate error so that we avoid using the communicator.
    if (ncclAsyncErr_ == ncclSuccess) {
      ncclAsyncErr_ = ncclSystemError;
    }
#else
    // This is a NOOP, if error checks are disabled.
    return;
#endif
  }

  bool isAborted() const {
    std::unique_lock<std::mutex> lock(mutex_);
    return aborted_;
  }

  uint64_t getCommSplitCounter() const {
    return ncclCommSplitCounter_;
  }

  ncclResult_t checkForNcclError() {
    std::unique_lock<std::mutex> lock(mutex_);
#ifdef ENABLE_NCCL_ERROR_CHECKING
    if (ncclAsyncErr_ != ncclSuccess) {
      return ncclAsyncErr_;
    }
    C10D_NCCL_CHECK(
        ncclCommGetAsyncError(ncclComm_, &ncclAsyncErr_), commFailureReason_);
    return ncclAsyncErr_;
#else
    // Always return success, if error checks are disabled.
    return ncclSuccess;
#endif
  }

  ncclResult_t registerSegment(void* ptr, size_t size) {
    std::unique_lock<std::mutex> lock(mutex_);
#ifdef NCCL_HAS_COMM_REGISTER
    // We register only segments from cache allocator
    // which are guaranteed to be with disjoint addr ranges. Thus, a ptr always
    // maps to a unique handle and should not be registered before the current
    // ptr is deregistered and freed.
    TORCH_CHECK(
        registeredSegmentHandles_.count(ptr) == 0,
        "Segment with ptr ",
        ptr,
        " has already been registered on ncclComm_ ",
        ncclComm_);

    void* handle;
    // Use getNcclComm to make sure comm is ready before calling nccl APIs
    auto comm = getNcclComm();
    C10D_NCCL_CHECK(
        ncclCommRegister(comm, ptr, size, &handle),
        c10::str(
            "Failed to register segment with ptr ",
            ptr,
            ", size ",
            size,
            " on ncclComm_ ",
            comm));
    registeredSegmentHandles_[ptr] = handle;
    return ncclSuccess;
#else
    return ncclInvalidUsage;
#endif
  }

  ncclResult_t deregisterSegment(void* ptr) {
    std::unique_lock<std::mutex> lock(mutex_);
#ifdef NCCL_HAS_COMM_REGISTER
    TORCH_CHECK(
        registeredSegmentHandles_.count(ptr) == 1,
        "Segment with ptr ",
        ptr,
        " is not registered on ncclComm_ ",
        ncclComm_);

    void* handle = registeredSegmentHandles_[ptr];
    // Use getNcclComm to make sure comm is ready before calling nccl APIs
    auto comm = getNcclComm();
    C10D_NCCL_CHECK(
        ncclCommDeregister(comm, handle),
        c10::str(
            "Failed to deregister segment handle ",
            handle,
            ", with ptr ",
            ptr,
            " on ncclComm_ ",
            comm));
    registeredSegmentHandles_.erase(ptr);
    return ncclSuccess;
#else
    return ncclInvalidUsage;
#endif
  }

  std::string repr() const {
    return c10::str((void*)ncclComm_);
  }

  friend class ProcessGroupNCCL;

 protected:
  // a helper function to wait until the communicator is initialized;
<<<<<<< HEAD
  void waitUntilInitialized();
  ncclComm_t ncclComm_;
=======
  void waitUntilInitialized(int timeoutSecs);
>>>>>>> 9213cd08
  // Unique nccl_id for this communicator.
  ncclUniqueId ncclId_;
  bool aborted_;
  uint64_t ncclCommSplitCounter_{0};
  ncclResult_t ncclAsyncErr_;
  mutable std::mutex mutex_;
  // Rank that this communicator corresponds to.
  int rank_;
  // Optional reason for communicator failure, provided by ProcessGroupNCCL for
  // better error messaging.
  std::optional<std::string> commFailureReason_;
  bool initialized_{false};
#ifdef NCCL_HAS_COMM_REGISTER
  // Stores handlers for tensors registered by NCCL
  std::unordered_map<void*, void*> registeredSegmentHandles_;
#endif

 private:
  ncclComm_t ncclComm_;
};

// Helper that automatically cleans up premul sums.
struct ncclRedOpRAII {
  ncclRedOpRAII() = default;
  ncclRedOpRAII(ncclRedOp_t op) : op_(op) {}
  ncclRedOpRAII(ncclRedOp_t op, ncclComm_t comm)
      : op_(op), comm_(comm), premul_sum_(true) {}
  ncclRedOpRAII(const ncclRedOpRAII&) = delete;
  ncclRedOpRAII& operator=(const ncclRedOpRAII&) = delete;
  ncclRedOpRAII(ncclRedOpRAII&& tmp) : ncclRedOpRAII() {
    std::swap(tmp.op_, this->op_);
    std::swap(tmp.comm_, this->comm_);
    std::swap(tmp.premul_sum_, this->premul_sum_);
  }
#if defined(ENABLE_NCCL_PREMUL_SUM_SUPPORT)
  ~ncclRedOpRAII() {
    if (premul_sum_) {
      ncclRedOpDestroy(op_, comm_);
    }
  }
#endif
  operator ncclRedOp_t() const {
    return op_;
  }
  ncclRedOp_t op_;
  ncclComm_t comm_;
  bool premul_sum_ = false;
};

/* Helper used by work::getDuration() and nccl flight recorder */
float getDurationFromEvent(
    at::cuda::CUDAEvent& ncclStartEvent,
    at::cuda::CUDAEvent& ncclEndEvent);

struct NCCLTraceBuffer {
  static NCCLTraceBuffer* get() {
    // intentionally leak on exit
    // because this will hold python state that may get destructed
    static NCCLTraceBuffer* instance = new NCCLTraceBuffer();
    return instance;
  }
  NCCLTraceBuffer() {
    max_entries_ = getCvarInt({"TORCH_NCCL_TRACE_BUFFER_SIZE"}, 0);
    capture_cpp_stack_ = getCvarBool({"TORCH_NCCL_TRACE_CPP_STACK"}, false);
    enabled_ = max_entries_ > 0;
  }
  using Event = at::cuda::CUDAEvent;
  struct Entry {
    size_t id_; // incremented id in the trace buffer
                // used to figure out where in the circular entries
                // buffer this entry will be located to
                // update state information
    size_t pg_id_;
    std::tuple<std::string, std::string> pg_name_; // <group_name, group_desc>

    // collective_seq_id and p2p_seq_id refer to actual kernel launches (e.g. 1
    // per coalesced group).
    // collective_seq_id only increments for true collective operations (over
    // all ranks in the group). p2p_seq_id only increments over non-collective
    // operations in the group. op_id refers to logical operations (e.g. one per
    // op inside coalesced group)
    size_t collective_seq_id_;
    size_t p2p_seq_id_;
    size_t op_id_;
    std::string profiling_name_;

    std::shared_ptr<torch::CapturedTraceback> traceback_;
    // we borrow pointers to start_ and end_ so we can query the state
    // on reporting. However, once the event is completed, the call
    // to `complete` will clear these.
    Event *start_, *end_;

    // timestamp when the entry was created, likely close to the time the work
    // was 'enqueued'- not necessarily started
    c10::time_t time_created_;

    // configured timeout for this entry
    c10::time_t timeout_ms_;

    // Is this a P2P event?
    bool isP2P_;

    std::optional<float> duration_;

    // timestamp when our CPU threads discovered that the kernel started.
    // will always be _after_ it actually started, and can be very late
    // if the watchdog thread got stuck on CUDA APIs.
    std::optional<c10::time_t> time_discovered_started_;

    // timestamp when our CPU threads discovered that the kernel completed.
    // will always be _after_ it actually complated, and can be the same time
    // as the discovery of the start if the watchdog thread is stuck on CUDA
    // APIs
    std::optional<c10::time_t> time_discovered_completed_;

    // size information for input/output tensors
    c10::SmallVector<int, 4> input_dims_;
    std::vector<c10::ScalarType> input_dtypes_;
    c10::SmallVector<int, 4> output_dims_;
    std::vector<c10::ScalarType> output_dtypes_;
    c10::SmallVector<int64_t, 8> sizes_; // flattened from inputs, outputs
    bool retired_ = false; // is this work entry no longer in the workMetaList_?
                           // a retired but not completed event has timed out
  };

  bool enabled_ = false;
  bool capture_cpp_stack_ = false;
  std::mutex mutex_;
  std::vector<Entry> entries_;
  size_t max_entries_ = 0;
  size_t next_ = 0;
  size_t id_ = 0;
  std::map<size_t, std::shared_ptr<ProcessGroupStatus>> all_pg_status_ = {};
  std::map<std::tuple<std::string, std::string>, std::vector<uint64_t>>
      pg_name_to_ranks_ = {};

  std::optional<size_t> record(
      size_t pg_id,
      const std::tuple<std::string, std::string>& pg_name,
      size_t collective_seq_id,
      size_t p2p_seq_id,
      size_t op_id,
      std::string profiling_name,
      const std::vector<at::Tensor>& inputs,
      const std::vector<at::Tensor>& outputs,
      Event* start,
      Event* end,
      std::chrono::milliseconds timeout_ms,
      std::shared_ptr<ProcessGroupStatus> pg_status,
      bool isP2P);

  void record_pg_ranks(
      const std::tuple<std::string, std::string>& pg_name,
      std::vector<uint64_t> ranks);

  void update_state(Entry& r);

  std::vector<Entry> dump_entries();

  /*
  Mark an Event as completed and free its events.
  This is called by the watchdog thread, and is asynchronous from the
  perspective of the main thread.
  compute_duration defaults to true since retire_id is only called in the
  watchdog thread, which is currently a place we call cuda APIs which may hang,
  but care should be taken to avoid computing duration in any function that must
  never hang. (timing must also be enabled for compute_duration - see
  TORCH_NCCL_ENABLE_TIMING).
  */
  void retire_id(std::optional<size_t> id, bool compute_duration = true);

  const c10::List<c10::IValue> getCollectiveTrace(
      bool includeStacktraces,
      bool onlyActive);

  // dump pg_entries
  const c10::Dict<c10::IValue, c10::IValue> getPgConfig();

  const std::map<std::string, std::map<std::string, std::string>>
  getPgConfigJson();

  // dump pg_status
  const c10::Dict<c10::IValue, c10::IValue> getPgStatus();

  const std::map<std::string, std::map<std::string, std::string>>
  getPgStatusJson();

  std::string dump_json(
      const std::optional<std::unordered_map<
          std::string,
          std::unordered_map<std::string, std::string>>>& ncclDumpMap,
      bool includeCollectives,
      bool onlyActive);

  // dump all collectives + ncclDumpMap
  std::string dump(
      const std::optional<std::unordered_map<
          std::string,
          std::unordered_map<std::string, std::string>>>& ncclDumpMap,
      bool includeCollectives,
      bool includeStackTraces,
      bool onlyActive);
};
} // namespace c10d

#endif // USE_C10D_NCCL<|MERGE_RESOLUTION|>--- conflicted
+++ resolved
@@ -513,12 +513,7 @@
 
  protected:
   // a helper function to wait until the communicator is initialized;
-<<<<<<< HEAD
   void waitUntilInitialized();
-  ncclComm_t ncclComm_;
-=======
-  void waitUntilInitialized(int timeoutSecs);
->>>>>>> 9213cd08
   // Unique nccl_id for this communicator.
   ncclUniqueId ncclId_;
   bool aborted_;
