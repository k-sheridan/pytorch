--- conflicted
+++ resolved
@@ -357,25 +357,16 @@
             d for d in (torch.float32, torch.half, torch.double) if d is not dtype
         )
         for other_dtype in other_dtypes:
-<<<<<<< HEAD
             sample_name = f"{contiguity} {njt.dim()}D: {dtype} -> {other_dtype}"
-            yield SampleInput(njt.clone().detach(), kwargs={"dtype": dtype}, name=sample_name)
+            yield SampleInput(
+                njt.clone().detach(), kwargs={"dtype": dtype}, name=sample_name
+            )
 
         other_device = "cuda" if device == "cpu" else "cpu"
         sample_name = f"{contiguity} {njt.dim()}D: {device} -> {other_device}"
-        yield SampleInput(njt.clone().detach(), kwargs={"device": other_device}, name=sample_name)
-=======
-            sample_name = f"{njt.dim()}D: {dtype} -> {other_dtype}"
-            yield SampleInput(
-                njt.clone().detach(), kwargs={"dtype": dtype}, name=sample_name
-            )
-
-        other_device = "cuda" if device == "cpu" else "cpu"
-        sample_name = f"{njt.dim()}D: {device} -> {other_device}"
         yield SampleInput(
             njt.clone().detach(), kwargs={"device": other_device}, name=sample_name
         )
->>>>>>> 614062cd
 
 
 def sample_inputs_masked_select(
