# Used to load and initialize polyfill handlers when importing torch._dynamo
# Please add a new import when adding a new polyfill module.

import importlib
from typing import Tuple, TYPE_CHECKING

from .. import polyfills, trace_rules


if TYPE_CHECKING:
    from types import ModuleType


POLYFILLED_MODULE_NAMES: Tuple[str, ...] = (
    "builtins",
    "functools",
    "itertools",
<<<<<<< HEAD
    "os",
=======
>>>>>>> 0e49b2f1
)
POLYFILLED_MODULES: Tuple["ModuleType", ...] = tuple(
    importlib.import_module(f".{submodule}", package=polyfills.__name__)
    for submodule in POLYFILLED_MODULE_NAMES
)


# Unregister the builtin functions from _builtin_function_ids to let them to be
# dispatched with the appropriate VariableTracker type. Otherwise, they will be
# dispatched with BuiltinVariable if present in _builtin_function_ids.
for polyfill_module in POLYFILLED_MODULES:
    for polyfill_name in polyfill_module.__all__:
        polyfill_handler = getattr(polyfill_module, polyfill_name)
        original_fn = polyfill_handler.__torch_dynamo_original__
        trace_rules._builtin_function_ids.remove(id(original_fn))

        # Unregister the class object if the original function is its __new__ method
        if original_fn.__name__ == "__new__" and isinstance(
            getattr(original_fn, "__self__", None), type
        ):
            trace_rules._builtin_function_ids.remove(id(original_fn.__self__))<|MERGE_RESOLUTION|>--- conflicted
+++ resolved
@@ -15,10 +15,6 @@
     "builtins",
     "functools",
     "itertools",
-<<<<<<< HEAD
-    "os",
-=======
->>>>>>> 0e49b2f1
 )
 POLYFILLED_MODULES: Tuple["ModuleType", ...] = tuple(
     importlib.import_module(f".{submodule}", package=polyfills.__name__)
