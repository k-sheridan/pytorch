--- conflicted
+++ resolved
@@ -527,12 +527,8 @@
 
         if (
             name == "extendleft"
-<<<<<<< HEAD
             and self.mutation_type
-=======
-            and self.mutable_local
             and len(args) > 0
->>>>>>> b82a51bc
             and args[0].has_force_unpack_var_sequence(tx)
         ):
             assert len(args) == 1
@@ -546,15 +542,9 @@
             assert not args
             assert not kwargs
             tx.output.side_effects.mutation(self)
-<<<<<<< HEAD
-            self.items = self.items[1:]
-            result = item
-        elif name == "appendleft" and self.mutation_type:
-=======
             result, *self.items[:] = self.items
-        elif name == "appendleft" and len(args) > 0 and self.mutable_local:
+        elif name == "appendleft" and len(args) > 0 and self.mutation_type:
             assert len(args) == 1
->>>>>>> b82a51bc
             assert not kwargs
             tx.output.side_effects.mutation(self)
             self.items[:] = [args[0], *self.items]
