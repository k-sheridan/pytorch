# mypy: ignore-errors

import logging
import weakref
from typing import Dict, List, TYPE_CHECKING

import torch
from torch._logging import getArtifactLogger
from torch.utils._pytree import tree_map_only

from ..guards import GuardBuilder, install_guard
from ..source import (
    AttrSource,
    ConstDictKeySource,
    GetItemSource,
    GlobalWeakRefSource,
    GradSource,
)
from ..utils import GLOBAL_KEY_PREFIX
from .constant import ConstantVariable
from .dicts import ConstDictVariable
from .lists import ListVariable
from .misc import GetAttrVariable
from .user_defined import UserDefinedObjectVariable


if TYPE_CHECKING:
    from torch._dynamo.symbolic_convert import InstructionTranslator

    from .base import VariableTracker


class ArgMappingException(Exception):
    pass


class GuardInstallException(Exception):
    pass


perf_hint_log = getArtifactLogger(__name__, "perf_hints")


def _is_static_for_cudagraphs(x):
    from torch._inductor.cudagraph_trees import get_manager

    if x.is_cuda:
        manager = get_manager(x.device.index, False)
        is_static_address = torch._dynamo.utils.get_static_address_type(x) is not None
        if manager:
            return (
                is_static_address
                or manager.current_node._is_cuda_graph_recorded_tensor(x)
            )
        else:
            return is_static_address
    else:
        # Don't print a warning for non-cuda tensors
        return True


class OptimizerVariable(UserDefinedObjectVariable):
    _nonvar_fields = {
        "grad_to_source",
        "tensor_to_source",
        "static_tensor_names",
        *UserDefinedObjectVariable._nonvar_fields,
    }

    def __init__(
        self,
        value,
        grad_to_source=None,
        static_tensor_names=None,
        tensor_to_source=None,
        **kwargs,
    ) -> None:
        super().__init__(value, **kwargs)
        self.grad_to_source = grad_to_source or {}
        self.tensor_to_source = tensor_to_source or {}
        self.static_tensor_names = static_tensor_names or set()

    def call_method(
        self,
        tx,
        name,
        args: "List[VariableTracker]",
        kwargs: "Dict[str, VariableTracker]",
    ) -> "VariableTracker":
        """This is an optimization to avoid tracing the very slow initialization of the optimizer"""
        if name == "_init_group":
            try:
                self.graph_break_if_pending_mutation(tx)
                self.move_step_if_cpu()
                py_args, py_kwargs = self.get_python_args(*args, **kwargs)
                ret_val = self.value._init_group(*py_args, **py_kwargs)
                self.map_sources_and_install_guards(tx)
                self.update_list_args(tx, args, kwargs, py_args, py_kwargs)
                # stash a weak_ptr to optimizer to invalidate code
                # if the optimizer object dies
                mangled_name = f"__optimizer_{id(self.value)}"
                tx.store_global_weakref_by_id(mangled_name, self.value)
                self.create_finalizer(tx)

                # This is currently safe only because the only actual `ret_val`s returned
                # by the `_init_group` of existing optimizers are properties that are invariant
                # to the input tensors (e.g. dtype, layout). Changing these would trigger a
                # recompilation and hence never result in the wrong specialization of `ret_val`.
                return ConstantVariable.create(ret_val)
            except (ArgMappingException, GuardInstallException) as _:
                # trace normally if we can't map args or install guards correctly
                pass

        return super().call_method(tx, name, args, kwargs)

    def var_getattr(self, tx: "InstructionTranslator", name):
        # Note: this allows us to intercept the call in call_method
        # in the typical case, we return a UserMethodVariable
        # which will directly inline
        if name in ("_init_group", "step"):
            return GetAttrVariable(self, name, source=AttrSource(self.source, name))

        if name == "param_groups":
            from ..decorators import mark_static_address

            for group in self.value.param_groups:
                for p in group["params"]:
                    mark_static_address(p)

            self._set_capturable(tx)

        return super().var_getattr(tx, name)

    def graph_break_if_pending_mutation(self, tx):
        # If there are pending mutations on a parameter (due to using closure)
        # then we need to graph break to allow the python version of the parameter
        # to update, so that running _init_group will initialize the states with
        # the correct values
        for g in self.value.param_groups:
            for p in g["params"]:
                side_effects = tx.output.side_effects
                variable = side_effects.id_to_variable.get(id(p), None)
                if variable and side_effects.has_pending_mutation(variable):
                    from ..exc import Unsupported

                    raise Unsupported("Pending mutation on parameter")

    def _set_capturable(self, tx):
        from . import LazyVariableTracker
        from .builder import VariableBuilder

        # We only set capturable if params are on cuda
        # and the state is not initialized
        def safe_to_set_capturable(group):
            all_uninitialized = True
            all_gpu = True

            for p in group.get("params", []):
                all_gpu &= p.is_cuda or p.is_xpu
                all_uninitialized &= p not in self.value.state

            return "capturable" in group and all_uninitialized and all_gpu

        # track indices to not set so we don't need to
        # in the variable tracker realize the whole state
        # we handle guarding the state specially
        for group in self.value.param_groups:
            if safe_to_set_capturable(group):
                group["capturable"] = True

        param_groups_vt = LazyVariableTracker.realize_all(
            VariableBuilder(tx, AttrSource(self.source, "param_groups"))(
                self.value.param_groups
            )
        )
        for param_group_vt in param_groups_vt.items:
            key = ConstDictVariable._HashableTracker(
                ConstantVariable.create("capturable")
            )
            param_group_vt.items[key] = ConstantVariable.create(True)

    def get_python_args(self, *args, **kwargs):
        """Get python values equivalent to the variable tracker args"""

        def map_arg(arg):
            if isinstance(arg, ConstantVariable):
                return arg.as_python_constant()
            elif isinstance(arg, ListVariable) and not arg.items:
                return []
            elif (
                isinstance(arg, ConstDictVariable)
                and isinstance(arg.source, GetItemSource)
                and isinstance(arg.source.base, AttrSource)
                and arg.source.base.member == "param_groups"
            ):
                return self.value.param_groups[arg.source.index]

            raise ArgMappingException

        new_args = [map_arg(arg) for arg in args]
        new_kwargs = {k: map_arg(v) for k, v in kwargs.items()}

        return new_args, new_kwargs

    # If users load an old state dictionary,
    # it's possible that step could be on the cpu
    # if this is the case, move it to the GPU
    # corresponding to the parameter
    # in most cases this is a no-op because the state is empty
    def move_step_if_cpu(self):
        for p, state in self.value.state.items():
            if "step" in state and state["step"].is_cpu:
                state["step"] = state["step"].to(p.device)

    def map_sources_and_install_guards(self, tx):
        from ..decorators import mark_static_address
        from .builder import VariableBuilder
        from .lazy import LazyVariableTracker

        self.grad_to_source = {}
        self.tensor_to_source = {}

        # Tracing the _init_group is expensive. But we still have to insert the
        # necessary guards for _init_group. So, we manually handle insertion of
        # guards. We also want to mark all the tensors inside the state dict to
        # be static address.

        # Mark all the tensors in the state dict to be static address. This has
        # to be done first because the variable builder relies on the static
        # address annotation.
        def mark_static(x):
            mark_static_address(x)

        tree_map_only(torch.Tensor, mark_static, self.value.state)

        # Recursively realize the variable trackers for optim.state and
        # optim.param_groups, which recursively install the necessary guards.
        param_groups_vt = LazyVariableTracker.realize_all(
            VariableBuilder(tx, AttrSource(self.source, "param_groups"))(
                self.value.param_groups
            )
        )

        state_vt = VariableBuilder(tx, AttrSource(self.source, "state"))(
            self.value.state
        )

        # We need to realize the top level state dict to populate
        # the guard locals
        state_vt.realize()

        # Populate self.grad_to_source and self.tensor_to_source so that we can
        # manually update_list_args
        for group, group_vt in zip(self.value.param_groups, param_groups_vt.items):
            # we assume here that all params within a param group
            # are initialized similarly
            if len(group["params"]) > 0:
                for param in group["params"]:
                    if param.grad is not None:
                        key_index = None
                        for i, k in enumerate(self.value.state.keys()):
                            if k is param:
                                key_index = i
                                break
                        if key_index:
                            state_source = AttrSource(self.source, "state")
                            LazyVariableTracker.realize_all(
                                VariableBuilder(
                                    tx,
                                    GetItemSource(
                                        state_source,
                                        ConstDictKeySource(state_source, key_index),
                                    ),
                                )(self.value.state[param])
                            )
                            break

            params_vt = group_vt.getitem_const(tx, ConstantVariable.create("params"))
<<<<<<< HEAD
            for p, p_vt in zip(group["params"], params_vt.unpack_var_sequence(tx)):
=======
            all_static = True
            non_static_grads = []
            for p_ind, (p, p_vt) in enumerate(
                zip(group["params"], params_vt.unpack_var_sequence(tx))
            ):
>>>>>>> f3c3f3a3
                param_source = p_vt.source
                self.tensor_to_source[p] = param_source
                grad_source = GradSource(
                    param_source,
                    "grad",
                )

                if p.grad is not None:
                    self.grad_to_source[p.grad] = grad_source
                    if not _is_static_for_cudagraphs(p.grad):
                        all_static = False
                        non_static_grads.append(grad_source)
                else:
                    install_guard(grad_source.make_guard(GuardBuilder.CONSTANT_MATCH))

            if not all_static and perf_hint_log.isEnabledFor(logging.WARNING):
                non_static_grads = [src.name() for src in non_static_grads]
                perf_hint_log.warning(
                    (
                        "Grad tensors %s will be copied during cudagraphs execution."
                        "If using cudagraphs and the grad tensor addresses will be the same across runs,"
                        " use torch._dynamo.decorators.mark_static_address to elide this copy.",
                    ),
                    non_static_grads,
                )

        # We have to again iterate over the state dict to collect the
        # tensor_to_source dict. This is used for the finalizer.
        state_source = AttrSource(self.source, "state")
        for idx, (p, value) in enumerate(self.value.state.items()):
            p_state_source = GetItemSource(
                state_source, ConstDictKeySource(state_source, idx)
            )
            for k, v in value.items():
                if (
                    isinstance(v, torch.Tensor)
                    and v not in self.grad_to_source
                    and v not in self.tensor_to_source
                ):
                    self.tensor_to_source[v] = GetItemSource(p_state_source, k)

    def wrap_tensor(self, tx: "InstructionTranslator", tensor_value):
        """Wrap state tensor in a TensorVariable"""
        from ..decorators import mark_static_address
        from .builder import VariableBuilder

        # If we have a source for a tensor already use it,
        # if we have not seen a tensor before, stash and use a
        # global weak ref source, since it must be an optimizer tensor
        # that we have missed

        if tensor_value in self.tensor_to_source:
            # mark these tensors as static for cudagraphs
            mark_static_address(tensor_value)
            builder = VariableBuilder(tx, self.tensor_to_source[tensor_value])
            self.static_tensor_names.add(tx.output.module_key_name(builder.name))
        elif tensor_value in self.grad_to_source:
            builder = VariableBuilder(tx, self.grad_to_source[tensor_value])
        else:
            # mark these tensors as static for cudagraphs
            mark_static_address(tensor_value)

            global_name = tx.store_global_weakref_by_id(GLOBAL_KEY_PREFIX, tensor_value)
            builder = VariableBuilder(tx, GlobalWeakRefSource(global_name))
            self.static_tensor_names.add(tx.output.module_key_name(builder.name))

        result = builder(tensor_value)
        return result

    def update_list_args(
        self, tx: "InstructionTranslator", args, kwargs, py_args, py_kwargs
    ):
        """Update the args and kwargs to the traced optimizer call"""
        for arg, py_arg in zip(args, py_args):
            if isinstance(arg, ListVariable):
                assert isinstance(
                    py_arg, list
                ), "py_arg should be a list in optimizer variable"
                for i, val in enumerate(py_arg):
                    tx.output.side_effects.mutation(arg)
                    if isinstance(val, torch.Tensor):
                        arg.items.append(self.wrap_tensor(tx, val))
                    else:
                        from .builder import SourcelessBuilder, VariableBuilder

                        if arg.source:
                            arg.items.append(
                                VariableBuilder(tx, GetItemSource(arg.source, i))(val)
                            )
                        else:
                            arg.items.append(SourcelessBuilder.create(tx, val))

    def create_finalizer(self, tx):
        names_to_delete = self.static_tensor_names
        value = self.value
        tc = tx.output.tracing_context

        def init_finalizer(gm):
            def clear_static_tensor_refs():
                for name in names_to_delete:
                    gm._buffers.pop(name, None)
                    gm._parameters.pop(name, None)
                    if tc.params_flat:
                        tc.params_flat.clear()
                    if tc.params_flat_unwrap_subclasses:
                        tc.params_flat_unwrap_subclasses.clear()

            weakref.finalize(value, clear_static_tensor_refs)

        tx.output.add_graph_finalizer(init_finalizer)<|MERGE_RESOLUTION|>--- conflicted
+++ resolved
@@ -276,15 +276,11 @@
                             break
 
             params_vt = group_vt.getitem_const(tx, ConstantVariable.create("params"))
-<<<<<<< HEAD
-            for p, p_vt in zip(group["params"], params_vt.unpack_var_sequence(tx)):
-=======
             all_static = True
             non_static_grads = []
             for p_ind, (p, p_vt) in enumerate(
                 zip(group["params"], params_vt.unpack_var_sequence(tx))
             ):
->>>>>>> f3c3f3a3
                 param_source = p_vt.source
                 self.tensor_to_source[p] = param_source
                 grad_source = GradSource(
