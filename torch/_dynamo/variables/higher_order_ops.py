# mypy: ignore-errors

import contextlib
import functools
import inspect
import itertools
import logging
import types
from typing import Dict, List, Optional, TYPE_CHECKING

import torch._C
import torch.fx
import torch.nn
from torch._dynamo.utils import get_fake_value
from torch._dynamo.variables import ConstantVariable
from torch._dynamo.variables.base import VariableTracker
from torch._dynamo.variables.builtin import BuiltinVariable
from torch._dynamo.variables.functions import UserFunctionVariable
from torch._dynamo.variables.tensor import SymNodeVariable
from torch._guards import Source
from torch._ops import HigherOrderOperator
from torch.fx.passes.shape_prop import _extract_tensor_metadata
from torch.utils import _pytree as pytree

from .. import variables
from ..exc import (
    IncorrectUsage,
    UncapturedHigherOrderOpError,
    unimplemented,
    Unsupported,
)
from ..source import AttrSource
from ..utils import proxy_args_kwargs
from .dicts import ConstDictVariable
from .lazy import LazyVariableTracker
from .lists import ListVariable, TupleVariable


if TYPE_CHECKING:
    from torch._dynamo.symbolic_convert import InstructionTranslator


log = logging.getLogger(__name__)


def raise_hard_error_if_graph_break(reason):
    def deco(fn):
        @functools.wraps(fn)
        def graph_break_as_hard_error(*args, **kwargs):
            try:
                return fn(*args, **kwargs)
            except Unsupported as e:
                msg = " Scroll up to find out what causes the graph break."
                raise UncapturedHigherOrderOpError(reason + msg) from e

        return graph_break_as_hard_error

    return deco


@contextlib.contextmanager
def dynamo_enable_grad(tx: "InstructionTranslator", enable=True):
    from . import GradModeVariable

    org_value = torch.is_grad_enabled()
    try:
        GradModeVariable.create(tx, enable, initialized=True)
        yield
    finally:
        GradModeVariable.create(tx, org_value, initialized=True)


@contextlib.contextmanager
def dynamo_under_activation_checkpoint(tx: "InstructionTranslator"):
    orig_val = tx.output.current_tracer.under_activation_checkpoint
    try:
        tx.output.current_tracer.under_activation_checkpoint = True
        yield
    finally:
        tx.output.current_tracer.under_activation_checkpoint = orig_val


def only_consist_of(var, types, allow_none=False):
    if isinstance(var, types):
        return True
    if allow_none and var.is_python_constant() and var.as_python_constant() is None:
        return True
    if isinstance(var, (TupleVariable, ListVariable)):
        return all(only_consist_of(item, types, allow_none) for item in var.items)
    if isinstance(var, ConstDictVariable):
        return all(
            only_consist_of(item, types, allow_none) for item in var.items.values()
        )
    return False


# A more read-able syntax sugar for creating a UserFunctionVariable for f
# and run call_function on it. Make it return a function to preserve the calling
# convention of the original f.
def _make_inlined(tx: "InstructionTranslator", f):
    assert callable(f), "Expect f to be a python callable."

    def inline_call(*args, **kwargs):
        return UserFunctionVariable(f).call_function(tx, args, kwargs)

    return inline_call


def _call_function_and_unflatten_output(
    tx, fn, args, kwargs, flat_example_value, ret_treespec
):
    from .builder import wrap_fx_proxy

    # Store the invocation as a call
    flat_variable = wrap_fx_proxy(
        tx=tx,
        proxy=tx.output.create_proxy(
            "call_function",
            fn,
            args=args,
            kwargs=kwargs,
        ),
        example_value=flat_example_value,
    )

    # Transform variable back into a list (previously made into a tuple by
    # speculate_subgraph function) so as to respect the pytree API typing.
    flat_list_variable = BuiltinVariable(list).call_function(tx, [flat_variable], {})
    return (
        _make_inlined(tx, pytree.tree_unflatten)(flat_list_variable, ret_treespec)
        if ret_treespec
        else flat_variable
    )


def _assert_tensors_nonaliasing(inputs, outputs):
    input_tensor_ids = {
        id(t) for t in pytree.tree_leaves(inputs) if isinstance(t, torch.Tensor)
    }
    output_tensor_ids = {
        id(t) for t in pytree.tree_leaves(outputs) if isinstance(t, torch.Tensor)
    }
    assert input_tensor_ids.isdisjoint(
        output_tensor_ids
    ), "inputs to function body cannot alias outputs"


def _check_supported_callable_arg(
    tx: "InstructionTranslator", func_var: VariableTracker, arg_name
):
    is_callable = (
        BuiltinVariable(callable).call_function(tx, [func_var], {}).as_python_constant()
    )
    if not is_callable:
        unimplemented(f"{arg_name} is of unsupported callable type {str(func_var)}.")


def validate_args_and_maybe_create_graph_inputs(
    sub_args,
    tracer,
    tx,
    set_subgraph_inputs,
    description,
    sub_args_names=None,
):
    from . import AutogradFunctionContextVariable
    from .builder import wrap_fx_proxy_cls

    assert tracer.parent is not None

    if set_subgraph_inputs == "flatten_manual":
        flat_args, tree_spec = _make_inlined(tx, pytree.tree_flatten)(
            ListVariable(sub_args)
        ).unpack_var_sequence(tx)

        flat_inputs = validate_args_and_maybe_create_graph_inputs(
            flat_args.unpack_var_sequence(tx),
            tracer,
            tx,
            set_subgraph_inputs="manual",
            description=description,
        )

        return _make_inlined(tx, pytree.tree_unflatten)(
            ListVariable(flat_inputs), tree_spec
        ).unpack_var_sequence(tx)
    else:
        if sub_args_names is not None:
            # Can be greater if user passes some args as kwargs
            assert len(sub_args_names) >= len(sub_args)
        args = []
        for idx, a in enumerate(sub_args):
            assert isinstance(a, VariableTracker)
            if set_subgraph_inputs == "automatic":
                args.append(a)
                continue
            elif set_subgraph_inputs == "semi_automatic":
                if isinstance(a, AutogradFunctionContextVariable):
                    arg_name = (
                        a.as_proxy().node.name
                        if sub_args_names is None
                        else sub_args_names[idx]
                    )
                    tracer.create_graph_input(arg_name)
                elif a.maybe_fx_node() is not None:
                    node = a.maybe_fx_node()
                    arg_name = (
                        a.as_proxy().node.name
                        if sub_args_names is None
                        else sub_args_names[idx]
                    )
                    new_proxy = tracer.create_graph_input(arg_name)
                    example_value = (
                        node.meta["example_value"]
                        if "example_value" in node.meta
                        else None
                    )
                    a = wrap_fx_proxy_cls(
                        target_cls=type(a),
                        tx=tx,
                        proxy=new_proxy,
                        example_value=example_value,
                    )
                args.append(a)
                continue

            if a.is_python_constant():
                # This arg is not used in the body of the higher order op.
                # Currently, this new input is added to make the calls
                # happy, which expect a fixed number of arguments. In
                # future, we can clean this up.
                arg_name = (
                    "const_unused"
                    if sub_args_names is None
                    else f"const_unused_{sub_args_names[idx]}"
                )
                tracer.create_graph_input(arg_name)
                new_arg = a
            # Weird special case, we probably want to delete it or fold it
            # into the next case (of `a` being placeable into a graph)
            elif isinstance(a, AutogradFunctionContextVariable):
                arg_name = (
                    a.as_proxy().node.name
                    if sub_args_names is None
                    else sub_args_names[idx]
                )
                tracer.create_graph_input(arg_name)
                new_arg = a
            # If `a` can be put into a graph
            elif a.maybe_fx_node() is not None:
                node = a.maybe_fx_node()
                arg_name = node.name if sub_args_names is None else sub_args_names[idx]
                new_proxy = tracer.create_graph_input(arg_name)
                example_value = (
                    node.meta["example_value"] if "example_value" in node.meta else None
                )
                new_arg = wrap_fx_proxy_cls(
                    target_cls=type(a),
                    tx=tx,
                    proxy=new_proxy,
                    example_value=example_value,
                )
            # If `a` cannot be put into a graph
            else:
                # HOPs work much better if they use speculate_subgraph(set_subgraph_inputs="automatic").
                unimplemented(
                    f"{description} with body that accepts non-Tensors as input. "
                    f"Got: {a.python_type()}"
                )
            args.append(new_arg)
        return args


# This helper function is used to make sure two graphs share the same input signature. For example,
# in torch.cond, two branches might lift different set of tensors as inputs. This function helps to
# dedup the inputs and modify the graphs to take the same set of inputs.
def _merge_graph_inputs(
    l_graph, l_lifted_freevars, l_name, r_graph, r_lifted_freevars, r_name
):
    def dedup_and_sort_lifted_freevars(l_lifted_freevars, r_lifted_freevars):
        # The nn module attributes are guaranteed to be registered into the top-level graph module during
        # higher order op speculation. Therefore, get_attr nodes in two branches with the same
        # target refer to the same attribute and we can safely deduplicate them with their target.
        #
        # Note: ideally, dynamo should just create a single proxy for the same attribute of a nn module. But
        # true_branch and false_branch belong to two separate tracing contexts, they may register the same
        # attribute to top level seperately. This creates two get_attr proxies for the same attribute
        # that have different meta data such as stack_trace (one stack trace for the true_branch,
        # and the other for false_branch). It seems better to discard the proxy explicitly in cond
        # than make dynamo create a single proxy for the same get_attr target.
        def shared_getattrs(l_lifted_proxies, r_lifted_proxies):
            true_targets = {
                proxy.node.target: proxy
                for proxy in l_lifted_proxies
                if proxy.node.op == "get_attr"
            }
            l_shared_getattrs = {}
            r_shared_getattrs = {}

            for false_proxy in r_lifted_proxies:
                if (
                    false_proxy.node.op == "get_attr"
                    and false_proxy.node.target in true_targets
                ):
                    true_proxy = true_targets[false_proxy.node.target]
                    l_shared_getattrs[true_proxy] = true_proxy
                    r_shared_getattrs[false_proxy] = true_proxy
            return l_shared_getattrs, r_shared_getattrs

        l_shared_getattrs, r_shared_getattrs = shared_getattrs(
            l_lifted_freevars.keys(), r_lifted_freevars.keys()
        )

        l_shared_freevars = (l_lifted_freevars.keys() & r_lifted_freevars.keys()).union(
            l_shared_getattrs.keys()
        )
        r_shared_freevars = (l_lifted_freevars.keys() & r_lifted_freevars.keys()).union(
            r_shared_getattrs.keys()
        )
        unique_l_freevars = l_lifted_freevars.keys() - l_shared_freevars
        unique_r_freevars = r_lifted_freevars.keys() - r_shared_freevars

        def _sort_by_name(vars):
            return sorted(vars, key=lambda var: var.node.name)

        return (
            list(_sort_by_name(list(l_shared_freevars))),
            list(_sort_by_name(list(r_shared_freevars))),
            list(_sort_by_name(list(unique_l_freevars))),
            list(_sort_by_name(list(unique_r_freevars))),
        )

    (l_shared, r_shared, unique_l, unique_r) = dedup_and_sort_lifted_freevars(
        l_lifted_freevars, r_lifted_freevars
    )

    # Let's say we capture cond(pred, true_fn, false_fn, (x,))
    # With set_graph_input set to automatic,
    # true_fn has lifted variables x, a, b, c
    # false_fn has lifted variables x, a, b, d
    # Then fixup_branch_inps make sure both branches have the same signature, i.e.:
    # - true_fn(x, a, b, c_true_branch, d_false_branch)
    # - false_fn(x, a, b, c_true_branch, d_false_branch)
    #
    # More formally, the signature has three parts in the following order:
    # 1. used in both branches: x, a, b
    # 2. only used in true branches: c, suffixed with _true_branch
    # 3. only used in false branches: d, suffixed with _false_branch
    # Within each part, we re-order the nodes by name to have a derterministic ordering for testing.
    def fixup_branch_inps(graph, lifted_freevars, shared, unique_l, unique_r):
        def _insert_or_replace_phs(new_args, name_suffix):
            for arg in new_args:
                new_ph = graph.placeholder(arg.node.name + name_suffix)
                # Override with new_ph if there exists a old placeholder.
                if arg in lifted_freevars:
                    old_ph = lifted_freevars[arg].node
                    old_ph.replace_all_uses_with(new_ph)
                    # replace_all_uses_with doesn't clean users. Clean it mannually so that we could erase it.
                    old_ph.users = {}
                    graph.erase_node(old_ph)

        first_not_ph_node = next(
            node for node in graph.nodes if node.op != "placeholder"
        )
        with graph.inserting_before(first_not_ph_node):
            _insert_or_replace_phs(shared, "")
            _insert_or_replace_phs(unique_l, "_" + l_name)
            _insert_or_replace_phs(unique_r, "_" + r_name)

    fixup_branch_inps(l_graph, l_lifted_freevars, l_shared, unique_l, unique_r)
    fixup_branch_inps(r_graph, r_lifted_freevars, r_shared, unique_l, unique_r)
    return l_graph, r_graph, l_shared, r_shared, unique_l, unique_r


# See NOTE [HigherOrderOperator tracing design] for details of the design
def speculate_subgraph(
    tx,
    f,
    sub_args,
    sub_kwargs,
    description,
    *,
    # source_target is the .value of HigherOrderOpVariable and is the
    # target of the proxy that we created for the higherOrderOperator.
    source_target=None,
    always_restore=False,
    enable_grad=None,
    # NOTE [argument `set_subgraph_inputs`]
    # set_subgraph_inputs controls what how to construct subgraphs' placeholders from sub_args.
    # 1. if your HOP supports arbitrary inputs, use set_subgraph_inputs="automatic" (most recommended).
    # 2. if your HOP supports only Tensor and symnode inputs, use set_subgraph_inputs="flatten_manual" (recommended).
    # If sub_args contain Pytree structure (e.g. dict/list/tuple/set), the sub_args will be flattened first.
    # Then the flattened args are manually set as subgraph's placeholders.
    # 3. if your HOP must preserve inputs that are not tensor or symnode as placeholders e.g. AutogradFunctionContextVariable
    # use set_subgraph_inputs="manual" (not recommended). We do not recommend it in general because it has the
    # restriction that user need to manually control how to create placeholders and VariableTrackers for the args.
    set_subgraph_inputs="automatic",
    restore_side_effects=True,
    should_flatten_outputs=False,
    under_activation_checkpoint=False,
    # Pass in an originating tracer - this is needed for preserving context
    # across fwd-bwd for autograd.Function
    tracer=None,
):
    if sub_kwargs is None:
        sub_kwargs = {}

    assert set_subgraph_inputs in {
        "automatic",
        "semi_automatic",
        "flatten_manual",
        "manual",
    }, "Please use one of the supported set_subgraph_inputs options."

    # See NOTE [Temporary argument `set_subgraph_inputs`]
    if sub_kwargs and set_subgraph_inputs != "automatic":
        unimplemented("Use `set_subgraph_inputs=automatic` when passing `sub_kwargs`.")

    try:
        # ensure guards on args get installed in parent subgraph
        f, sub_args, sub_kwargs = LazyVariableTracker.realize_all(
            (f, sub_args, sub_kwargs),
        )

        with tx.output.subtracer(source_target, tracer) as subtracer:
            sub_args_names = maybe_positional_arg_names(f)
            # User mismatch in the number of args. Will eventually lead to an error.
            if sub_args_names is not None and len(sub_args_names) < len(sub_args):
                sub_args_names = None
            args = validate_args_and_maybe_create_graph_inputs(
                sub_args,
                subtracer,
                tx,
                set_subgraph_inputs,
                description,
                sub_args_names,
            )

            validate_args_and_maybe_create_graph_inputs(
                sub_kwargs.values(),
                subtracer,
                tx,
                set_subgraph_inputs="automatic",
                description=description,
            )

            autograd_ctx = (
                dynamo_enable_grad(tx, enable_grad)
                if enable_grad is not None
                else contextlib.nullcontext()
            )
            checkpoint_ctx = (
                dynamo_under_activation_checkpoint(tx)
                if under_activation_checkpoint
                else contextlib.nullcontext()
            )

            # For handling side effects, we can make an argument that we don't
            # have to do anything here. The side effects infra does a good job
            # of graph breaking if we mutate any nonlocal or global variable
            # while subtracing. As a result if tracing succeeds, side effects
            # data structure will only contain read-only data structures that
            # are put there for tracking purposes.
            # But on the other hand, there is an argument that if we ever write
            # a new side effect in Dynamo which does not go through the side
            # effect infra, we can end up in bad state.
            # Therefore we restore the side effects after tracing. The catch is
            # that we have to special handle tensor variables. If we have seen a
            # nonlocal variable tensor during subtracing, we want to keep a
            # track of that tensor, so that later subtracing or the root tracer
            # itself does not create a new proxy for the already observed tensor
            # variable.
            if restore_side_effects:
                prev_side_effects = tx.output.side_effects.clone()

            with autograd_ctx, checkpoint_ctx:
                output = f.call_function(tx, args, sub_kwargs)

            if restore_side_effects:
                new_side_effects = tx.output.side_effects.clone()
                prev_side_effects.track_tensor_variables_from_runahead_side_effects(
                    new_side_effects
                )
                tx.output.side_effects = prev_side_effects

            treespec = None
            if should_flatten_outputs:
                # Flatten the speculated subgraph output.
                output, treespec = _make_inlined(tx, pytree.tree_flatten)(
                    output
                ).unpack_var_sequence(tx)
                # Actually, transform the list (returned by flatten) into a tuple
                # for dynamo consistency.
                output = BuiltinVariable(tuple).call_function(tx, [output], {})

            # Register output to graph
            # Modeled off of compile_and_call_fx_graph
            # TODO: support pytree output
            # We check always_restore because we dont use the output or side effects of always_restore code,
            # like bwd.
            if always_restore:
                # Nothing left to do here
                return (output, treespec), tx.output.graph, subtracer.lifted_freevars
            else:
                from . import TensorVariable

                if not only_consist_of(output, TensorVariable, allow_none=True):
                    unimplemented(
                        "HigherOrderOperator body's output must consist of tensors only"
                    )

                # The output proxies might not belong to this SubgraphTracer
                # (if they are free variables that were never lifted)
                # so lift them here.
                output_proxies = output.as_proxy()
                output_proxies = pytree.tree_map(
                    subtracer.maybe_lift_tracked_freevar_to_input, output_proxies
                )

                tx.output.create_node(
                    "output",
                    "output",
                    (subtracer.create_arg((output_proxies,))),
                    {},
                )
                graph = tx.output.graph
                graph.lint()
                lifted_freevars = subtracer.lifted_freevars

                return (
                    (output, treespec),
                    graph,
                    lifted_freevars,
                )

    except Unsupported as ex:
        f_name = f"{type(f).__name__}"
        if isinstance(f, UserFunctionVariable):
            f_name = f.get_name()
        msg = (
            f"speculate_subgraph: while introspecting {description}, we were unable "
            f"to trace function `{f_name}` into a single graph. This means "
            f"that Dynamo was unable to prove safety for this API and will "
            f"fall back to eager-mode PyTorch, which could lead to a slowdown."
        )
        log.info(msg)
        log.info(ex)
        raise ex


def make_attr(tx: "InstructionTranslator", name):
    node = tx.output.create_proxy(
        "get_attr",
        name,
        (),
        {},
    )
    return node


def add_subgraph(tx: "InstructionTranslator", name, gm):
    next_name = None
    i = 0
    while not next_name:
        candidate = f"{name}_{i}"
        if candidate in tx.output.nn_modules:
            i += 1
        else:
            next_name = candidate

    gm.__name__ = next_name
    gm.torchdynamo_force_dynamic = False
    # This graph module is not present in the user space, so it can't be
    # accessed by a source. Set source=None.
    tx.output.register_attr_or_module(gm, next_name, source=None)
    return next_name


class TorchHigherOrderOperatorVariable(VariableTracker):
    def __init__(
        self, value: HigherOrderOperator, source: Optional[Source] = None, **kwargs
    ) -> None:
        super().__init__(**kwargs)
        self.value = value
        self.source = source

    @staticmethod
    def make(value, source=None, **kwargs):
        if value.__name__ == "cond":
            return CondHigherOrderVariable(value, source, **kwargs)
        elif value.__name__ == "while_loop":
            return WhileLoopHigherOrderVariable(value, source, **kwargs)
        elif value.__name__ in ("map", "map_impl"):
            return MapHigherOrderVariable(value, source, **kwargs)
        elif value.__name__ == "executorch_call_delegate":
            return ExecutorchCallDelegateHigherOrderVariable(value, source, **kwargs)
        elif value.__name__ == "out_dtype":
            return OutDtypeHigherOrderVariable(value, source, **kwargs)
        elif value.__name__ == "wrap":
            return WrapHigherOrderVariable(value, source, **kwargs)
        elif value.__name__ == "hints_wrapper":
            return HintsWrapperHigherOrderVariable(value, source, **kwargs)
        elif value.__name__ == "flex_attention":
            return FlexAttentionHigherOrderVariable(value, source, **kwargs)
        elif value.__name__ in (
            "wrap_activation_checkpoint",
            "tag_activation_checkpoint",
        ):
            return CheckpointHigherOrderVariable(value, source, **kwargs)
        elif value.__name__ == "_export_tracepoint":
            return ExportTracepointHigherOrderVariable(value, source, **kwargs)
        elif value.__name__ == "trace_wrapped":
            return TraceWrappedHigherOrderOperatorVariable(value, source, **kwargs)
        elif value.__name__ == "strict_mode":
            return StrictModeHigherOrderVariable(value, source, **kwargs)
        elif value.__name__ == "run_with_rng_state":
            return RunWithRNGStateHigherOrderVariable(value, source, **kwargs)
        elif value.__name__ == "associative_scan":
            return AssociativeScanHigherOrderVariable(value, source, **kwargs)
        elif value.__name__ == "scan":
            return ScanHigherOrderVariable(value, source, **kwargs)
        elif value.__name__ == "call_torchbind":
            return CallTorchbindHigherOrderVariable(value, source, **kwargs)
        elif value.__name__ == "wrap_with_set_grad_enabled":
            return WrapWithSetGradEnabledHigherOrderVariable(value, source, **kwargs)
<<<<<<< HEAD
        elif value.__name__ == "auto_functionalized":
=======
        elif (
            value.__name__ == "auto_functionalized"
            or value.__name__ == "auto_functionalized_v2"
        ):
>>>>>>> 9b2e453e
            return AutoFunctionalizeHigherOrderVariable(value, source, **kwargs)
        else:
            unimplemented(f"HigherOrderOperator {value.__name__}")

    def call_function(
        self,
        tx: "InstructionTranslator",
        args: List[VariableTracker],
        kwargs: Dict[str, VariableTracker],
    ) -> VariableTracker:
        unimplemented(f"HigherOrderOperator {self.value.__name__}")


class CondHigherOrderVariable(TorchHigherOrderOperatorVariable):
    @raise_hard_error_if_graph_break(
        reason="Cond doesn't work unless it is captured completely with torch.compile."
    )
    def call_function(
        self,
        tx: "InstructionTranslator",
        args: "List[VariableTracker]",
        kwargs: "Dict[str, VariableTracker]",
    ) -> "VariableTracker":
        from . import ListVariable, TensorVariable

        args, kwargs = LazyVariableTracker.realize_all((args, kwargs))

        for i, k in enumerate(["pred", "true_fn", "false_fn", "operands"]):
            if v := kwargs.pop(k, None):
                assert i == len(
                    args
                ), "did not provide the right number of non-keyword args"
                args.append(v)

        if kwargs:
            unimplemented(f"torch.cond: Got unexpected kwargs: {list(kwargs.keys())}")

        # TODO(voz): Support fake tensor dispatch for recursive
        # ops - see torch/dispatch/_dispatcher.py
        if len(args) != 4:
            unimplemented(
                f"Expected 4 arguments but got {len(args)}.\n"
                f"Usage: cond(pred, true_fn, false_fn, operands)",
            )

        # Specialize into one of the branches since pred is constant
        if type(args[0]) is ConstantVariable:
            log.warning(
                "Pred is a Python constant. When used with torch.cond, it executes only one of the branches."
                " If you want torch.cond to perserve two branches, please make the predicate a boolean tensor or a SymBool."
            )
            if args[0].as_python_constant():
                return args[1].call_function(tx, args[3].unpack_var_sequence(tx), {})
            else:
                return args[2].call_function(tx, args[3].unpack_var_sequence(tx), {})

        # predicate
        if type(args[0]) not in (ConstantVariable, TensorVariable, SymNodeVariable):
            unimplemented(
                f"Expected pred to be bool or a boolean tensor with single "
                f"item but got {str(type(args[0]))} "
                f"with original python type {str(args[0].python_type())}.",
            )

        # operands
        if not isinstance(args[3], (ListVariable, TupleVariable)):
            unimplemented(
                f"Expected a tuple but got {args[3].python_type()}",
            )
        operands = args[3].unpack_var_sequence(tx)
        if not only_consist_of(args[3], (TensorVariable,)):
            unimplemented(
                "Expect operands to be a tuple of pytrees that only consists of tensor leaves."
            )

        # branches
        _check_supported_callable_arg(tx, args[1], "true_fn")
        _check_supported_callable_arg(tx, args[2], "false_fn")

        # Our strategy for tracing the true/false branches of cond
        # are to checkpoint our graphstate, run the true branch,
        # roll it back to the checkpoint, and run the false
        # branch, and then merge the graphstates.  Well, perhaps
        # "merge" is too strong a word: we mostly assert that
        # the resulting graphstates have to be the same.
        #
        # We only permit guards to diverge (we union the guards from
        # both branches).  In particular, this means that side
        # effects are NOT permitted inside true/false branches; this
        # would be difficult to implement, because of the path
        # explosion problem.

        def speculate_branch(branch):
            # NB: 0 is predicate
            ix = 1 if branch else 2
            # TODO: Support kwargs
            (
                (ret_val, ret_treespec),
                ret_graph,
                ret_lifted_freevars,
            ) = speculate_subgraph(
                tx,
                args[ix],
                operands,
                {},
                "cond",
                source_target=self.value,
                should_flatten_outputs=True,
            )

            if not only_consist_of(ret_val, (TensorVariable,)):
                unimplemented(
                    "Expected branches to return a possibly nested list/tuple/dict of tensors but it consists of non tensors.",
                )
            return ret_val, ret_treespec, ret_graph, ret_lifted_freevars

        (true_r, true_treespec, true_graph, true_lifted_freevars) = speculate_branch(
            True
        )
        true_nn_modules = dict(tx.output.nn_modules)

        (
            false_r,
            false_treespec,
            false_graph,
            false_lifted_freevars,
        ) = speculate_branch(False)
        false_nn_modules = dict(tx.output.nn_modules)

        same_treespec = _make_inlined(tx, pytree.TreeSpec.__eq__)(
            true_treespec, false_treespec
        )
        if not same_treespec.as_python_constant():
            unimplemented("Expected branches to return the same pytree structure.")

        def diff_meta(tensor_vars1, tensor_vars2):
            assert all(
                isinstance(var, TensorVariable) for var in tensor_vars1 + tensor_vars2
            )
            all_diffs = []
            for i, (var1, var2) in enumerate(zip(tensor_vars1, tensor_vars2)):
                # We check the meta data associated with meta["example_value"]
                meta1 = _extract_tensor_metadata(
                    var1.proxy.node.meta["example_value"], include_contiguity=False
                )
                meta2 = _extract_tensor_metadata(
                    var2.proxy.node.meta["example_value"], include_contiguity=False
                )
                if meta1 != meta2:
                    all_diffs.append((f"pair{i}:", meta1, meta2))
            return all_diffs

        if diffs := diff_meta(
            true_r.unpack_var_sequence(tx), false_r.unpack_var_sequence(tx)
        ):
            unimplemented(
                f"Expected branches to return tensors with same metadata. [(tensor_pair, difference)...]:{diffs}"
            )

        (
            true_graph,
            false_graph,
            true_shared,
            false_shared,
            unique_true,
            unique_false,
        ) = _merge_graph_inputs(
            true_graph,
            true_lifted_freevars,
            "true_branch",
            false_graph,
            false_lifted_freevars,
            "false_branch",
        )

        true_name = add_subgraph(
            tx,
            "cond_true",
            torch.fx.GraphModule(true_nn_modules, true_graph),
        )
        false_name = add_subgraph(
            tx,
            "cond_false",
            torch.fx.GraphModule(false_nn_modules, false_graph),
        )

        true_node = make_attr(tx, true_name)
        false_node = make_attr(tx, false_name)

        p_args = (
            args[0].as_proxy(),
            true_node,
            false_node,
            # We pick true_shared but it shouldn't matter
            true_shared + unique_true + unique_false,
        )

        flat_example_value = pytree.tree_map_only(
            torch.fx.Proxy,
            lambda a: a.node.meta["example_value"],
            true_r.as_proxy(),
        )

        return _call_function_and_unflatten_output(
            tx,
            torch.ops.higher_order.cond,
            p_args,
            {},
            flat_example_value,
            true_treespec,
        )


class CallTorchbindHigherOrderVariable(TorchHigherOrderOperatorVariable):
    def __init__(self, hop, source, script_obj_var, method_name) -> None:
        super().__init__(hop, source)
        self.script_obj_var = script_obj_var
        self.method_name = method_name

    def call_function(
        self,
        tx: "InstructionTranslator",
        args: List[VariableTracker],
        kwargs: Dict[str, VariableTracker],
    ) -> VariableTracker:
        from .builder import wrap_fx_proxy

        args, kwargs = LazyVariableTracker.realize_all((args, kwargs))

        args_proxy = [arg.as_proxy() for arg in args]
        kwargs_proxy = {k: v.as_proxy() for k, v in kwargs.items()}
        return wrap_fx_proxy(
            tx=tx,
            proxy=tx.output.create_proxy(
                "call_function",
                self.value,
                args=tuple(
                    [self.script_obj_var.as_proxy(), self.method_name] + args_proxy
                ),
                kwargs=kwargs_proxy,
            ),
        )


class WhileLoopHigherOrderVariable(TorchHigherOrderOperatorVariable):
    @raise_hard_error_if_graph_break(
        reason="while_loop doesn't work unless it is captured completely with torch.compile."
    )
    def call_function(
        self,
        tx: "InstructionTranslator",
        args: List[VariableTracker],
        kwargs: Dict[str, VariableTracker],
    ) -> VariableTracker:
        from . import TensorVariable

        args, kwargs = LazyVariableTracker.realize_all((args, kwargs))

        for i, k in enumerate(["cond_fn", "body_fn", "operands"]):
            if v := kwargs.pop(k, None):
                assert i == len(
                    args
                ), "did not provide the right number of non-keyword args"
                args.append(v)

        if kwargs:
            unimplemented(
                f"torch.while_loop: Got unexpected kwargs: {list(kwargs.keys())}"
            )

        if len(args) != 4:
            unimplemented(
                f"Expected 4 arguments but got {len(args)}.\n"
                f"Usage: while_loop(cond_fn, body_fn, operands)",
            )

        _check_supported_callable_arg(tx, args[0], "cond_fn")
        _check_supported_callable_arg(tx, args[1], "body_fn")

        # operands
        if not isinstance(args[2], (ListVariable, TupleVariable)):
            unimplemented(
                f"Expected a tuple but got {args[2].python_type()}",
            )
        operands = args[2].unpack_var_sequence(tx)
        if not only_consist_of(args[2], (TensorVariable,)):
            unimplemented(
                "Expect operands to be a tuple of pytrees that only consists of tensor leaves."
            )

        # additional inputs check
        if not isinstance(args[3], (ListVariable, TupleVariable)):
            unimplemented(
                f"Expected a tuple but got {args[3].python_type()}",
            )
        additional_inputs = args[3].unpack_var_sequence(tx)

        (
            (cond_r, cond_treespec),
            cond_graph,
            cond_lifted_freevars,
        ) = speculate_subgraph(
            tx,
            args[0],
            operands + additional_inputs,
            {},
            "while_loop",
            source_target=self.value,
            set_subgraph_inputs="manual",
        )
        cond_nn_modules = dict(tx.output.nn_modules)
        if not isinstance(cond_r, TensorVariable):
            unimplemented(
                f"Expected cond_fn to return a tensor but got {cond_r.python_type()}",
            )

        cond_r_meta = _extract_tensor_metadata(
            cond_r.proxy.node.meta["example_value"], include_contiguity=False
        )
        if not cond_r_meta.dtype == torch.bool or not cond_r_meta.shape == torch.Size(
            []
        ):
            unimplemented(
                f"Expected cond_fn to return a tensor with shape (,) but got {cond_r_meta.shape}"
            )

        (
            (body_r, body_treespec),
            body_graph,
            body_lifted_freevars,
        ) = speculate_subgraph(
            tx,
            args[1],
            operands + additional_inputs,
            {},
            "while_loop",
            source_target=self.value,
            set_subgraph_inputs="manual",
            should_flatten_outputs=True,
        )
        (
            cond_graph,
            body_graph,
            cond_shared,
            body_shared,
            cond_unique,
            body_unique,
        ) = _merge_graph_inputs(
            cond_graph,
            cond_lifted_freevars,
            "cond_fn",
            body_graph,
            body_lifted_freevars,
            "body_fn",
        )

        # Note: cond_shared and body_shared refer to the same proxy in parent graph
        # so using either of them is OK. Use cond_shared as it doesnt matter.
        additional_lifted_inputs = cond_shared + cond_unique + body_unique

        body_nn_modules = dict(tx.output.nn_modules)

        cond_name = add_subgraph(
            tx,
            "cond_fn",
            torch.fx.GraphModule(cond_nn_modules, cond_graph),
        )
        body_name = add_subgraph(
            tx,
            "body_fn",
            torch.fx.GraphModule(body_nn_modules, body_graph),
        )

        cond_node = make_attr(tx, cond_name)
        body_node = make_attr(tx, body_name)

        p_args = (
            cond_node,
            body_node,
            tuple([operand.as_proxy() for operand in operands]),
            tuple(
                [inp.as_proxy() for inp in additional_inputs] + additional_lifted_inputs
            ),
        )

        flat_example_value = pytree.tree_map_only(
            torch.fx.Proxy,
            lambda a: a.node.meta["example_value"],
            body_r.as_proxy(),
        )

        return _call_function_and_unflatten_output(
            tx,
            torch.ops.higher_order.while_loop,
            p_args,
            {},
            flat_example_value,
            body_treespec,
        )


class AssociativeScanHigherOrderVariable(TorchHigherOrderOperatorVariable):
    @raise_hard_error_if_graph_break(
        reason="associative_scan must be captured completely with torch.compile."
    )
    def call_function(
        self,
        tx: "InstructionTranslator",
        args: List[VariableTracker],
        kwargs: Dict[str, VariableTracker],
    ) -> VariableTracker:
        from .builder import SourcelessBuilder, wrap_fx_proxy

        args, kwargs = LazyVariableTracker.realize_all((args, kwargs))

        def arg_extractor(combine_fn, xs, dim):
            return combine_fn, xs, dim

        combine_fn, xs, dim = arg_extractor(*args, **kwargs)

        if xs.python_type() != list:
            unimplemented(
                f"Expected xs to be a list of tensors but got {xs.python_type()}",
            )
        assert isinstance(xs, torch._dynamo.variables.lists.BaseListVariable)

        # Trace the subgraph
        # TODO: Fix these pointless new_empty calls appearing in the dynamo output graph.
        sub_args = [
            leaf.call_method(
                tx,
                "new_empty",
                args=(
                    SourcelessBuilder.create(
                        tx,
                        leaf.size
                        if leaf.size is not None
                        else BuiltinVariable(getattr)
                        .call_function(tx, [leaf, ConstantVariable.create("shape")], {})
                        .items,
                    ),
                ),
                kwargs={
                    "dtype": SourcelessBuilder.create(tx, leaf.dtype),
                    "requires_grad": SourcelessBuilder.create(tx, leaf.requires_grad),
                },
            )
            for leaf in itertools.chain(xs.items, xs.items)
        ]
        (
            (combine_result, combine_treespec),
            combine_graph,
            combine_lifted_freevars,
        ) = speculate_subgraph(
            tx,
            combine_fn,
            sub_args,
            sub_kwargs={},
            description="associative_scan_combine_fn",
            source_target=self.value,
            set_subgraph_inputs="flatten_manual",
        )

        if combine_lifted_freevars:
            unimplemented(
                f"Combine fn had unexpected freevars: {combine_lifted_freevars}"
            )

        if combine_result.python_type() != list:
            unimplemented(
                f"Expected combine_fn to return a list if tensor but got {combine_result.python_type()}",
            )

        xs_proxy = xs.as_proxy()
        combine_result_proxy = combine_result.as_proxy()
        for result, inp_proxy in zip(combine_result_proxy, xs_proxy):
            inp_meta = inp_proxy.node.meta["example_value"]
            combine_result_meta = result.node.meta["example_value"]
            if combine_result_meta.device != inp_meta.device:
                unimplemented(
                    f"Expected combine_fn to return a tensor on device {inp_meta.device} but "
                    + f"got {combine_result_meta.device}"
                )
            if combine_result_meta.dtype != inp_meta.dtype:
                unimplemented(
                    f"Expected combine_fn to return a tensor of {inp_meta.dtype} but "
                    + f"got {combine_result_meta.dtype}"
                )

        combine_gm = torch.fx.GraphModule(dict(tx.output.nn_modules), combine_graph)
        combine_fn_name = add_subgraph(tx, "associative_scan_combine_fn", combine_gm)

        p_args = (
            make_attr(tx, combine_fn_name),
            xs_proxy,
            dim.as_proxy(),
        )

        with tx.fake_mode:
            out_meta = tuple(
                inp_proxy.node.meta["example_value"].clone() for inp_proxy in xs_proxy
            )
        return wrap_fx_proxy(
            tx=tx,
            proxy=tx.output.create_proxy(
                "call_function", torch.ops.higher_order.associative_scan, p_args, {}
            ),
            example_value=out_meta,
        )


class ScanHigherOrderVariable(TorchHigherOrderOperatorVariable):
    @raise_hard_error_if_graph_break(
        reason="scan must be captured completely with torch.compile."
    )
    def call_function(
        self,
        tx: "InstructionTranslator",
        args: List[VariableTracker],
        kwargs: Dict[str, VariableTracker],
    ) -> VariableTracker:
        from torch._higher_order_ops.scan import make_expanded_output_shape

        from .builder import SourcelessBuilder, wrap_fx_proxy

        args, kwargs = LazyVariableTracker.realize_all((args, kwargs))

        def arg_extractor(combine_fn, init, xs, dim, reverse):
            return combine_fn, init, xs, dim, reverse

        combine_fn, init, xs, dim, reverse = arg_extractor(*args, **kwargs)

        if xs.python_type() != list:
            unimplemented(
                f"Expected xs to be a list of tensors but got {xs.python_type()}",
            )
        assert isinstance(xs, torch._dynamo.variables.lists.BaseListVariable)
        if init.python_type() != list:
            unimplemented(
                f"Expected init to be a list of tensors but got {init.python_type()}",
            )
        assert isinstance(init, torch._dynamo.variables.lists.BaseListVariable)

        dim_fake = (
            dim.as_proxy()
            if type(dim.as_proxy()) == int
            else get_fake_value(dim.as_proxy().node, tx)
        )
        scan_length = get_fake_value(xs.items[0].as_proxy().node, tx).size()[dim_fake]
        if scan_length == 0:
            unimplemented(
                "scan() operator doesn't support zero-sized tensors during tracing."
            )

        init_len = len(init.items)
        if init_len == 0:
            unimplemented("scan() operator requires init leaves.")

        # Trace the subgraph
        # TODO: Fix these pointless new_empty calls appearing in the dynamo output graph.
        # TODO: Unify handling of sub_args across control flow ops, such as cond, while_loop, etc.
        sub_args_init = [
            ini.call_method(
                tx,
                "new_empty",
                args=(
                    SourcelessBuilder.create(
                        tx,
                        ini.size
                        if ini.size is not None
                        else tuple(
                            BuiltinVariable(getattr)
                            .call_function(
                                tx, [ini, ConstantVariable.create("shape")], {}
                            )
                            .items
                        ),
                    ),
                ),
                kwargs={
                    "dtype": SourcelessBuilder.create(tx, ini.dtype),
                    "device": SourcelessBuilder.create(tx, ini.device),
                    "requires_grad": SourcelessBuilder.create(tx, ini.requires_grad),
                },
            )
            for ini in init.items
        ]
        sub_args_inp_shapes = make_expanded_output_shape(
            dim_fake,
            1,
            [
                tuple(
                    BuiltinVariable(getattr)
                    .call_function(tx, [inp, ConstantVariable.create("shape")], {})
                    .items
                )
                for inp in xs.items
            ],
            True,
        )
        sub_args_inp = [
            inp.call_method(
                tx,
                "new_empty",
                args=(SourcelessBuilder.create(tx, inp_sh),),
                kwargs={
                    "dtype": SourcelessBuilder.create(tx, inp.dtype),
                    "device": SourcelessBuilder.create(tx, inp.device),
                    "requires_grad": SourcelessBuilder.create(tx, inp.requires_grad),
                },
            )
            for inp, inp_sh in zip(xs.items, sub_args_inp_shapes)
        ]
        sub_args = sub_args_init + sub_args_inp
        (
            (combine_result, combine_treespec),
            combine_graph,
            combine_lifted_freevars,
        ) = speculate_subgraph(
            tx,
            combine_fn,
            sub_args,
            sub_kwargs={},
            description="scan_combine_fn",
            source_target=self.value,
            set_subgraph_inputs="flatten_manual",
        )

        if combine_lifted_freevars:
            unimplemented(
                f"Combine fn had unexpected freevars: {combine_lifted_freevars}"
            )

        if any(cr.python_type() != list for cr in combine_result.items):
            unimplemented(
                f"Expected combine_fn to return a list if tensor but got {combine_result.python_type()}",
            )

        xs_proxy = xs.as_proxy()
        init_proxy = init.as_proxy()
        combine_carry_proxy = combine_result.items[0].as_proxy()

        # Checks for carry and init
        for ini_proxy, carry in zip(init_proxy, combine_carry_proxy):
            ini_meta = ini_proxy.node.meta["example_value"]
            carry_meta = carry.node.meta["example_value"]
            if (
                carry_meta.device != ini_meta.device
                or carry_meta.dtype != ini_meta.dtype
                or carry_meta.shape != ini_meta.shape
            ):
                unimplemented(
                    f"Expected metadata of the combine_fn result {carry_meta} to be the same as "
                    + f"the metadata of init with {ini_meta}"
                )

        combine_gm = torch.fx.GraphModule(dict(tx.output.nn_modules), combine_graph)
        combine_fn_name = add_subgraph(tx, "scan_combine_fn", combine_gm)

        p_args = (
            make_attr(tx, combine_fn_name),
            init_proxy,
            xs_proxy,
            dim.as_proxy(),
            reverse.as_proxy(),
        )

        with tx.fake_mode:
            # For the fake mode, we need to duplicate the init tensor along the dim
            # to have the same size as the xs arguments
            # We also do a clone with contiguous_format. This is to be consistent with
            # eager semantic of map, which stacks the outputs. The result is contiguous
            # as a result of the stack operation.
            fake_out_shapes = make_expanded_output_shape(
                dim_fake,
                scan_length,
                [
                    get_fake_value(o.as_proxy().node, tx).size()
                    for o in combine_result.items[1].items
                ],
<<<<<<< HEAD
            )
            out_meta = (
                [init_p.node.meta["example_value"].clone() for init_p in init_proxy],
                list(  # noqa: C400
                    t.as_proxy()
                    .node.meta["example_value"]
                    .expand(*sh)
                    .clone(memory_format=torch.contiguous_format)
                    for t, sh in zip(combine_result.items[1].items, fake_out_shapes)
                ),
            )
=======
            )
            out_meta = (
                [init_p.node.meta["example_value"].clone() for init_p in init_proxy],
                list(  # noqa: C400
                    t.as_proxy()
                    .node.meta["example_value"]
                    .expand(*sh)
                    .clone(memory_format=torch.contiguous_format)
                    for t, sh in zip(combine_result.items[1].items, fake_out_shapes)
                ),
            )
>>>>>>> 9b2e453e

        return wrap_fx_proxy(
            tx=tx,
            proxy=tx.output.create_proxy(
                "call_function", torch.ops.higher_order.scan, p_args, {}
            ),
            example_value=out_meta,
        )


def non_single_tensor_return_unsupported(api, ret):
    from . import TensorVariable

    if not isinstance(ret, TensorVariable):
        raise Unsupported(
            f"{api} over function that returns something " f"other than one Tensor"
        )


class MapHigherOrderVariable(TorchHigherOrderOperatorVariable):
    def call_function(
        self,
        tx: "InstructionTranslator",
        args: List[VariableTracker],
        kwargs: Dict[str, VariableTracker],
    ) -> VariableTracker:
        from . import TensorVariable
        from .builder import wrap_fx_proxy_cls

        if len(kwargs) > 0:
            unimplemented(
                "torch.ops.higher_order.map: kwargs are not supported in the map operator."
            )

        _check_supported_callable_arg(tx, args[0].realize(), "map_fn")

        assert type(args[1].realize()) is TensorVariable

        sample_shape = get_fake_value(args[1].as_proxy().node, tx).size()

        if len(sample_shape) < 1 or sample_shape[0] == 0:
            unimplemented(
                "map() operator doesn't support scalar or zero-sized tensors during tracing."
            )

        # To get the example output from map() we will need to provide at least one sample to
        # the loop body. In our case we will always use xs[0], and our map() won't support zero
        # sized tensor during tracing.
        first_dim = wrap_fx_proxy_cls(
            target_cls=TensorVariable, tx=tx, proxy=args[1].as_proxy()[0]
        )

        # TODO: Support kwargs
        (
            (body_r, body_spec),
            body_graph,
            body_lifted_freevars,
        ) = speculate_subgraph(
            tx,
            args[0],
            [
                first_dim,
                *args[2:],
            ],
            {},
            "torch.ops.higher_order.map",
            source_target=self.value,
            set_subgraph_inputs="flatten_manual",
            should_flatten_outputs=True,
        )

        subgraph_example_value = [
            proxy.node.meta["example_value"] for proxy in body_r.as_proxy()
        ]

        with tx.output.fake_mode:
            # We need to expand the example output from map() so that it has
            # the same first dimension as the mapped input.
            # We also do a clone with contiguous_format. This is to be consistent with
            # eager semantic of map, which stacks the outputs. The result is contiguous
            # as a result of the stack operation.
            map_example_out = [
                t.expand(sample_shape[0], *t.size()).clone(
                    memory_format=torch.contiguous_format
                )
                for t in subgraph_example_value
            ]

        body_nn_modules = dict(tx.output.nn_modules)

        body_name = add_subgraph(
            tx,
            "map_body",
            torch.fx.GraphModule(body_nn_modules, body_graph),
        )

        body_node = make_attr(tx, body_name)

        p_args = (
            body_node,
            [args[1].as_proxy()],
            [arg.as_proxy() for arg in args[2:]] + list(body_lifted_freevars.keys()),
        )

        return _call_function_and_unflatten_output(
            tx, torch.ops.higher_order.map_impl, p_args, {}, map_example_out, body_spec
        )


class ExecutorchCallDelegateHigherOrderVariable(TorchHigherOrderOperatorVariable):
    def call_function(
        self,
        tx: "InstructionTranslator",
        args: "List[VariableTracker]",
        kwargs: "Dict[str, VariableTracker]",
    ) -> "VariableTracker":
        from .builder import wrap_fx_proxy

        # This is operator for delegation within Executorch which calls a
        # specific function in the given lowered module with the given
        # operators. The actual operator is defined in the Executorch codebase.
        # This is a bad hierarchical violation since
        # executorch_call_delegate sits at a higher level than dynamo, but
        # there's no real solution to this issue yet.
        if len(kwargs) > 0:
            unimplemented(
                "executorch_call_delegate: kwargs arguments were not enabled."
            )
        lowered_module = tx.output.get_submodule(args[0].module_key)

        lowered_node = make_attr(tx, args[0].module_key)

        p_args = tuple(arg.as_proxy() for arg in args[1:])
        real_sub_args = pytree.tree_map_only(
            torch.fx.Proxy, lambda a: get_fake_value(a.node, tx), p_args
        )

        with tx.fake_mode:
            example_value = lowered_module.original_module.module()(*real_sub_args)

        # NOTE [Guaranteeing the 1-1 correspondence of FakeTensors and real tensors]:
        # executorch modules promise not to alias inputs and outputs.
        # Thus, output FakeTensors will correctly not alias input FakeTensors.
        _assert_tensors_nonaliasing(real_sub_args, example_value)

        p_args = (lowered_node,) + p_args

        # Store the invocation as a call
        return wrap_fx_proxy(
            tx=tx,
            proxy=tx.output.create_proxy(
                "call_function",
                self.value,
                args=tuple(p_args),
                kwargs={},
            ),
            example_value=example_value,
        )


class FunctorchHigherOrderVariable(UserFunctionVariable):
    def call_function(
        self,
        tx: "InstructionTranslator",
        args: "List[VariableTracker]",
        kwargs: "Dict[str, VariableTracker]",
    ) -> "VariableTracker":
        return super().call_function(tx, args, kwargs)


class FunctionalCallVariable(FunctorchHigherOrderVariable):
    def call_function(
        self, tx, args: List[VariableTracker], kwargs: Dict[str, VariableTracker]
    ) -> VariableTracker:
        if not torch._dynamo.config.inline_inbuilt_nn_modules:
            unimplemented(
                "torch.func.functional_call capture is disabled, "
                "it can be turned on by setting "
                "`torch._dynamo.config.inline_inbuilt_nn_modules=True`"
            )
        return super().call_function(tx, args, kwargs)


class WrapHigherOrderVariable(TorchHigherOrderOperatorVariable):
    def create_wrapped_node(
        self,
        tx: "InstructionTranslator",
        args,
        kwargs,
        description,
        under_activation_checkpoint=False,
    ):
        # See NOTE [HigherOrderOperator tracing design] for more details

        (
            (body_r, treespec),
            body_graph,
            body_lifted_freevars,
        ) = speculate_subgraph(
            tx,
            args[0],  # function
            [*args[1:]],
            kwargs,
            description,
            source_target=self.value,
            should_flatten_outputs=True,
            under_activation_checkpoint=under_activation_checkpoint,
        )

        body_gmod = torch.fx.GraphModule(tx.output.nn_modules, body_graph)
        body_name = add_subgraph(
            tx,
            "wrap_body",
            body_gmod,
        )

        body_node = make_attr(tx, body_name)

        # Since, we call `speculate_subgraph` with `set_subgraph_inputs="automatic`,
        # all the arguments are lifted.
        lifted_args = tuple(arg for arg in body_lifted_freevars.keys())

        proxy_args = (body_node,) + lifted_args
        example_value = pytree.tree_map_only(
            torch.fx.Proxy,
            lambda a: a.node.meta["example_value"],
            body_r.as_proxy(),
        )

        return proxy_args, {}, example_value, body_r, treespec, body_gmod

    def call_function(
        self,
        tx: "InstructionTranslator",
        args: "List[VariableTracker]",
        kwargs: "Dict[str, VariableTracker]",
    ) -> "VariableTracker":
        # This flattens the kwargs into lifted args
        p_args, p_kwargs, example_value, body_r, treespec, _ = self.create_wrapped_node(
            tx, args, kwargs, "wrap"
        )

        if len(p_kwargs) > 0:
            unimplemented("kwargs should have been flattened into lifted args")

        flat_example_value = pytree.tree_map_only(
            torch.fx.Proxy,
            lambda a: a.node.meta["example_value"],
            body_r.as_proxy(),
        )

        return _call_function_and_unflatten_output(
            tx, self.value, tuple(p_args), p_kwargs, flat_example_value, treespec
        )


class WrapWithSetGradEnabledHigherOrderVariable(TorchHigherOrderOperatorVariable):
    """
    This hop is not exposed to users but is inserted into the graph
    after export as a post-processing step.
    """

    def call_function(
        self,
        tx: "InstructionTranslator",
        args: "List[VariableTracker]",
        kwargs: "Dict[str, VariableTracker]",
    ) -> "VariableTracker":
        args, kwargs = LazyVariableTracker.realize_all((args, kwargs))

        if kwargs:
            unimplemented(
                f"wrap_with_set_grad_enabled: Got unexpected kwargs: {list(kwargs.keys())}"
            )

        grad_enabled, fn_var, *rest_args = args

        if not isinstance(grad_enabled, ConstantVariable):
            unimplemented("grad_enabled must be a constant")

        _check_supported_callable_arg(tx, fn_var, "enable_grad_fn")

        with torch.set_grad_enabled(grad_enabled.as_python_constant()):
            (
                (body_r, treespec),
                body_graph,
                body_lifted_freevars,
            ) = speculate_subgraph(
                tx,
                fn_var,
                [*rest_args],
                {},
                "torch.ops.higher_order.wrap_with_set_grad_enabled",
                source_target=self.value,
                set_subgraph_inputs="manual",
                should_flatten_outputs=True,
            )

        if len(body_lifted_freevars) > 0:
            unimplemented(
                f"wrap_with_set_grad_enabled: Got unexpected freevars {body_lifted_freevars}"
            )

        body_gmod = torch.fx.GraphModule(tx.output.nn_modules, body_graph)
        body_name = add_subgraph(
            tx,
            "wrap_body",
            body_gmod,
        )

        body_node = make_attr(tx, body_name)

        proxy_args = tuple(
            [
                grad_enabled.as_python_constant(),
                body_node,
            ]
            + [operand.as_proxy() for operand in rest_args]
        )
        example_value = pytree.tree_map_only(
            torch.fx.Proxy,
            lambda a: a.node.meta["example_value"],
            body_r.as_proxy(),
        )
        return _call_function_and_unflatten_output(
            tx, self.value, proxy_args, {}, example_value, treespec
        )


class HintsWrapperHigherOrderVariable(TorchHigherOrderOperatorVariable):
    @raise_hard_error_if_graph_break(
        reason="Hints_wrapper doesn't work unless it is captured completely with torch.compile."
    )
    def call_function(
        self, tx, args: "List[VariableTracker]", kwargs: "Dict[str, VariableTracker]"
    ) -> "VariableTracker":
        _check_supported_callable_arg(tx, args[0], "body_fn")

        # inputs
        if len(args) != 3:
            unimplemented(
                f"Expected 3 arguments but got {len(args)}.\n"
                f"Usage: hints_wrapper(body_fn, args, kwargs, hints).\n"
                f"kwargs required to be provided explicitly."
            )

        if not isinstance(args[1], (ListVariable, TupleVariable)):
            unimplemented(
                f"Expected a tuple but got {args[1].python_type()}",
            )
        operands = args[1].unpack_var_sequence(tx)

        if not isinstance(args[2], ConstDictVariable):
            unimplemented(
                f"Expected a dict but got {args[2].python_type()}",
            )

        if "hints" not in kwargs:
            raise IncorrectUsage("hints_wrapper - key hints not provided")

        (
            (body_r, treespec),
            body_graph,
            body_lifted_freevars,
        ) = speculate_subgraph(
            tx,
            args[0],  # function
            operands,
            args[2].as_python_constant(),
            "hints_wrapper",
            source_target=self.value,
            should_flatten_outputs=True,
        )

        body_gmod = torch.fx.GraphModule(tx.output.nn_modules, body_graph)
        body_name = add_subgraph(
            tx,
            "hints_wrapper_body",
            body_gmod,
        )

        body_node = make_attr(tx, body_name)

        # Since, we call `speculate_subgraph` with `set_subgraph_inputs="automatic`,
        # all the arguments are lifted.
        lifted_args = tuple(arg for arg in body_lifted_freevars.keys())
        p_args = (body_node, lifted_args, {})

        p_kwargs = {}
        # add hints into p_kwargs
        p_kwargs["hints"] = kwargs["hints"].as_python_constant()

        flat_example_value = pytree.tree_map_only(
            torch.fx.Proxy,
            lambda a: a.node.meta["example_value"],
            body_r.as_proxy(),
        )

        return _call_function_and_unflatten_output(
            tx, self.value, p_args, p_kwargs, flat_example_value, treespec
        )


class OutDtypeHigherOrderVariable(TorchHigherOrderOperatorVariable):
    def call_function(
        self,
        tx: "InstructionTranslator",
        args: "List[VariableTracker]",
        kwargs: "Dict[str, VariableTracker]",
    ) -> "VariableTracker":
        from .builder import wrap_fx_proxy

        if len(kwargs) > 0:
            unimplemented("out_dtype does not handle kwargs")

        p_args = tuple(arg.as_proxy() for arg in args)
        op = p_args[0]
        output_dtype = p_args[1]
        fake_sub_args = pytree.tree_map_only(
            torch.fx.Proxy, lambda a: a.node.meta["example_value"], p_args[2:]
        )
        # This is a simplified implementation of this operator just for tracing.
        # Actual implementation may also first promote the arguments
        example_value = op(*fake_sub_args).to(dtype=output_dtype)

        # Store the invocation as a call
        return wrap_fx_proxy(
            tx=tx,
            proxy=tx.output.create_proxy(
                "call_function",
                self.value,
                args=tuple(p_args),
                kwargs={},
            ),
            example_value=example_value,
        )


class StrictModeHigherOrderVariable(TorchHigherOrderOperatorVariable):
    @raise_hard_error_if_graph_break(
        reason="strict_mode HOO doesn't work unless it is captured completely with torch.compile."
    )
    def call_function(
        self,
        tx: "InstructionTranslator",
        args: "List[VariableTracker]",
        kwargs: "Dict[str, VariableTracker]",
    ) -> "VariableTracker":
        callable = args[0]

        unpacked_sequence = args[1].unpack_var_sequence(tx)
        # TODO (tmanlaibaatar) support pytree here
        for arg in unpacked_sequence:
            if isinstance(arg, (ListVariable, TupleVariable, ConstDictVariable)):
                unimplemented("strict_mode HOO only works for flat inputs for now")

        if kwargs:
            unimplemented(
                f"strict_mode HOO received unexpected kwargs: {list(kwargs.keys())}"
            )

        (
            (ret_val, ret_treespec),
            ret_graph,
            ret_lifted_freevars,
        ) = speculate_subgraph(
            tx,
            args[0],
            unpacked_sequence,
            {},
            "strict_mode",
            source_target=self.value,
            should_flatten_outputs=True,
        )

        strict_mode_nn_modules = dict(tx.output.nn_modules)

        strict_mode_name = add_subgraph(
            tx,
            "strict_mode_body",
            torch.fx.GraphModule(strict_mode_nn_modules, ret_graph),
        )

        strict_mode_node = make_attr(tx, strict_mode_name)
        p_args = (
            strict_mode_node,
            tuple(arg for arg in ret_lifted_freevars.keys()),
        )

        flat_example_value = pytree.tree_map_only(
            torch.fx.Proxy,
            lambda a: a.node.meta["example_value"],
            ret_val.as_proxy(),
        )

        return _call_function_and_unflatten_output(
            tx,
            torch.ops.higher_order.strict_mode,
            p_args,
            {},
            flat_example_value,
            ret_treespec,
        )


class CheckpointHigherOrderVariable(WrapHigherOrderVariable):
    def call_function(
        self,
        tx: "InstructionTranslator",
        args: List[VariableTracker],
        kwargs: Dict[str, VariableTracker],
    ) -> VariableTracker:
        from torch._higher_order_ops.wrap import TagActivationCheckpoint
        from torch.utils.checkpoint import noop_context_fn

        from .builder import wrap_fx_proxy

        context_fn = None
        if "context_fn" in kwargs and kwargs["context_fn"] != noop_context_fn:
            ctx = kwargs.pop("context_fn")
            if isinstance(ctx, torch._dynamo.variables.UserFunctionVariable):
                context_fn = ctx.fn
            elif isinstance(
                ctx, torch._dynamo.variables.functions.FunctoolsPartialVariable
            ):
                context_fn = ctx.as_python_constant()
            else:
                raise NotImplementedError(
                    f"checkpoint not implemented for {type(ctx)} context_fn"
                )

        checkpoint_kwargs, gmod_kwargs = TagActivationCheckpoint.divide_kwargs(kwargs)

        # Here we use checkpoint_kwargs (and not gmod kwargs). gmod_kwargs are
        # already flattened above and managed inside the fx graph.
        (
            p_args,
            _,
            example_value,
            body_r,
            treespec,
            checkpointed_gmod,
        ) = self.create_wrapped_node(
            tx,
            args,
            gmod_kwargs,
            "torch.utils.checkpoint.checkpoint",
            under_activation_checkpoint=True,
        )
        if context_fn is not None:
            checkpointed_gmod.meta["_checkpoint_context_fn"] = context_fn

        _, checkpoint_kwargs = proxy_args_kwargs([], checkpoint_kwargs)

        # Store the invocation as a call
        variable = wrap_fx_proxy(
            tx=tx,
            proxy=tx.output.create_proxy(
                "call_function",
                self.value,
                args=tuple(p_args),
                kwargs=checkpoint_kwargs,
            ),
            example_value=example_value,
        )

        if treespec is None:
            return variable

        # Transform variable back into a list (previously made into a tuple by
        # speculate_subgraph function) so as to respect the pytree API typing.
        variable = BuiltinVariable(list).call_function(tx, [variable], {})

        return _make_inlined(tx, pytree.tree_unflatten)(variable, treespec)


class ExportTracepointHigherOrderVariable(TorchHigherOrderOperatorVariable):
    def call_function(
        self,
        tx: "InstructionTranslator",
        args: "List[VariableTracker]",
        kwargs: "Dict[str, VariableTracker]",
    ) -> "VariableTracker":
        from .builder import wrap_fx_proxy

        p_args = tuple(arg.as_proxy() for arg in args)
        p_kwargs = {key: arg.as_proxy() for key, arg in kwargs.items()}
        return wrap_fx_proxy(
            tx=tx,
            proxy=tx.output.create_proxy(
                "call_function",
                self.value,
                args=p_args,
                kwargs=p_kwargs,
            ),
            example_value=None,
        )


class RunWithRNGStateHigherOrderVariable(TorchHigherOrderOperatorVariable):
    def call_function(
        self,
        tx: "InstructionTranslator",
        args: "List[VariableTracker]",
        kwargs: "Dict[str, VariableTracker]",
    ) -> "VariableTracker":
        from .builder import wrap_fx_proxy

        p_args = tuple(arg.as_proxy() for arg in args)
        p_kwargs = {key: arg.as_proxy() for key, arg in kwargs.items()}
        return wrap_fx_proxy(
            tx=tx,
            proxy=tx.output.create_proxy(
                "call_function",
                self.value,
                args=p_args,
                kwargs=p_kwargs,
            ),
            example_value=None,
        )


class AutoFunctionalizeHigherOrderVariable(TorchHigherOrderOperatorVariable):
    def call_function(
        self, tx, args: "List[VariableTracker]", kwargs: "Dict[str, VariableTracker]"
    ) -> "VariableTracker":
        from .builder import wrap_fx_proxy

        p_args = tuple(arg.as_proxy() for arg in args)
        p_kwargs = {key: arg.as_proxy() for key, arg in kwargs.items()}
        return wrap_fx_proxy(
            tx=tx,
            proxy=tx.output.create_proxy(
                "call_function",
                self.value,
                args=p_args,
                kwargs=p_kwargs,
            ),
            example_value=None,
        )


class TraceWrappedHigherOrderOperatorVariable(TorchHigherOrderOperatorVariable):
    """
    Handles torch._dynamo._trace_wrapped_higher_order_op.inner_trace
    by unwrapping the higher order op and inlining through it.  This op
    is created by dynamo to survive through AotAutograd, then unwrapped
    here in the call to dynamo from compiled autograd.
    """

    def call_function(
        self,
        tx: "InstructionTranslator",
        args: "List[VariableTracker]",
        kwargs: "Dict[str, VariableTracker]",
    ) -> "VariableTracker":
        kwargs = dict(kwargs)
        fn = kwargs.pop("fn")
        return fn.call_function(tx, args, kwargs)


class FlexAttentionHigherOrderVariable(TorchHigherOrderOperatorVariable):
    @staticmethod
    def normalize_to_args(args, kwargs):
        # input signature is (query, key, value, score_mod, block_mask, *other_buffers),
        # block_mask is a tuple, and we don't want to flatten it.
        # only flatten kwargs into lists
        flat_kwargs = pytree.tree_flatten(kwargs)[0]

        # Combine the flattened lists
        all_args = args + flat_kwargs
        return all_args

    def create_wrapped_node(
        self,
        tx: "InstructionTranslator",
        query: "VariableTracker",
        fn: "VariableTracker",
        fn_name: str,
    ):
        from .._trace_wrapped_higher_order_op import TransformGetItemToIndex
        from .builder import SourcelessBuilder

        tx: InstructionTranslator = tx

        def create_scalar():
            return query.call_method(
                tx,
                "new_empty",
                (SourcelessBuilder.create(tx, []),),
                {
                    "dtype": SourcelessBuilder.create(tx, torch.int32),
                },
            )

        bhmn = [create_scalar() for _ in range(4)]
        if fn_name == "score_mod":
            scores_require_grad: bool = query.requires_grad
            score = query.call_method(
                tx,
                "new_empty",
                (SourcelessBuilder.create(tx, []),),
                {"requires_grad": SourcelessBuilder.create(tx, scores_require_grad)},
            )
            new_args = [score, *bhmn]
        else:
            assert fn_name == "mask_fn", "Illegal function name: " + fn_name
            new_args = [*bhmn]

        with TransformGetItemToIndex():
            (
                (body_output, body_treespec),
                body_graph,
                body_lifted_freevars,
            ) = speculate_subgraph(
                tx,
                fn,
                new_args,
                {},  # expect only args no kwargs for now
                description=fn_name,
                source_target=self.value,
                set_subgraph_inputs="flatten_manual",
            )

        body_name = add_subgraph(
            tx,
            fn_name,
            torch.fx.GraphModule(tx.output.nn_modules, body_graph),
        )

        body_node = make_attr(tx, body_name)

        # It is possible that the score-mod function captures some free variables that are not
        # passed in as arguments. In this case, we need to lift them, which is handled by speculate_subgraph.
        # We then need to create proxies for this + the inputs.

        lifted_args = tuple(arg for arg in body_lifted_freevars.keys())

        proxy_args = (body_node, lifted_args)

        return proxy_args

    def call_function(
        self,
        tx: "InstructionTranslator",
        args: "List[VariableTracker]",
        kwargs: "Dict[str, VariableTracker]",
    ) -> "VariableTracker":
        from .builder import wrap_fx_proxy

        (
            query,
            key,
            value,
            score_mod,
            block_mask,
            scale,
            kernel_options,
        ) = self.normalize_to_args(args, kwargs)

        score_mod_node, score_mod_lifted_args = self.create_wrapped_node(
            tx, query, score_mod, "score_mod"
        )
        mask_fn = block_mask.items[-1]
        if isinstance(mask_fn, ConstantVariable):
            mask_fn = UserFunctionVariable(torch.nn.attention._flex_attention._no_mask)
        mask_fn_node, mask_fn_lifted_args = self.create_wrapped_node(
            tx, query, mask_fn, "mask_fn"
        )

        proxied_args = [
            query,
            key,
            value,
            TupleVariable(block_mask.items[:-1], source=block_mask.source),
            scale,
            kernel_options,
        ]

        # Store the invocation as a call
        # Norm_kwargs contains the score_function and we dont want to proxy this because
        # Proxying user defined functions is not supported.
        inp_args, _ = proxy_args_kwargs(proxied_args, {})

        query_meta = query.as_proxy().node.meta["example_value"]
        logsumexp_shape = query_meta.size()[:-1]  # [B, H, M]
        with torch._guards.TracingContext.try_get().fake_mode:
            out_meta = torch.empty_like(
                query_meta, memory_format=torch.contiguous_format
            )
            lse_meta = query_meta.new_empty(logsumexp_shape, dtype=torch.float32)
        example_value = (out_meta, lse_meta)

        # Compose the ordered HOO args:
        # - inp_args: [query, key, value, block_mask, scale, kernel_options]
        # - subgraph node: [score_mod, mask_fn_node]
        # - lifted args from tracing subgraph: [score_mod_other_buffers, mask_fn_other_buffers]
        _, _, _, inp_arg_block_mask, inp_arg_scale, inp_arg_kernel_options = inp_args
        block_mask = tuple(inp_arg_block_mask + (mask_fn_node,))
        return wrap_fx_proxy(
            tx=tx,
            proxy=tx.output.create_proxy(
                "call_function",
                self.value,
                args=inp_args[:3]
                + (
                    score_mod_node,
                    block_mask,
                    inp_arg_scale,
                    inp_arg_kernel_options,
                    score_mod_lifted_args,
                    mask_fn_lifted_args,
                ),
                kwargs={},
            ),
            example_value=example_value,
        )


class AutogradFunctionApplyVariable(VariableTracker):
    def __init__(self, fwd_graph, bwd_graph, parent_source, **kwargs) -> None:
        super().__init__(**kwargs)
        self.fwd_graph = fwd_graph
        self.bwd_graph = bwd_graph
        self.parent_source = parent_source

    def call_function(
        self,
        tx: "InstructionTranslator",
        args: "List[VariableTracker]",
        kwargs: "Dict[str, VariableTracker]",
    ) -> "VariableTracker":
        from . import (
            AutogradFunctionContextVariable,
            UserDefinedClassVariable,
            UserFunctionVariable,
            UserMethodVariable,
        )
        from .builder import wrap_fx_proxy

        """
        Consider the following:
        class MySin(torch.autograd.Function):
            @staticmethod
            def forward(ctx, x):
                ctx.save_for_backward(x)
                return x.sin()
            @staticmethod
            def backward(ctx, grad):
                x, = ctx.saved_tensors
                return grad * x.cos()
        We want the resulting graphs to look like:
        def fwd(ctx, x):
            # (output, saved tensors / attrs)
            return (x.sin(), [x])
        # bwd(ctx, grad0, grad1, ..., gradn, *saved_tensors_or_attrs)
        def bwd(ctx, grad, x):
            return grad * x.cos()
        To accomplish this, we're going to:
        1. Construct a ctx object
        2. (fwd_out, _), fwd_graph, fwd_freevars = speculate_subgraph on MySin.forward (manually_set_inputs=True)
        3. (bwd_out, _), bwd_graph, bwd_freevars = speculate_subgraph on MySin.backward, while manually setting
        the ctx and grad inputs.
        4. Manually rewriting the fwd graph's output to be (output, stuff_that_gets_used in bwd_graph)
        Getting from 3 to 4 is pretty elegant: stuff_that_gets_used in bwd graph is
        just the bwd_freevars returned from speculate_subgraph, assuming MySin.backward
        doesn't capture any arguments.
        All these steps work if MySin.backward doesn't capture any values. This is a
        limitation in general that we should check for.
        """

        prev_side_effects = tx.output.side_effects.clone()
        fwd_tracer = torch._dynamo.output_graph.SubgraphTracer(
            tx.output,
            parent=tx.output.current_tracer,
            source_target="autograd.Function",
        )

        fwd_src = AttrSource(self.parent_source, member="forward")
        ctx = AutogradFunctionContextVariable.create(tx, args, kwargs)
        if isinstance(self.fwd_graph, types.FunctionType):
            fwd_fn = UserFunctionVariable(self.fwd_graph)
            fwd_args = [ctx, *args]
        elif isinstance(self.fwd_graph, types.MethodType):
            fwd_fn = UserMethodVariable(
                self.fwd_graph.__func__,
                UserDefinedClassVariable(self.fwd_graph.__class__),
            )
            fwd_args = [fwd_fn.obj, ctx, *args]
        else:
            unimplemented("non-function or method")

        # Speculate subgraph on the fwd
        (fwd_out, _), fwd_graph, fwd_freevars = speculate_subgraph(
            tx,
            fwd_fn,
            fwd_args,
            kwargs,
            "autograd.Function",
            enable_grad=False,
            set_subgraph_inputs="semi_automatic",
            restore_side_effects=False,
            tracer=fwd_tracer,
        )

        if ctx.mutable_local in tx.output.side_effects.store_attr_mutations:
            if (
                "_materialize_non_diff_grads"
                in tx.output.side_effects.store_attr_mutations[ctx.mutable_local]
            ):
                unimplemented("NYI")

        bwd_tracer = torch._dynamo.output_graph.SubgraphTracer(
            tx.output,
            parent=fwd_tracer,
            source_target="autograd.Function",
        )

        # Speculate subgraph on the backward. We make the
        # bwd tracer a child of the fwd tracer, because backward may rely on
        # tensors/attrs created in the fwd tracer.

        if isinstance(fwd_out, variables.BaseListVariable):
            bwd_args = [ctx, *fwd_out.items]
        else:
            bwd_args = [ctx, fwd_out]

        bwd_src = AttrSource(self.parent_source, member="backward")
        if isinstance(self.bwd_graph, types.FunctionType):
            bwd_fn = UserFunctionVariable(self.bwd_graph, source=bwd_src)
        elif isinstance(self.bwd_graph, types.MethodType):
            bwd_fn = UserMethodVariable(
                self.bwd_graph.__func__,
                UserDefinedClassVariable(self.bwd_graph.__class__),
                source=bwd_src,
            )
            bwd_args = [bwd_fn.obj, *bwd_args]
        else:
            unimplemented("non-function or method")

        def is_strict_for(v: VariableTracker):
            if isinstance(v, variables.TensorVariable):
                # we can be more lax for stuff from forward
                return v.proxy.tracer is not fwd_tracer
            return True

        with tx.output.subtracer(fwd_fn, fwd_tracer), tx.strict_translation_mode(
            is_strict_for
        ):
            (bwd_out, _), bwd_graph, bwd_freevars = speculate_subgraph(
                tx,
                bwd_fn,
                bwd_args,
                kwargs,
                "autograd.Function",
                enable_grad=False,
                set_subgraph_inputs="manual",
                restore_side_effects=False,
                tracer=bwd_tracer,
            )

        # TODO: assert that bwd_graph didn't capture values that were
        # not created inside fwd_graph.

        # TODO(oulgen): Ideally, we would not do a linear search for output
        # node but as things currently are there could be nodes after the
        # output node
        # This is bug prone as if there's code after the output node, then
        # graph.output will append the output at the very end
        # This might be a behavior difference

        # If users call ctx.mark_non_differentiable, we should capture these output tensors who
        # are marked as non-differentiable and pass them to ApplyTemplate
        # at torch._functorch.autograd_function.AutogradFunctionApply for reconstruction.
        non_differentiable_idx = []
        if ctx.non_differentiable is not None:
            non_differentiable_set = set(ctx.non_differentiable)
            assert isinstance(fwd_out, variables.BaseListVariable)
            for i, x in enumerate(fwd_out.items):
                if (
                    isinstance(x, variables.TensorVariable)
                    and x.as_proxy() in non_differentiable_set
                ):
                    non_differentiable_idx.append(i)

        # Rewrite the output of fwd_graph to (output, stuff_necessary_for_bwd)
        for node in fwd_graph.find_nodes(op="output"):
            fwd_graph.erase_node(node)
            break

        # Because we lift the bwd_freevars as inputs of the bwd_graph,
        # we have to manually add the bwd_freevars as output of fwd_graph.
        # However, the bwd_freevars got from speculate_subgraph use the Proxies in the bwd_graph,
        # we need to convert them to Proxies in the fwd_graph and then generate new fwd_graph output.
        fwd_proxy_of_bwd_freevars = []
        for k in bwd_freevars.keys():
            if k in fwd_freevars:
                fwd_proxy_of_bwd_freevars.append(fwd_freevars[k])
            else:
                fwd_proxy_of_bwd_freevars.append(k)

        new_fwd_graph_outputs = (fwd_out.as_proxy(), fwd_proxy_of_bwd_freevars)
        new_fwd_graph_outputs = pytree.tree_map(lambda x: x.node, new_fwd_graph_outputs)
        fwd_graph.output(new_fwd_graph_outputs)
        fwd_graph.lint()

        # Store fwd_body
        fwd_nn_modules = tx.output.tracing_context.module_context.copy_graphstate()
        fwd_name = add_subgraph(
            tx,
            "fwd_body",
            torch.fx.GraphModule(fwd_nn_modules.nn_modules, fwd_graph),
        )

        fwd_node = make_attr(tx, fwd_name)

        # The type of original args can be arbitrary, but we only support basic type in FX graph.
        # So the speculated subgraph input includes original tensor args and the lifted freevars.
        # We need to filter out the original tensor args and concat them with the lifted freevars
        # to generate the proxy args for the FX call_function node.
        filtered_args = []
        # A boolean list to mark if the type of corresponding argument is tensor.
        # This is used to determine if a FX node's argument should be an argument of
        # ApplyTemplate.forward and if we should skip the output from ApplyTemplate.backward
        # at torch._functorch.autograd_function.AutogradFunctionApply.
        args_tensor_mask = [False] * len(args)
        for i, arg in enumerate(args):
            if isinstance(arg, (variables.TensorVariable, variables.SymNodeVariable)):
                filtered_args.append(arg)
                args_tensor_mask[i] = True

        # Rewrite the output of bwd_graph to remove the grad output for the non-Tensor args.
        new_bwd_graph_outputs = None
        for node in bwd_graph.find_nodes(op="output"):
            bwd_graph.erase_node(node)
            break

        # The same as the above fwd proxies, we need to use the bwd proxies in the bwd_graph
        # if some of the output is from fwd_freevars.
        bwd_out_proxy = bwd_out.as_proxy()
        bwd_proxy_of_fwd_freevars = []
        if isinstance(bwd_out_proxy, (tuple, list)):
            for k in bwd_out_proxy:
                if k in bwd_freevars:
                    bwd_proxy_of_fwd_freevars.append(bwd_freevars[k])
                else:
                    bwd_proxy_of_fwd_freevars.append(k)
        else:
            if bwd_out_proxy in bwd_freevars:
                bwd_proxy_of_fwd_freevars = bwd_freevars[bwd_out_proxy]
            else:
                bwd_proxy_of_fwd_freevars = bwd_out_proxy

        # Remove bwd output for non-Tensor args.
        output_proxy = bwd_proxy_of_fwd_freevars
        if isinstance(output_proxy, (tuple, list)):
            new_bwd_graph_outputs = ()
            for x, mask in zip(output_proxy, args_tensor_mask):
                if mask:
                    new_bwd_graph_outputs = new_bwd_graph_outputs + (x,)
                else:
                    assert x is None, f"Grad of non-Tensor arg {x} is not None."
        else:
            new_bwd_graph_outputs = output_proxy

        # Update the bwd graph output.
        new_bwd_graph_outputs = pytree.tree_map(
            lambda x: None if x is None else x.node, new_bwd_graph_outputs
        )
        bwd_graph.output(new_bwd_graph_outputs)
        bwd_graph.lint()

        # Store bwd_body
        bwd_nn_modules = tx.output.tracing_context.module_context.copy_graphstate()
        bwd_name = add_subgraph(
            tx,
            "bwd_body",
            torch.fx.GraphModule(bwd_nn_modules.nn_modules, bwd_graph),
        )

        bwd_node = make_attr(tx, bwd_name)

        tx.output.side_effects = prev_side_effects

        p_args = (
            fwd_node,
            bwd_node,
            *([arg.as_proxy() for arg in filtered_args] + list(fwd_freevars.keys())),
        )
        example_value = pytree.tree_map_only(
            torch.fx.Proxy,
            lambda a: a.node.meta["example_value"],
            fwd_out.as_proxy(),
        )

        # Store the invocation as a call
        from torch._functorch.autograd_function import autograd_function_apply

        return wrap_fx_proxy(
            tx=tx,
            proxy=tx.output.create_proxy(
                "call_function",
                autograd_function_apply,
                args=p_args,
                kwargs={
                    "args_tensor_mask": args_tensor_mask,
                    "non_differentiable_idx": non_differentiable_idx,
                },
            ),
            example_value=example_value,
        )


def maybe_positional_arg_names(func):
    result = []
    if not hasattr(func, "get_function"):
        return None
    try:
        fn = func.get_function()
    except (Unsupported, NotImplementedError):
        return None
    try:
        sig = inspect.signature(func.get_function())
    except ValueError:
        return None
    for name, param in sig.parameters.items():
        if param.kind is inspect.Parameter.VAR_POSITIONAL:
            return None
        if (
            param.kind is inspect.Parameter.POSITIONAL_ONLY
            or param.kind is inspect.Parameter.POSITIONAL_OR_KEYWORD
        ):
            if name == "self":
                # FX graphs can't have a placeholder named self
                result.append("self_")
            else:
                result.append(name)
    return result<|MERGE_RESOLUTION|>--- conflicted
+++ resolved
@@ -623,14 +623,10 @@
             return CallTorchbindHigherOrderVariable(value, source, **kwargs)
         elif value.__name__ == "wrap_with_set_grad_enabled":
             return WrapWithSetGradEnabledHigherOrderVariable(value, source, **kwargs)
-<<<<<<< HEAD
-        elif value.__name__ == "auto_functionalized":
-=======
         elif (
             value.__name__ == "auto_functionalized"
             or value.__name__ == "auto_functionalized_v2"
         ):
->>>>>>> 9b2e453e
             return AutoFunctionalizeHigherOrderVariable(value, source, **kwargs)
         else:
             unimplemented(f"HigherOrderOperator {value.__name__}")
@@ -1311,7 +1307,6 @@
                     get_fake_value(o.as_proxy().node, tx).size()
                     for o in combine_result.items[1].items
                 ],
-<<<<<<< HEAD
             )
             out_meta = (
                 [init_p.node.meta["example_value"].clone() for init_p in init_proxy],
@@ -1323,19 +1318,6 @@
                     for t, sh in zip(combine_result.items[1].items, fake_out_shapes)
                 ),
             )
-=======
-            )
-            out_meta = (
-                [init_p.node.meta["example_value"].clone() for init_p in init_proxy],
-                list(  # noqa: C400
-                    t.as_proxy()
-                    .node.meta["example_value"]
-                    .expand(*sh)
-                    .clone(memory_format=torch.contiguous_format)
-                    for t, sh in zip(combine_result.items[1].items, fake_out_shapes)
-                ),
-            )
->>>>>>> 9b2e453e
 
         return wrap_fx_proxy(
             tx=tx,
