--- conflicted
+++ resolved
@@ -45,6 +45,7 @@
     GuardOnDataDependentSymNode,
 )
 from torch.fx.graph_module import _forward_from_src as original_forward_from_src
+from torch.monitor import _WaitCounter
 from torch.nn.parallel.distributed import DistributedDataParallel
 from torch.utils._python_dispatch import (
     _disable_current_modes,
@@ -119,6 +120,8 @@
     record_compilation_metrics,
     reset_graph_break_dup_checker,
     setup_compile_debug,
+    to_int_ms,
+    to_int_us,
     troubleshooting_url,
     write_record_to_file,
 )
@@ -542,23 +545,24 @@
             info = f"{code.co_name} {code.co_filename}:{code.co_firstlineno}"
             dynamo_tls.traced_frame_infos.append(info)
 
-        return _compile(
-            frame.f_code,
-            frame.f_globals,
-            frame.f_locals,
-            frame.f_builtins,
-            self._torchdynamo_orig_callable,
-            self._one_graph,
-            self._export,
-            self._export_constraints,
-            hooks,
-            cache_entry,
-            cache_size,
-            frame,
-            frame_state=frame_state,
-            compile_id=compile_id,
-            skip=skip + 1,
-        )
+        with compile_context(CompileContext(compile_id)):
+            return _compile(
+                frame.f_code,
+                frame.f_globals,
+                frame.f_locals,
+                frame.f_builtins,
+                self._torchdynamo_orig_callable,
+                self._one_graph,
+                self._export,
+                self._export_constraints,
+                hooks,
+                cache_entry,
+                cache_size,
+                frame,
+                frame_state=frame_state,
+                compile_id=compile_id,
+                skip=skip + 1,
+            )
 
 
 def convert_frame_assert(
@@ -647,7 +651,7 @@
             one_graph,
             export,
             export_constraints,
-            mutated_closure_cell_contents,
+            mutated_closure_cell_ids,
             frame_state=frame_state,
             speculation_log=speculation_log,
             distributed_state=distributed_state,
@@ -691,9 +695,19 @@
         hooks: Hooks,
         transform: Callable[[List[Instruction], Dict[str, Any]], Any],
     ) -> Optional[GuardedCode]:
-        with dynamo_timed("_compile.compile_inner", phase_name="entire_frame_compile"):
-            with CompileTimeInstructionCounter.record():
-                return _compile_inner(code, one_graph, hooks, transform)
+        with contextlib.ExitStack() as stack:
+            stack.enter_context(
+                dynamo_timed(
+                    "_compile.compile_inner", phase_name="entire_frame_compile"
+                )
+            )
+            stack.enter_context(
+                _WaitCounter("pytorch.wait_counter.dynamo_compile").guard()
+            )
+            stack.enter_context(CompileTimeInstructionCounter.record())
+            return _compile_inner(code, one_graph, hooks, transform)
+
+        return None  # dead, but see https://github.com/python/mypy/issues/7577
 
     @compile_time_strobelight_meta(phase_name="compile_inner")
     @maybe_cprofile
@@ -831,7 +845,7 @@
         compile_id_str = str(compile_id) if compile_id is not None else "Unknown"
         annotation_str = "Torch-Compiled Region: " + compile_id_str
         guarded_code = GuardedCode(
-            out_code, check_fn.check_fn, compile_id, annotation_str
+            out_code, check_fn.guard_manager, compile_id, annotation_str  # type: ignore[arg-type]
         )
 
         if not output.is_empty_graph() and hooks.guard_export_fn is not None:
@@ -844,12 +858,17 @@
 
         return guarded_code
 
+    chromium_event_log = get_chromium_event_logger()
+
+    chromium_event_log.reset()
+    chromium_start_time = time.time_ns()
+    chromium_event_log.log_event_start("dynamo", chromium_start_time, {})
     with _use_lazy_graph_module(config.use_lazy_graph_module), compile_context(
         CompileContext(compile_id)
     ):
         restart_reasons: set[str] = set()
         # This is shared across restarts
-        mutated_closure_cell_contents: Set[str] = set()
+        mutated_closure_cell_ids: Set[int] = set()
         speculation_log = SpeculationLog()
         if compile_pg := get_compile_pg():
             distributed_state = DistributedState(compile_pg, LocalState())
@@ -927,8 +946,6 @@
         # torch/_dynamo/convert_frame.py:780 in <lambda>
         convert_frame_intern = structured.intern_string(__file__)
         # Initialize the ChromiumEventLogger on start
-        chromium_event_log = get_chromium_event_logger()
-        chromium_event_log.reset()
         torch._logging.trace_structured(
             "dynamo_start",
             lambda: {
@@ -949,7 +966,7 @@
                 ]
             },
         )
-        start_time = time.time()
+        start_time_ns = time.time_ns()
         fail_type: Optional[str] = None
         fail_reason: Optional[str] = None
         fail_user_frame_filename: Optional[str] = None
@@ -1008,6 +1025,8 @@
             if tracer:
                 tracer.output.local_scope = {}
 
+            duration_ns = time.time_ns() - start_time_ns
+
             from .utils import curr_frame
 
             frame_key = str(curr_frame)
@@ -1056,6 +1075,12 @@
                         "auto_functionalize",
                         {"missed_reinplacing_bytes": possibly_missed_reinplacing_bytes},
                     )
+                remote_fx_graph_cache_get_time = frame_phase_timing[frame_key].get(
+                    "remote_fx_graph_cache_get", None
+                )
+                remote_fx_graph_cache_put_time = frame_phase_timing[frame_key].get(
+                    "remote_fx_graph_cache_put", None
+                )
             else:
                 guard_count = None
                 shape_env_guard_count = None
@@ -1070,26 +1095,45 @@
                 compliant_custom_ops = set({})
                 restart_reasons = set()
                 # If compilation failed, the entire time is wasted
-                dynamo_time_before_restart = time.time() - start_time
+                dynamo_time_before_restart = duration_ns / 1e9
                 possibly_missed_reinplacing_opportunities = None
                 remote_cache_time_saved = None
+                remote_fx_graph_cache_get_time = None
+                remote_fx_graph_cache_put_time = None
 
             structured_logging_overhead_s = (
                 torch._logging.get_structured_logging_overhead()
             )
 
-            def handle_sets(d: Dict[str, Any]) -> Dict[str, Any]:
-                # Remove entries that have set values which are functions
-                del d["reorderable_logging_functions"]
-                # Remove entries that have set values which are _TensorMeta
-                del d["traceable_tensor_subclasses"]
+            def clean_for_json(d: Dict[str, Any]) -> Dict[str, Any]:
+                blocklist = {
+                    "TYPE_CHECKING",
+                    "log_file_name",
+                    "verbose",
+                    "repro_after",
+                    "repro_level",
+                    "repro_forward_only",
+                    "repro_tolerance",
+                    "repro_ignore_non_fp",
+                    "same_two_models_use_fp64",
+                    "base_dir",
+                    "debug_dir_root",
+                    "_save_config_ignore",
+                    "log_compilation_metrics",
+                    "inject_BUILD_SET_unimplemented_TESTING_ONLY",
+                    "_autograd_backward_strict_mode_banned_ops",
+                    "reorderable_logging_functions",
+                    "traceable_tensor_subclasses",
+                    "_custom_ops_profile",
+                }
 
                 return {
                     key: list(value) if isinstance(value, set) else value
                     for key, value in d.items()
+                    if key not in blocklist
                 }
 
-            config_dict = handle_sets(config.shallow_copy_dict())
+            config_dict = clean_for_json(config.get_config_copy())
             metrics = CompilationMetrics(
                 str(compile_id),
                 frame_key,
@@ -1103,7 +1147,7 @@
                 graph_op_count,
                 graph_node_count,
                 graph_input_count,
-                start_time,
+                start_time_ns / 1e9,
                 entire_frame_compile_time,
                 backend_compile_time,
                 inductor_compile_time,
@@ -1124,15 +1168,38 @@
                 config.inline_inbuilt_nn_modules,
                 config.specialize_float,
                 json.dumps(config_dict),
+                True,  # is_forward
+                to_int_ms(remote_fx_graph_cache_get_time),
+                to_int_ms(remote_fx_graph_cache_put_time),
+                start_time_us=start_time_ns // 1000,
+                duration_us=duration_ns // 1000,
+                dynamo_cumulative_compile_time_us=to_int_us(entire_frame_compile_time),
+                aot_autograd_cumulative_compile_time_us=to_int_us(backend_compile_time),
+                inductor_cumulative_compile_time_us=to_int_us(inductor_compile_time),
+                inductor_code_gen_cumulative_compile_time_us=to_int_us(code_gen_time),
+                triton_compile_time_us=None,  # TODO: instrument
+                runtime_cudagraphify_time_us=None,  # TODO: instrument in separate event
+                runtime_triton_autotune_time_us=None,  # TODO: instrument in separate event
+                dynamo_compile_time_before_restart_us=to_int_us(
+                    dynamo_time_before_restart
+                ),
+                cuda_synchronize_time_us=None,  # TODO: instrument
+                distributed_ephemeral_timeout_us=to_int_us(
+                    remote_cache_time_saved
+                ),  # TODO: instrument more accurately
+                structured_logging_overhead_us=to_int_us(structured_logging_overhead_s),
+                remote_fx_graph_cache_get_time_us=to_int_us(
+                    remote_fx_graph_cache_get_time
+                ),
+                remote_fx_graph_cache_put_time_us=to_int_us(
+                    remote_fx_graph_cache_put_time
+                ),
             )
             record_compilation_metrics(metrics)
             torch._dynamo.callback_handler.run_end_callbacks()
-<<<<<<< HEAD
-=======
             chromium_event_log.log_event_end(
                 "dynamo", time.time_ns(), {}, chromium_start_time, True
             )
->>>>>>> 2ce2e4df
 
 
 class ConvertFrame:
@@ -1202,9 +1269,17 @@
                         user_stack_formatted = "".join(
                             traceback.format_list(user_stack)
                         )
+                        user_stack_trace = f"Graph break: skip: from user code at:\n{user_stack_formatted}"
+                        torch._logging.trace_structured(
+                            "artifact",
+                            metadata_fn=lambda: {
+                                "name": "dynamo_graph_break_reason",
+                                "encoding": "string",
+                            },
+                            payload_fn=lambda: f"{user_stack_trace}\n{traceback.format_exc()}",
+                        )
                         graph_break_log.debug(
-                            "Graph break: skip: from user code at:\n%s",
-                            user_stack_formatted,
+                            user_stack_trace,
                             exc_info=True,
                         )
 
@@ -1324,8 +1399,6 @@
             )
         ):
             if log.isEnabledFor(logging.DEBUG):
-                print(frame.f_lasti, first_real_inst_idx(frame.f_code))
-
                 if has_started_execution:
                     skip_reason = "traced frame already"
                 elif trace_rules.check(frame.f_code):
