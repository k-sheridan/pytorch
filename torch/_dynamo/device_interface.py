# mypy: allow-untyped-defs
import time
from dataclasses import dataclass
from typing import Any, Callable, Dict, Iterable, Optional, Tuple, Type, Union

import torch


get_cuda_stream: Optional[Callable[[int], int]]
if torch.cuda._is_compiled():
    from torch._C import _cuda_getCurrentRawStream as get_cuda_stream
else:
    get_cuda_stream = None

_device_t = Union[torch.device, str, int, None]

# Recording the device properties in the main process but used in worker process.
caching_worker_device_properties: Dict[str, Any] = {}
caching_worker_current_devices: Dict[str, int] = {}


class DeviceInterface:
    """
    This is a simple device runtime interface for Inductor. It enables custom
    backends to be integrated with Inductor in a device-agnostic semantic.
    """

    class device:
        def __new__(cls, device: _device_t):
            raise NotImplementedError

    class Event:
        def __new__(cls, *args, **kwargs):
            raise NotImplementedError(
                "Event should be inherited from torch.Event, otherwise, it couldn't be captured by dynamo."
            )

    class Stream:
        def __new__(cls, *args, **kwargs):
            raise NotImplementedError(
                "Stream should be inherited from torch.Stream, otherwise, it couldn't be captured by dynamo."
            )

    class Worker:
        """
        Worker API to query device properties that will work in multi processing
        workers that cannot use the GPU APIs (due to processing fork() and
        initialization time issues). Properties are recorded in the main process
        before we fork the workers.
        """

        @staticmethod
        def set_device(device: int):
            raise NotImplementedError

        @staticmethod
        def current_device() -> int:
            raise NotImplementedError

        @staticmethod
        def get_device_properties(device: _device_t = None):
            raise NotImplementedError

    @staticmethod
    def current_device():
        raise NotImplementedError

    @staticmethod
    def set_device(device: _device_t):
        raise NotImplementedError

    @staticmethod
    def maybe_exchange_device(device: int) -> int:
        raise NotImplementedError

    @staticmethod
    def exchange_device(device: int) -> int:
        raise NotImplementedError

    @staticmethod
    def device_count():
        raise NotImplementedError

    @staticmethod
    def is_available() -> bool:
        raise NotImplementedError

    @staticmethod
    def stream(stream: torch.Stream):
        raise NotImplementedError

    @staticmethod
    def current_stream():
        raise NotImplementedError

    @staticmethod
    def set_stream(stream: torch.Stream):
        raise NotImplementedError

    @staticmethod
    def _set_stream_by_id(stream_id: int, device_index: int, device_type: int):
        raise NotImplementedError

    @staticmethod
    def get_raw_stream(device_idx: int) -> int:
        raise NotImplementedError

    @staticmethod
    def synchronize(device: _device_t = None):
        raise NotImplementedError

    @staticmethod
    def get_device_properties(device: _device_t = None):
        raise NotImplementedError

    @staticmethod
    def get_compute_capability(device: _device_t = None):
        raise NotImplementedError

    @staticmethod
    def is_bf16_supported(including_emulation: bool = False):
        raise NotImplementedError

    @staticmethod
    def memory_allocated(device: _device_t = None) -> int:
        raise NotImplementedError


class DeviceGuard:
    """
    This class provides a context manager for device switching. This is a stripped
    down version of torch.{device_name}.device.

    The context manager changes the current device to the given device index
    on entering the context and restores the original device on exiting.
    The device is switched using the provided device interface.
    """

    def __init__(
        self, device_interface: Type[DeviceInterface], index: Optional[int]
    ) -> None:
        self.device_interface = device_interface
        self.idx = index
        self.prev_idx = -1

    def __enter__(self):
        if self.idx is not None:
            self.prev_idx = self.device_interface.exchange_device(self.idx)

    def __exit__(self, type: Any, value: Any, traceback: Any):
        if self.idx is not None:
            self.idx = self.device_interface.maybe_exchange_device(self.prev_idx)
        return False


class CudaInterface(DeviceInterface):
    device = torch.cuda.device

    # register Event and Stream class into the backend interface
    # make sure Event and Stream are implemented and inherited from the torch.Event and torch.Stream
    Event = torch.cuda.Event
    Stream = torch.cuda.Stream

    class Worker:
        @staticmethod
        def set_device(device: int):
            caching_worker_current_devices["cuda"] = device

        @staticmethod
        def current_device() -> int:
            if "cuda" in caching_worker_current_devices:
                return caching_worker_current_devices["cuda"]
            return torch.cuda.current_device()

        @staticmethod
        def get_device_properties(device: _device_t = None):
            if device is not None:
                if isinstance(device, str):
                    device = torch.device(device)
                    assert device.type == "cuda"
                if isinstance(device, torch.device):
                    device = device.index
            if device is None:
                device = CudaInterface.Worker.current_device()

            if "cuda" not in caching_worker_device_properties:
                device_prop = [
                    torch.cuda.get_device_properties(i)
                    for i in range(torch.cuda.device_count())
                ]
                caching_worker_device_properties["cuda"] = device_prop

            return caching_worker_device_properties["cuda"][device]

    current_device = staticmethod(torch.cuda.current_device)
    set_device = staticmethod(torch.cuda.set_device)
    device_count = staticmethod(torch.cuda.device_count)
    stream = staticmethod(torch.cuda.stream)  # type: ignore[assignment]
    current_stream = staticmethod(torch.cuda.current_stream)
    set_stream = staticmethod(torch.cuda.set_stream)  # type: ignore[assignment]
    _set_stream_by_id = staticmethod(torch.cuda._set_stream_by_id)  # type: ignore[assignment]
    synchronize = staticmethod(torch.cuda.synchronize)
    get_device_properties = staticmethod(torch.cuda.get_device_properties)  # type: ignore[assignment]
    get_raw_stream = staticmethod(get_cuda_stream)  # type: ignore[assignment, arg-type]
    exchange_device = staticmethod(torch.cuda._exchange_device)  # type: ignore[arg-type]
    maybe_exchange_device = staticmethod(torch.cuda._maybe_exchange_device)  # type: ignore[arg-type]
    memory_allocated = staticmethod(torch.cuda.memory_allocated)
    is_bf16_supported = staticmethod(torch.cuda.is_bf16_supported)  # type: ignore[arg-type]

    # Can be mock patched by @patch decorator.
    @staticmethod
    def is_available() -> bool:
        return torch.cuda.is_available()

    @staticmethod
    def get_compute_capability(device: _device_t = None):
        if torch.version.hip is None:
            major, min = torch.cuda.get_device_capability(device)
            return major * 10 + min
        else:
            return torch.cuda.get_device_properties(device).gcnArchName.split(":", 1)[0]


get_xpu_stream: Optional[Callable[[int], int]]
if torch.xpu._is_compiled():
    from torch._C import _xpu_getCurrentRawStream as get_xpu_stream
else:
    get_xpu_stream = None


class XpuInterface(DeviceInterface):
    device = torch.xpu.device
    Event = torch.xpu.Event
    Stream = torch.xpu.Stream

    class Worker:
        @staticmethod
        def set_device(device: int):
            caching_worker_current_devices["xpu"] = device

        @staticmethod
        def current_device() -> int:
            if "xpu" in caching_worker_current_devices:
                return caching_worker_current_devices["xpu"]
            return torch.xpu.current_device()

        @staticmethod
        def get_device_properties(device: _device_t = None):
            if device is not None:
                if isinstance(device, str):
                    device = torch.device(device)
                    assert device.type == "xpu"
                if isinstance(device, torch.device):
                    device = device.index
            if device is None:
                device = XpuInterface.Worker.current_device()

            if "xpu" not in caching_worker_device_properties:
                device_prop = [
                    torch.xpu.get_device_properties(i)
                    for i in range(torch.xpu.device_count())
                ]
                caching_worker_device_properties["xpu"] = device_prop

            return caching_worker_device_properties["xpu"][device]

    current_device = staticmethod(torch.xpu.current_device)
    set_device = staticmethod(torch.xpu.set_device)
    device_count = staticmethod(torch.xpu.device_count)
    stream = staticmethod(torch.xpu.stream)  # type: ignore[assignment]
    current_stream = staticmethod(torch.xpu.current_stream)
    set_stream = staticmethod(torch.xpu.set_stream)  # type: ignore[assignment]
    _set_stream_by_id = staticmethod(torch.xpu._set_stream_by_id)  # type: ignore[assignment]
    synchronize = staticmethod(torch.xpu.synchronize)
    get_device_properties = staticmethod(torch.xpu.get_device_properties)  # type: ignore[assignment]
    get_raw_stream = staticmethod(get_xpu_stream)  # type: ignore[assignment, arg-type]
    exchange_device = staticmethod(torch.xpu._exchange_device)  # type: ignore[arg-type]
    maybe_exchange_device = staticmethod(torch.xpu._maybe_exchange_device)  # type: ignore[arg-type]
    memory_allocated = staticmethod(torch.xpu.memory_allocated)

    # Can be mock patched by @patch decorator.
    @staticmethod
    def is_available() -> bool:
        return torch.xpu.is_available()

    @staticmethod
    def get_compute_capability(device: _device_t = None):
        cc = torch.xpu.get_device_capability(device)
        return cc

    @staticmethod
    def is_bf16_supported(including_emulation: bool = False) -> bool:
        return torch.xpu.is_bf16_supported()

<<<<<<< HEAD
=======

@dataclass
class CpuDeviceProperties:
    multi_processor_count: int


class CpuInterface(DeviceInterface):
    class Event(torch.Event):
        def __init__(self, enable_timing=True):
            self.time = 0.0

        def elapsed_time(self, end_event) -> float:
            return (end_event.time - self.time) * 1000

        def record(self, stream=None):
            self.time = time.perf_counter()

    @staticmethod
    def is_available() -> bool:
        return True

    @staticmethod
    def get_compute_capability(device: _device_t = None) -> str:
        return ""

    @staticmethod
    def get_raw_stream(device_idx) -> int:
        return 0

    @staticmethod
    def current_device():
        return 0

    @staticmethod
    def synchronize(device: _device_t = None):
        pass

    class Worker:
        @staticmethod
        def get_device_properties(device: _device_t = None):
            import multiprocessing

            cpu_count = multiprocessing.cpu_count()
            return CpuDeviceProperties(cpu_count)

>>>>>>> 9b2e453e

device_interfaces: Dict[str, Type[DeviceInterface]] = {}
_device_initialized = False


def register_interface_for_device(
    device: Union[str, torch.device], device_interface: Type[DeviceInterface]
):
    if isinstance(device, torch.device):
        device = str(device)
    device_interfaces[device] = device_interface


def get_interface_for_device(device: Union[str, torch.device]) -> Type[DeviceInterface]:
    if isinstance(device, torch.device):
        device = str(device)
    if not _device_initialized:
        init_device_reg()
    if device in device_interfaces:
        return device_interfaces[device]
    raise NotImplementedError(f"No interface for device {device}")


def get_registered_device_interfaces() -> Iterable[Tuple[str, Type[DeviceInterface]]]:
    if not _device_initialized:
        init_device_reg()
    return device_interfaces.items()


def init_device_reg():
    global _device_initialized
    register_interface_for_device("cuda", CudaInterface)
    for i in range(torch.cuda.device_count()):
        register_interface_for_device(f"cuda:{i}", CudaInterface)

    register_interface_for_device("xpu", XpuInterface)
    for i in range(torch.xpu.device_count()):
        register_interface_for_device(f"xpu:{i}", XpuInterface)

    register_interface_for_device("cpu", CpuInterface)

    _device_initialized = True<|MERGE_RESOLUTION|>--- conflicted
+++ resolved
@@ -292,8 +292,6 @@
     def is_bf16_supported(including_emulation: bool = False) -> bool:
         return torch.xpu.is_bf16_supported()
 
-<<<<<<< HEAD
-=======
 
 @dataclass
 class CpuDeviceProperties:
@@ -339,7 +337,6 @@
             cpu_count = multiprocessing.cpu_count()
             return CpuDeviceProperties(cpu_count)
 
->>>>>>> 9b2e453e
 
 device_interfaces: Dict[str, Type[DeviceInterface]] = {}
 _device_initialized = False
