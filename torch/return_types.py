import inspect
import warnings

import torch

__all__ = ["pytree_register_structseq"]

# error: Module has no attribute "_return_types"
return_types = torch._C._return_types  # type: ignore[attr-defined]


def pytree_register_structseq(cls):
    if not torch.utils._pytree.is_structseq_class(cls):
        warnings.warn(f"Class {cls!r} is not a PyStructSequence class.")

    def structseq_flatten(structseq):
        return list(structseq), type(structseq)

    def structseq_unflatten(values, context):
        return context(values)

    torch.utils._pytree._register_pytree_node(
        cls,
        structseq_flatten,
        structseq_unflatten,
    )

<<<<<<< HEAD
=======
    torch.utils._pytree.register_pytree_node(cls, structseq_flatten, structseq_unflatten)
>>>>>>> 4e4a6ad6

for name in dir(return_types):
    if name.startswith("__"):
        continue

    _attr = getattr(return_types, name)
    globals()[name] = _attr

    if not name.startswith("_"):
        __all__.append(name)

    # Today everything in torch.return_types is a structseq, aka a "namedtuple"-like
    # thing defined by the Python C-API. We're going to need to modify this when that
    # is no longer the case.
    # NB: I don't know how to check that something is a "structseq" so we do a fuzzy
    # check for tuple
    if inspect.isclass(_attr) and issubclass(_attr, tuple):
        pytree_register_structseq(_attr)<|MERGE_RESOLUTION|>--- conflicted
+++ resolved
@@ -19,16 +19,8 @@
     def structseq_unflatten(values, context):
         return context(values)
 
-    torch.utils._pytree._register_pytree_node(
-        cls,
-        structseq_flatten,
-        structseq_unflatten,
-    )
+    torch.utils._pytree.register_pytree_node(cls, structseq_flatten, structseq_unflatten)
 
-<<<<<<< HEAD
-=======
-    torch.utils._pytree.register_pytree_node(cls, structseq_flatten, structseq_unflatten)
->>>>>>> 4e4a6ad6
 
 for name in dir(return_types):
     if name.startswith("__"):
