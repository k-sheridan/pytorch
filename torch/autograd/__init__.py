--- conflicted
+++ resolved
@@ -273,13 +273,7 @@
     inputs = (
         (inputs,)
         if isinstance(inputs, (torch.Tensor, graph.GradientEdge))
-<<<<<<< HEAD
-        else tuple(inputs) if inputs is not None else tuple()
-=======
-        else tuple(inputs)
-        if inputs is not None
-        else ()
->>>>>>> 6f275ae4
+        else tuple(inputs) if inputs is not None else ()
     )
 
     grad_tensors_ = _tensor_or_tensors_to_tuple(grad_tensors, len(tensors))
