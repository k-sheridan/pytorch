--- conflicted
+++ resolved
@@ -196,11 +196,11 @@
     reduce_dtype: Optional[torch.dtype]
     _orig_size: torch.Size  # ND
     sharded_size: torch.Size  # ND
-    contiguous_sharded_stride: Tuple[int, ...]
+    contiguous_sharded_stride: Tuple[int, ...]  # only Shard(0)
     padded_sharded_param_size: torch.Size  # ND
     sharded_post_forward_size: torch.Size  # ND
     contiguous_sharded_post_forward_stride: Tuple[int, ...]
-    _sharded_param_data: torch.Tensor  # 1D
+    _sharded_param_data: torch.Tensor  # 1D, only Shard(0)
     sharded_param: nn.Parameter  # ND
     _sharded_post_forward_param_data: Optional[torch.Tensor]  # 1D
     _sharded_post_forward_param: Optional[nn.Parameter]  # ND
@@ -261,21 +261,16 @@
             raise AssertionError(
                 f"Expects the parameter to already be moved to device {device} but got {param.device}"
             )
-<<<<<<< HEAD
-        if shard_placement_fn is None:
-            fsdp_placement = Shard(0)
-        else:
-            fsdp_placement = shard_placement_fn(param)
-            if fsdp_placement is None:
-                fsdp_placement = Shard(0)
-        assert isinstance(fsdp_placement, Shard), f"{fsdp_placement}"
-        self.fsdp_placement = fsdp_placement
-=======
         if not param.is_contiguous():
             raise NotImplementedError(
                 f"FSDP does not support non-contiguous parameters yet: {param.shape=} {param.stride()=}"
             )
->>>>>>> d5fb8d80
+        fsdp_placement = shard_placement_fn(param) if shard_placement_fn else None
+        if fsdp_placement is None:
+            fsdp_placement = Shard(0)
+        assert isinstance(fsdp_placement, Shard), f"{fsdp_placement}"
+        self.fsdp_placement = fsdp_placement
+        shard_dim = fsdp_placement.dim
         # TODO: Replace the sharded DTensor parameter construction logic with
         # `distribute_tensor` after https://github.com/pytorch/pytorch/issues/116101
         # TODO: Simplify the following sharded parameter padding logic after
@@ -302,15 +297,14 @@
                 raise NotImplementedError(
                     f"FSDP only supports 1D TP, not {self._tp_spec.placements}"
                 )
-            fsdp_shard_dim = fsdp_placement.dim
-            split_factor = self._tp_spec.num_shards_map[fsdp_shard_dim]
+            split_factor = self._tp_spec.num_shards_map[shard_dim]
             assert (
                 2 <= self._spmd_mesh.ndim <= 3
             ), f"_spmd_mesh.ndim can only be 2 or 3 but got {self._spmd_mesh.ndim}."
             self._spmd_placements: Tuple[Placement, ...]
             dp_shard_tp_placement = (
                 (
-                    _StridedShard(fsdp_shard_dim, split_factor=split_factor)
+                    _StridedShard(shard_dim, split_factor=split_factor)
                     if split_factor > 1
                     else fsdp_placement
                 ),
@@ -326,8 +320,7 @@
                 self._spmd_placements,
                 tensor_meta=self._tp_spec.tensor_meta,
             )
-            # NOTE: FSDP+TP does not support uneven sharding for now
-            # TODO: enable uneven sharding for FSDP+TP
+            # TODO: Enable uneven sharding for FSDP+TP.
             if split_factor > 1:  # FSDP has strided sharding on tensor dim 0
                 num_shards = self._sharding_spec.num_shards_map[0]
                 tensor_size_dim_0 = self._sharding_spec.shape[0]
@@ -347,18 +340,15 @@
             self._sharding_spec = DTensorSpec(
                 self._spmd_mesh,
                 self._spmd_placements,
-                tensor_meta=TensorMeta(
-                    param.size(),
-                    param.stride(),
-                    param.dtype,
-                ),
+                tensor_meta=TensorMeta(param.size(), param.stride(), param.dtype),
             )
             param_data = param
-<<<<<<< HEAD
+        assert param_data.is_contiguous(), f"{param_data.shape=} {param_data.stride()=}"
         shard_dim = fsdp_placement.dim
-=======
-        assert param_data.is_contiguous(), f"{param_data.shape=} {param_data.stride()=}"
->>>>>>> d5fb8d80
+        if shard_dim >= param_data.ndim:
+            raise AssertionError(
+                f"Shard dim {shard_dim} is invalid for {param_data.ndim}D tensor: {param.shape}"
+            )
         self._orig_size = param_data.size()
         self._contiguous_orig_stride = make_contiguous_strides_for(self._orig_size)
         shard_rank = self.mesh_info.shard_mesh_rank
@@ -371,22 +361,32 @@
         )
         self.contiguous_sharded_stride = make_contiguous_strides_for(self.sharded_size)
         padded_sharded_size = chunks[0].size()  # 0th always padded
-        padded_sharded_param = param_data.new_zeros(padded_sharded_size)
-        self.padded_sharded_param_size = padded_sharded_param.size()
-        if sharded_param.numel() > 0:
-            padded_sharded_param.narrow(
-                dim=shard_dim, start=0, length=sharded_param.size(shard_dim)
-            ).copy_(sharded_param)
+        self.padded_sharded_param_size = padded_sharded_size
+        if shard_dim == 0:
+            # Pre-pad the sharded parameter to avoid padding before all-gather
+            padded_sharded_param = param_data.new_zeros(padded_sharded_size)
+            if sharded_param.numel() > 0:
+                padded_sharded_param.narrow(
+                    dim=shard_dim, start=0, length=sharded_param.size(shard_dim)
+                ).copy_(sharded_param)
+        else:
+            # Skip the pre-pad because then the sharded parameter no longer has
+            # contiguous strides, which may break some optimizers
+            padded_sharded_param = sharded_param.contiguous()
         if self.offload_to_cpu and not padded_sharded_param.is_meta:
             padded_sharded_param = padded_sharded_param.cpu()
             if self.pin_memory:
                 padded_sharded_param = padded_sharded_param.pin_memory()
-        self._sharded_param_data = padded_sharded_param.view(-1)
-        length = sharded_param.size(shard_dim) if sharded_param.numel() > 0 else 0
-        sharded_param = padded_sharded_param.narrow(
-            dim=shard_dim, start=0, length=length
-        )
-        # assert sharded_param.is_contiguous()
+        if shard_dim == 0:
+            self._sharded_param_data = padded_sharded_param.view(-1)
+        if padded_sharded_param.numel() > 0:
+            length = sharded_param.size(shard_dim) if sharded_param.numel() > 0 else 0
+            sharded_param = padded_sharded_param.narrow(
+                dim=shard_dim, start=0, length=length
+            )
+        else:
+            sharded_param = padded_sharded_param.view(self.sharded_size)
+        assert sharded_param.is_contiguous(), f"{self.fsdp_placement=}"
         self.sharded_param = nn.Parameter(self.to_sharded_dtensor(sharded_param))
         self.sharded_param.requires_grad_(param.requires_grad)
         # Let `param_data` be freed normally when its ref count reaches 0 when
@@ -726,12 +726,22 @@
                     t.size() for t in all_gather_inputs
                 ]
                 return [t.view(-1) for t in all_gather_inputs]
-            sharded_param_data = self._sharded_param_data
+            shard_dim = self.fsdp_placement.dim
+            if shard_dim == 0:
+                sharded_param_data = self._sharded_param_data
+            else:
+                sharded_param_data = self._sharded_local_tensor
             if self.offload_to_cpu:
                 sharded_param_data = sharded_param_data.to(
                     self.device, non_blocking=True
                 )
-            return [_to_dtype_if_needed(sharded_param_data, self.param_dtype)]
+            sharded_param_data = _to_dtype_if_needed(
+                sharded_param_data, self.param_dtype
+            )
+            sharded_param_data = self._pad_sharded_param_if_needed(
+                sharded_param_data
+            ).view(-1)
+            return [sharded_param_data]
         elif self.sharded_state == ShardedState.SHARDED_POST_FORWARD:
             if not ca.compiled_autograd_enabled and hasattr(
                 self._sharded_local_tensor, "fsdp_pre_all_gather"
@@ -743,6 +753,21 @@
             )
             return [all_gather_input]
         return [torch.empty(0)]  # mypy
+
+    def _pad_sharded_param_if_needed(self, sharded_param: torch.Tensor) -> torch.Tensor:
+        shard_dim = self.fsdp_placement.dim
+        if shard_dim == 0 or sharded_param.size() == self.padded_sharded_param_size:
+            return sharded_param
+        if torch.distributed.get_rank() == 1:
+            print(
+                f"[Rank 1] padding from {sharded_param.size()=} to {self.padded_sharded_param_size=}"
+            )
+        padded_sharded_param = sharded_param.new_empty(self.padded_sharded_param_size)
+        if sharded_param.numel() > 0:
+            padded_sharded_param.narrow(
+                shard_dim, 0, sharded_param.size(shard_dim)
+            ).copy_(sharded_param)
+        return padded_sharded_param
 
     @property
     def unsharded_param(self) -> nn.Parameter:  # ND
@@ -805,7 +830,7 @@
         padded_sharded_size = self.padded_sharded_param_size
         shard_dim = self.fsdp_placement.dim
         length = local_tensor.size(shard_dim) if local_tensor.numel() > 0 else 0
-        if local_tensor.size() != padded_sharded_size:
+        if local_tensor.size() != padded_sharded_size and shard_dim == 0:
             padded_local_tensor = local_tensor.new_zeros(padded_sharded_size)
             padded_local_tensor.narrow(dim=shard_dim, start=0, length=length).copy_(
                 local_tensor
@@ -815,17 +840,14 @@
         if self.pin_memory and not local_tensor.is_pinned():
             local_tensor = local_tensor.cpu().pin_memory()
             updated_local_tensor = True
-        self._sharded_param_data = local_tensor.view(-1)
+        if shard_dim == 0:
+            self._sharded_param_data = local_tensor.view(-1)
         assert isinstance(self.sharded_param, DTensor)  # mypy
         if updated_local_tensor:
             # Only change the local tensor object if needed
-<<<<<<< HEAD
             self.sharded_param._local_tensor = local_tensor.narrow(
                 dim=shard_dim, start=0, length=length
             )
-=======
-            self.sharded_param._local_tensor = local_tensor[: self.sharded_size[0]]
->>>>>>> d5fb8d80
 
     def __repr__(self):
         return f"FSDPParam(fqn={self._param_fqn}, orig_size={self._orig_size})"
