--- conflicted
+++ resolved
@@ -269,22 +269,15 @@
 #    is mutating or aliasing.
 # TODO (tmanlaibaatar) make this utility function and share it with functional_tensor
 # decomp part. (https://github.com/pytorch/pytorch/issues/129431)
-<<<<<<< HEAD
-def _check_valid_to_preserve(op_overload):
-=======
 def _check_valid_to_preserve(op_overload: "OperatorBase"):
->>>>>>> 9b2e453e
     if op_overload in FunctionalTensor.maybe_aliasing_or_mutating_ops:
         return False
     if op_overload in FunctionalTensor.metadata_fns:
         return False
 
-<<<<<<< HEAD
-=======
     if not hasattr(op_overload, "_schema"):
         return False
 
->>>>>>> 9b2e453e
     alias_info = len(
         [i for i in op_overload._schema.arguments if i.alias_info is not None]
     )
@@ -300,11 +293,7 @@
     return True
 
 
-<<<<<<< HEAD
-def _is_cia_op(op: "OpOverload") -> bool:
-=======
 def _is_cia_op(op: "OperatorBase") -> bool:
->>>>>>> 9b2e453e
     return (
         torch._C._dispatch_has_kernel_for_dispatch_key(
             op.name(), torch._C.DispatchKey.CompositeImplicitAutograd
@@ -313,13 +302,10 @@
     )
 
 
-<<<<<<< HEAD
-=======
 def _is_preservable_cia_op(op: "OperatorBase") -> bool:
     return _check_valid_to_preserve(op) and _is_cia_op(op)
 
 
->>>>>>> 9b2e453e
 @lru_cache(maxsize=1)
 def _collect_all_valid_cia_ops() -> Set["OperatorBase"]:
     """
@@ -360,11 +346,7 @@
         op_packet = getattr(torch.ops.aten, op)
         for overload in op_packet.overloads():
             op_overload = getattr(op_packet, overload)
-<<<<<<< HEAD
-            if _check_valid_to_preserve(op_overload) and _is_cia_op(op_overload):
-=======
             if _is_preservable_cia_op(op_overload):
->>>>>>> 9b2e453e
                 cia_ops.add(op_overload)
     return cia_ops
 
