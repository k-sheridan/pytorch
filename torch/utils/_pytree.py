"""
Contains utility functions for working with nested python data structures.

A *pytree* is Python nested data structure. It is a tree in the sense that
nodes are Python collections (e.g., list, tuple, dict) and the leaves are
Python values. Furthermore, a pytree should not contain reference cycles.

pytrees are useful for working with nested collections of Tensors. For example,
one can use `tree_map` to map a function over all Tensors inside some nested
collection of Tensors and `tree_leaves` to get a flat list of all Tensors
inside some nested collection. pytrees are helpful for implementing nested
collection support for PyTorch APIs.

This pytree implementation is not very performant due to Python overhead
To improve the performance we can move parts of the implementation to C++.
"""

import dataclasses
import importlib
import json
import threading
import warnings
from collections import defaultdict, deque, namedtuple, OrderedDict
from typing import (
    Any,
    Callable,
    cast,
    DefaultDict,
    Deque,
    Dict,
<<<<<<< HEAD
    Final,
    Generic,
=======
    FrozenSet,
>>>>>>> 81cebca3
    Iterable,
    List,
    NamedTuple,
    NoReturn,
    Optional,
    OrderedDict as GenericOrderedDict,
    overload,
    Tuple,
    Type,
    TypeVar,
    Union,
)

from typing_extensions import Self  # Python 3.11+


__all__ = [
    "PyTree",
    "Context",
    "FlattenFunc",
    "UnflattenFunc",
    "DumpableContext",
    "ToDumpableContextFn",
    "FromDumpableContextFn",
    "TreeSpec",
    "LeafSpec",
    "register_pytree_node",
    "tree_flatten",
    "tree_unflatten",
    "tree_leaves",
    "tree_structure",
    "tree_map",
    "tree_map_",
    "tree_map_only",
    "tree_map_only_",
    "tree_all",
    "tree_any",
    "tree_all_only",
    "tree_any_only",
    "treespec_dumps",
    "treespec_loads",
    "treespec_pprint",
    "is_namedtuple",
    "is_namedtuple_class",
    "is_structseq",
    "is_structseq_class",
]


T = TypeVar("T")
S = TypeVar("S")
U = TypeVar("U")
R = TypeVar("R")


DEFAULT_TREESPEC_SERIALIZATION_PROTOCOL = 1
NO_SERIALIZED_TYPE_NAME_FOUND = "NO_SERIALIZED_TYPE_NAME_FOUND"

Context = Any
PyTree = Any
FlattenFunc = Callable[[PyTree], Tuple[List[Any], Context]]
UnflattenFunc = Callable[[Iterable[Any], Context], PyTree]
DumpableContext = Any  # Any json dumpable text
ToDumpableContextFn = Callable[[Context], DumpableContext]
FromDumpableContextFn = Callable[[DumpableContext], Context]
ToStrFunc = Callable[["TreeSpec", List[str]], str]
MaybeFromStrFunc = Callable[[str], Optional[Tuple[Any, Context, str]]]


# A NodeDef holds two callables:
# - flatten_fn should take the collection and return a flat list of values.
#   It can also return some context that is used in reconstructing the
#   collection.
# - unflatten_fn should take a flat list of values and some context
#   (returned by flatten_fn). It returns the collection by reconstructing
#   it from the list and the context.
class NodeDef(NamedTuple):
    type: Type[Any]
    flatten_fn: FlattenFunc
    unflatten_fn: UnflattenFunc


_NODE_REGISTRY_LOCK = threading.Lock()
SUPPORTED_NODES: Dict[Type[Any], NodeDef] = {}


# _SerializeNodeDef holds the following:
# - typ: the type of the node (e.g., "Dict", "List", etc)
# - serialized_type_name: the fully qualified name of the type, e.g. "collections.OrderedDict"
# - to_dumpable_context takes a TreeSpec, and returns a serialized string format of the
#   context, and the version number
# - from_dumpable_context takes in a string representation of the context, and the
#   version, and returns the deserialized context
class _SerializeNodeDef(NamedTuple):
    typ: Type[Any]
    serialized_type_name: str
    to_dumpable_context: Optional[ToDumpableContextFn]
    from_dumpable_context: Optional[FromDumpableContextFn]


SUPPORTED_SERIALIZED_TYPES: Dict[Type[Any], _SerializeNodeDef] = {}
SERIALIZED_TYPE_TO_PYTHON_TYPE: Dict[str, Type[Any]] = {}


def register_pytree_node(
    cls: Type[Any],
    flatten_fn: FlattenFunc,
    unflatten_fn: UnflattenFunc,
    *,
    serialized_type_name: Optional[str] = None,
    to_dumpable_context: Optional[ToDumpableContextFn] = None,
    from_dumpable_context: Optional[FromDumpableContextFn] = None,
) -> None:
    """Register a container-like type as pytree node.

    Args:
        cls: the type to register
        flatten_fn: A callable that takes a pytree and returns a flattened
            representation of the pytree and additional context to represent the
            flattened pytree.
        unflatten_fn: A callable that takes a flattened version of the pytree,
            additional context, and returns an unflattened pytree.
        serialized_type_name: A keyword argument used to specify the fully qualified
            name used when serializing the tree spec.
        to_dumpable_context: An optional keyword argument to custom specify how
            to convert the context of the pytree to a custom json dumpable
            representation. This is used for json serialization, which is being
            used in torch.export right now.
        from_dumpable_context: An optional keyword argument to custom specify how
            to convert the custom json dumpable representation of the context
            back to the original context. This is used for json deserialization,
            which is being used in torch.export right now.
    """
    with _NODE_REGISTRY_LOCK:
        if cls in SUPPORTED_NODES:
            raise ValueError(f"{cls} is already registered as pytree node.")

    _private_register_pytree_node(
        cls,
        flatten_fn,
        unflatten_fn,
        serialized_type_name=serialized_type_name,
        to_dumpable_context=to_dumpable_context,
        from_dumpable_context=from_dumpable_context,
    )

    try:
        from . import _cxx_pytree as cxx
    except ImportError:
        pass
    else:
        cxx._private_register_pytree_node(
            cls,
            flatten_fn,
            unflatten_fn,
            serialized_type_name=serialized_type_name,
            to_dumpable_context=to_dumpable_context,
            from_dumpable_context=from_dumpable_context,
        )


def _register_pytree_node(
    cls: Type[Any],
    flatten_fn: FlattenFunc,
    unflatten_fn: UnflattenFunc,
    to_str_fn: Optional[ToStrFunc] = None,  # deprecated
    maybe_from_str_fn: Optional[MaybeFromStrFunc] = None,  # deprecated
    *,
    serialized_type_name: Optional[str] = None,
    to_dumpable_context: Optional[ToDumpableContextFn] = None,
    from_dumpable_context: Optional[FromDumpableContextFn] = None,
) -> None:
    """Register a container-like type as pytree node for the Python pytree only.

    Args:
        cls: the type to register
        flatten_fn: A callable that takes a pytree and returns a flattened
            representation of the pytree and additional context to represent the
            flattened pytree.
        unflatten_fn: A callable that takes a flattened version of the pytree,
            additional context, and returns an unflattened pytree.
        serialized_type_name: A keyword argument used to specify the fully qualified
            name used when serializing the tree spec.
        to_dumpable_context: An optional keyword argument to custom specify how
            to convert the context of the pytree to a custom json dumpable
            representation. This is used for json serialization, which is being
            used in torch.export right now.
        from_dumpable_context: An optional keyword argument to custom specify how
            to convert the custom json dumpable representation of the context
            back to the original context. This is used for json deserialization,
            which is being used in torch.export right now.
    """
    warnings.warn(
        "torch.utils._pytree._register_pytree_node is deprecated. "
        "Please use torch.utils._pytree.register_pytree_node instead.",
        stacklevel=2,
    )

    if to_str_fn is not None or maybe_from_str_fn is not None:
        warnings.warn(
            "to_str_fn and maybe_from_str_fn is deprecated. "
            "Please use to_dumpable_context and from_dumpable_context instead."
        )

    _private_register_pytree_node(
        cls,
        flatten_fn,
        unflatten_fn,
        serialized_type_name=serialized_type_name,
        to_dumpable_context=to_dumpable_context,
        from_dumpable_context=from_dumpable_context,
    )


def _private_register_pytree_node(
    cls: Type[Any],
    flatten_fn: FlattenFunc,
    unflatten_fn: UnflattenFunc,
    *,
    serialized_type_name: Optional[str] = None,
    to_dumpable_context: Optional[ToDumpableContextFn] = None,
    from_dumpable_context: Optional[FromDumpableContextFn] = None,
) -> None:
    """This is an internal function that is used to register a pytree node type
    for the Python pytree only. End-users should use :func:`register_pytree_node`
    instead.
    """
    with _NODE_REGISTRY_LOCK:
        if cls in SUPPORTED_NODES:
            # TODO: change this warning to an error after OSS/internal stabilize
            warnings.warn(
                f"{cls} is already registered as pytree node. "
                "Overwriting the previous registration.",
            )

        node_def = NodeDef(
            cls,
            flatten_fn,
            unflatten_fn,
        )
        SUPPORTED_NODES[cls] = node_def

        if (to_dumpable_context is None) ^ (from_dumpable_context is None):
            raise ValueError(
                f"Both to_dumpable_context and from_dumpable_context for {cls} must "
                "be None or registered."
            )

        if serialized_type_name is None:
            serialized_type_name = f"{cls.__module__}.{cls.__qualname__}"

        serialize_node_def = _SerializeNodeDef(
            cls,
            serialized_type_name,
            to_dumpable_context,
            from_dumpable_context,
        )
        SUPPORTED_SERIALIZED_TYPES[cls] = serialize_node_def
        SERIALIZED_TYPE_TO_PYTHON_TYPE[serialized_type_name] = cls


# Reference: https://github.com/metaopt/optree/blob/main/optree/typing.py
def is_namedtuple(obj: Union[object, type]) -> bool:
    """Return whether the object is an instance of namedtuple or a subclass of namedtuple."""
    cls = obj if isinstance(obj, type) else type(obj)
    return is_namedtuple_class(cls)


# Reference: https://github.com/metaopt/optree/blob/main/optree/typing.py
def is_namedtuple_class(cls: type) -> bool:
    """Return whether the class is a subclass of namedtuple."""
    return (
        isinstance(cls, type)
        and issubclass(cls, tuple)
        and isinstance(getattr(cls, "_fields", None), tuple)
        and all(type(field) is str for field in cls._fields)  # type: ignore[attr-defined]
        and callable(getattr(cls, "_make", None))
        and callable(getattr(cls, "_asdict", None))
    )


_T_co = TypeVar("_T_co", covariant=True)


# Reference: https://github.com/metaopt/optree/blob/main/optree/typing.py
class structseq(tuple, Generic[_T_co]):  # type: ignore[type-arg,misc]
    """A generic type stub for CPython's ``PyStructSequence`` type."""

    n_fields: Final[int]  # type: ignore[misc]
    n_sequence_fields: Final[int]  # type: ignore[misc]
    n_unnamed_fields: Final[int]  # type: ignore[misc]

    def __init_subclass__(cls) -> NoReturn:
        """Prohibit subclassing."""
        raise TypeError("type 'structseq' is not an acceptable base type")

    def __new__(
        cls: Type[Self],
        sequence: Iterable[_T_co],
        dict: Dict[str, Any] = ...,
    ) -> Self:
        raise NotImplementedError


# Reference: https://github.com/metaopt/optree/blob/main/optree/typing.py
def is_structseq(obj: Union[object, type]) -> bool:
    """Return whether the object is an instance of PyStructSequence or a class of PyStructSequence."""
    cls = obj if isinstance(obj, type) else type(obj)
    return is_structseq_class(cls)


# Reference: https://github.com/metaopt/optree/blob/main/optree/typing.py
def is_structseq_class(cls: type) -> bool:
    """Return whether the class is a class of PyStructSequence."""
    if (
        isinstance(cls, type)
        # Check direct inheritance from `tuple` rather than `issubclass(cls, tuple)`
        and cls.__bases__ == (tuple,)
        # Check PyStructSequence members
        and isinstance(getattr(cls, "n_fields", None), int)
        and isinstance(getattr(cls, "n_sequence_fields", None), int)
        and isinstance(getattr(cls, "n_unnamed_fields", None), int)
    ):
        try:
            # Check the type does not allow subclassing
            class SubClass(cls):  # type: ignore[misc]
                pass

        except TypeError:
            return True
    return False


def _dict_flatten(d: Dict[Any, Any]) -> Tuple[List[Any], Context]:
    return list(d.values()), list(d.keys())


def _dict_unflatten(values: Iterable[Any], context: Context) -> Dict[Any, Any]:
    return dict(zip(context, values))


def _list_flatten(d: List[Any]) -> Tuple[List[Any], Context]:
    return d, None


def _list_unflatten(values: Iterable[Any], context: Context) -> List[Any]:
    return list(values)


def _tuple_flatten(d: Tuple[Any, ...]) -> Tuple[List[Any], Context]:
    return list(d), None


def _tuple_unflatten(values: Iterable[Any], context: Context) -> Tuple[Any, ...]:
    return tuple(values)


def _namedtuple_flatten(d: NamedTuple) -> Tuple[List[Any], Context]:
    return list(d), type(d)


def _namedtuple_unflatten(values: Iterable[Any], context: Context) -> NamedTuple:
    return cast(NamedTuple, context(*values))


def _namedtuple_serialize(context: Context) -> DumpableContext:
    json_namedtuple = {
        "class_name": context.__name__,
        "fields": context._fields,
    }
    return json_namedtuple


def _namedtuple_deserialize(dumpable_context: DumpableContext) -> Context:
    class_name = dumpable_context["class_name"]
    assert isinstance(class_name, str)
    context = namedtuple(class_name, dumpable_context["fields"])  # type: ignore[misc]
    return context


def _ordereddict_flatten(d: GenericOrderedDict[Any, Any]) -> Tuple[List[Any], Context]:
    return list(d.values()), list(d.keys())


def _ordereddict_unflatten(
    values: Iterable[Any],
    context: Context,
) -> GenericOrderedDict[Any, Any]:
    return OrderedDict((key, value) for key, value in zip(context, values))


_odict_flatten = _ordereddict_flatten
_odict_unflatten = _ordereddict_unflatten


def _defaultdict_flatten(d: DefaultDict[Any, Any]) -> Tuple[List[Any], Context]:
    values, dict_context = _dict_flatten(d)
    return values, [d.default_factory, dict_context]


def _defaultdict_unflatten(
    values: Iterable[Any],
    context: Context,
) -> DefaultDict[Any, Any]:
    default_factory, dict_context = context
    return defaultdict(default_factory, _dict_unflatten(values, dict_context))


def _defaultdict_serialize(context: Context) -> DumpableContext:
    default_factory, dict_context = context
    json_defaultdict = {
        "default_factory_module": default_factory.__module__,
        "default_factory_name": default_factory.__qualname__,
        "dict_context": dict_context,
    }
    return json_defaultdict


def _defaultdict_deserialize(dumpable_context: DumpableContext) -> Context:
    assert isinstance(dumpable_context, dict)
    assert set(dumpable_context) == {
        "default_factory_module",
        "default_factory_name",
        "dict_context",
    }

    default_factory_module = dumpable_context["default_factory_module"]
    default_factory_name = dumpable_context["default_factory_name"]
    assert isinstance(default_factory_module, str)
    assert isinstance(default_factory_name, str)
    module = importlib.import_module(default_factory_module)
    default_factory = getattr(module, default_factory_name)

    dict_context = dumpable_context["dict_context"]
    return [default_factory, dict_context]


def _deque_flatten(deq: Deque[Any]) -> Tuple[List[Any], Context]:
    return list(deq), deq.maxlen


def _deque_unflatten(values: Iterable[Any], context: Context) -> Deque[Any]:
    return deque(values, maxlen=context)


_private_register_pytree_node(
    tuple,
    _tuple_flatten,
    _tuple_unflatten,
    serialized_type_name="builtins.tuple",
)
_private_register_pytree_node(
    list,
    _list_flatten,
    _list_unflatten,
    serialized_type_name="builtins.list",
)
_private_register_pytree_node(
    dict,
    _dict_flatten,
    _dict_unflatten,
    serialized_type_name="builtins.dict",
)
_private_register_pytree_node(
    namedtuple,  # type: ignore[arg-type]
    _namedtuple_flatten,
    _namedtuple_unflatten,
    to_dumpable_context=_namedtuple_serialize,
    from_dumpable_context=_namedtuple_deserialize,
    serialized_type_name="collections.namedtuple",
)
_private_register_pytree_node(
    OrderedDict,
    _ordereddict_flatten,
    _ordereddict_unflatten,
    serialized_type_name="collections.OrderedDict",
)
_private_register_pytree_node(
    defaultdict,
    _defaultdict_flatten,
    _defaultdict_unflatten,
    serialized_type_name="collections.defaultdict",
    to_dumpable_context=_defaultdict_serialize,
    from_dumpable_context=_defaultdict_deserialize,
)
_private_register_pytree_node(
    deque,
    _deque_flatten,
    _deque_unflatten,
    serialized_type_name="collections.deque",
)


STANDARD_DICT_TYPES: FrozenSet[type] = frozenset(
    {dict, OrderedDict, defaultdict},
)
BUILTIN_TYPES: FrozenSet[type] = frozenset(
    {tuple, list, dict, namedtuple, OrderedDict, defaultdict, deque},  # type: ignore[arg-type]
)


# h/t https://stackoverflow.com/questions/2166818/how-to-check-if-an-object-is-an-instance-of-a-namedtuple
def _is_namedtuple_instance(tree: Any) -> bool:
    return is_namedtuple_class(type(tree))


def _get_node_type(tree: Any) -> Any:
    node_type = type(tree)
    if node_type not in SUPPORTED_NODES and is_namedtuple_class(node_type):
        return namedtuple
    return node_type


# A leaf is defined as anything that is not a Node.
def _is_leaf(tree: PyTree) -> bool:
    return _get_node_type(tree) not in SUPPORTED_NODES


# A TreeSpec represents the structure of a pytree. It holds:
# "type": the type of root Node of the pytree
# context: some context that is useful in unflattening the pytree
# children_specs: specs for each child of the root Node
# num_leaves: the number of leaves
@dataclasses.dataclass
class TreeSpec:
    type: Any
    context: Context
    children_specs: List["TreeSpec"]

    num_nodes: int = dataclasses.field(init=False)
    num_leaves: int = dataclasses.field(init=False)
    num_children: int = dataclasses.field(init=False)

    def __post_init__(self) -> None:
        self.num_nodes = 1 + sum(spec.num_nodes for spec in self.children_specs)
        self.num_leaves = sum(spec.num_leaves for spec in self.children_specs)
        self.num_children = len(self.children_specs)

    def __repr__(self, indent: int = 0) -> str:
        repr_prefix: str = f"TreeSpec({self.type.__name__}, {self.context}, ["
        children_specs_str: str = ""
        if len(self.children_specs):
            indent += 2
            children_specs_str += self.children_specs[0].__repr__(indent)
            children_specs_str += "," if len(self.children_specs) > 1 else ""
            children_specs_str += ",".join(
                [
                    "\n" + " " * indent + child.__repr__(indent)
                    for child in self.children_specs[1:]
                ]
            )
        repr_suffix: str = f"{children_specs_str}])"
        return repr_prefix + repr_suffix

    def is_leaf(self) -> bool:
        return self.num_nodes == 1 and self.num_leaves == 1

    def _flatten_up_to_helper(self, tree: PyTree, subtrees: List[PyTree]) -> None:
        if self.is_leaf():
            subtrees.append(tree)
            return

        node_type = _get_node_type(tree)
        if self.type not in BUILTIN_TYPES:
            # Always require custom node types to match exactly
            if node_type != self.type:
                raise ValueError(
                    f"Type mismatch; "
                    f"expected {self.type!r}, but got {node_type!r}.",
                )
            flatten_fn = SUPPORTED_NODES[node_type].flatten_fn
            child_pytrees, context = flatten_fn(tree)
            if len(child_pytrees) != self.num_children:
                raise ValueError(
                    f"Node arity mismatch; "
                    f"expected {self.num_children}, but got {len(child_pytrees)}.",
                )
            if context != self.context:
                raise ValueError(
                    f"Node context mismatch for custom node type {self.type!r}.",
                )
        else:
            # For builtin dictionary types, we allow some flexibility
            # Otherwise, we require exact matches
            both_standard_dict = (
                self.type in STANDARD_DICT_TYPES and node_type in STANDARD_DICT_TYPES
            )
            if node_type != self.type and not both_standard_dict:
                raise ValueError(
                    f"Node type mismatch; "
                    f"expected {self.type!r}, but got {node_type!r}.",
                )
            if len(tree) != self.num_children:
                raise ValueError(
                    f"Node arity mismatch; "
                    f"expected {self.num_children}, but got {len(tree)}.",
                )

            if both_standard_dict:  # dictionary types are compatible with each other
                dict_context = (
                    self.context
                    if self.type is not defaultdict
                    # ignore mismatch of `default_factory` for defaultdict
                    else self.context[1]
                )
                expected_keys = dict_context
                got_key_set = set(tree)
                expected_key_set = set(expected_keys)
                if got_key_set != expected_key_set:
                    missing_keys = expected_key_set.difference(got_key_set)
                    extra_keys = got_key_set.difference(expected_key_set)
                    message = ""
                    if missing_keys:
                        message += f"; missing key(s): {missing_keys}"
                    if extra_keys:
                        message += f"; extra key(s): {extra_keys}"
                    raise ValueError(f"Node keys mismatch{message}.")
                child_pytrees = [tree[key] for key in expected_keys]
            else:
                flatten_fn = SUPPORTED_NODES[node_type].flatten_fn
                child_pytrees, context = flatten_fn(tree)
                if (
                    context != self.context
                    and self.type is not deque  # ignore mismatch of `maxlen` for deque
                ):
                    raise ValueError(
                        f"Node context mismatch for node type {self.type!r}; "
                        f"expected {self.context!r}, but got {context!r}.",  # namedtuple type mismatch
                    )

        for child_pytree, child_spec in zip(child_pytrees, self.children_specs):
            child_spec._flatten_up_to_helper(child_pytree, subtrees)

    def flatten_up_to(self, tree: PyTree) -> List[PyTree]:
        subtrees: List[PyTree] = []
        self._flatten_up_to_helper(tree, subtrees)
        return subtrees

    def unflatten(self, leaves: Iterable[Any]) -> PyTree:
        if not isinstance(leaves, (list, tuple)):
            leaves = list(leaves)
        if len(leaves) != self.num_leaves:
            raise ValueError(
                f"treespec.unflatten(leaves): `leaves` has length {len(leaves)} "
                f"but the spec refers to a pytree that holds {self.num_leaves} "
                f"items ({self}).",
            )
        if self.is_leaf():
            return leaves[0]

        unflatten_fn = SUPPORTED_NODES[self.type].unflatten_fn

        # Recursively unflatten the children
        start = 0
        end = 0
        child_pytrees = []
        for child_spec in self.children_specs:
            end += child_spec.num_leaves
            child_pytrees.append(child_spec.unflatten(leaves[start:end]))
            start = end

        return unflatten_fn(child_pytrees, self.context)


class LeafSpec(TreeSpec):
    def __init__(self) -> None:
        super().__init__(None, None, [])
        self.num_nodes = 1
        self.num_leaves = 1
        self.num_children = 0

    def __repr__(self, indent: int = 0) -> str:
        return "*"


# All leaves are equivalent, so represent with a single object to save on
# object construction time
_LEAF_SPEC = LeafSpec()


def _tree_flatten_helper(tree: PyTree, leaves: List[Any]) -> TreeSpec:
    if _is_leaf(tree):
        leaves.append(tree)
        return _LEAF_SPEC

    node_type = _get_node_type(tree)
    flatten_fn = SUPPORTED_NODES[node_type].flatten_fn
    child_pytrees, context = flatten_fn(tree)

    # Recursively flatten the children
    children_specs = [_tree_flatten_helper(child, leaves) for child in child_pytrees]

    return TreeSpec(node_type, context, children_specs)


def tree_flatten(tree: PyTree) -> Tuple[List[Any], TreeSpec]:
    """Flattens a pytree into a list of values and a TreeSpec that can be used
    to reconstruct the pytree.
    """
    leaves: List[Any] = []
    spec = _tree_flatten_helper(tree, leaves)
    return leaves, spec


def tree_unflatten(leaves: Iterable[Any], treespec: TreeSpec) -> PyTree:
    """Given a list of values and a TreeSpec, builds a pytree.
    This is the inverse operation of `tree_flatten`.
    """
    if not isinstance(treespec, TreeSpec):
        raise TypeError(
            f"tree_unflatten(leaves, treespec): Expected `treespec` to be "
            f"instance of TreeSpec but got item of type {type(treespec)}.",
        )
    return treespec.unflatten(leaves)


def _tree_leaves_helper(tree: PyTree, leaves: List[Any]) -> None:
    if _is_leaf(tree):
        leaves.append(tree)
        return

    node_type = _get_node_type(tree)
    flatten_fn = SUPPORTED_NODES[node_type].flatten_fn
    child_pytrees, _ = flatten_fn(tree)

    # Recursively flatten the children
    for child in child_pytrees:
        _tree_leaves_helper(child, leaves)


def tree_leaves(tree: PyTree) -> List[Any]:
    """Get a list of leaves of a pytree."""
    leaves: List[Any] = []
    _tree_leaves_helper(tree, leaves)
    return leaves


def tree_structure(tree: PyTree) -> TreeSpec:
    """Get the TreeSpec for a pytree."""
    return tree_flatten(tree)[1]


def tree_map(func: Callable[..., Any], tree: PyTree, *rests: PyTree) -> PyTree:
    """Map a multi-input function over pytree args to produce a new pytree.

    See also :func:`tree_map_`.

    >>> tree_map(lambda x: x + 1, {'x': 7, 'y': (42, 64)})
    {'x': 8, 'y': (43, 65)}
    >>> tree_map(lambda x: x is None, {'x': 7, 'y': (42, 64), 'z': None})
    {'x': False, 'y': (False, False), 'z': True}

    If multiple inputs are given, the structure of the tree is taken from the first input;
    subsequent inputs need only have ``tree`` as a prefix:

    >>> tree_map(lambda x, y: [x] + y, [5, 6], [[7, 9], [1, 2]])
    [[5, 7, 9], [6, 1, 2]]

    Args:
        func (callable): A function that takes ``1 + len(rests)`` arguments, to be applied at the
            corresponding leaves of the pytrees.
        tree (pytree): A pytree to be mapped over, with each leaf providing the first positional
            argument to function ``func``.
        rests (tuple of pytree): A tuple of pytrees, each of which has the same structure as
            ``tree`` or has ``tree`` as a prefix.

    Returns:
        A new pytree with the same structure as ``tree`` but with the value at each leaf given by
        ``func(x, *xs)`` where ``x`` is the value at the corresponding leaf in ``tree`` and ``xs``
        is the tuple of values at corresponding nodes in ``rests``.
    """
    leaves, treespec = tree_flatten(tree)
    flat_args = [leaves] + [treespec.flatten_up_to(r) for r in rests]
    return treespec.unflatten(map(func, *flat_args))


def tree_map_(func: Callable[..., Any], tree: PyTree, *rests: PyTree) -> PyTree:
    """Like :func:`tree_map`, but do an inplace call on each leaf and return the original tree.

    See also :func:`tree_map`.

    Args:
        func (callable): A function that takes ``1 + len(rests)`` arguments, to be applied at the
            corresponding leaves of the pytrees.
        tree (pytree): A pytree to be mapped over, with each leaf providing the first positional
            argument to function ``func``.
        rests (tuple of pytree): A tuple of pytrees, each of which has the same structure as
            ``tree`` or has ``tree`` as a prefix.

    Returns:
        The original ``tree`` with the value at each leaf is given by the side-effect of function
        ``func(x, *xs)`` (not the return value) where ``x`` is the value at the corresponding leaf
        in ``tree`` and ``xs`` is the tuple of values at values at corresponding nodes in ``rests``.
    """
    leaves, treespec = tree_flatten(tree)
    flat_args = [leaves] + [treespec.flatten_up_to(r) for r in rests]
    deque(map(func, *flat_args), maxlen=0)  # consume and exhaust the iterable
    return tree


Type2 = Tuple[Type[T], Type[S]]
Type3 = Tuple[Type[T], Type[S], Type[U]]
TypeAny = Union[Type[Any], Tuple[Type[Any], ...]]

Fn2 = Callable[[Union[T, S]], R]
Fn3 = Callable[[Union[T, S, U]], R]
Fn = Callable[[T], R]
FnAny = Callable[[Any], R]

MapOnlyFn = Callable[[T], Callable[[Any], Any]]


# These specializations help with type inference on the lambda passed to this
# function
@overload
def map_only(__type_or_types: Type2[T, S]) -> MapOnlyFn[Fn2[T, S, Any]]:
    ...


@overload
def map_only(__type_or_types: Type3[T, S, U]) -> MapOnlyFn[Fn3[T, S, U, Any]]:
    ...


@overload
def map_only(__type_or_types: Type[T]) -> MapOnlyFn[Fn[T, Any]]:
    ...


# This specialization is needed for the implementations below that call
@overload
def map_only(__type_or_types: TypeAny) -> MapOnlyFn[FnAny[Any]]:
    ...


def map_only(__type_or_types: TypeAny) -> MapOnlyFn[FnAny[Any]]:
    """
    Suppose you are writing a tree_map over tensors, leaving everything
    else unchanged.  Ordinarily you would have to write:

        def go(t):
            if isinstance(t, Tensor):
                return ...
            else:
                return t

    With this function, you only need to write:

        @map_only(Tensor)
        def go(t):
            return ...

    You can also directly use 'tree_map_only'
    """

    def wrapper(func: Callable[[T], Any]) -> Callable[[Any], Any]:
        # @functools.wraps(func)  # torch dynamo doesn't support this yet
        def wrapped(x: T) -> Any:
            if isinstance(x, __type_or_types):
                return func(x)
            return x

        return wrapped

    return wrapper


@overload
def tree_map_only(
    __type_or_types: Type[T],
    func: Fn[T, Any],
    tree: PyTree,
) -> PyTree:
    ...


@overload
def tree_map_only(
    __type_or_types: Type2[T, S],
    func: Fn2[T, S, Any],
    tree: PyTree,
) -> PyTree:
    ...


@overload
def tree_map_only(
    __type_or_types: Type3[T, S, U],
    func: Fn3[T, S, U, Any],
    tree: PyTree,
) -> PyTree:
    ...


def tree_map_only(
    __type_or_types: TypeAny,
    func: FnAny[Any],
    tree: PyTree,
) -> PyTree:
    return tree_map(map_only(__type_or_types)(func), tree)


@overload
def tree_map_only_(
    __type_or_types: Type[T],
    func: Fn[T, Any],
    tree: PyTree,
) -> PyTree:
    ...


@overload
def tree_map_only_(
    __type_or_types: Type2[T, S],
    func: Fn2[T, S, Any],
    tree: PyTree,
) -> PyTree:
    ...


@overload
def tree_map_only_(
    __type_or_types: Type3[T, S, U],
    func: Fn3[T, S, U, Any],
    tree: PyTree,
) -> PyTree:
    ...


def tree_map_only_(
    __type_or_types: TypeAny,
    func: FnAny[Any],
    tree: PyTree,
) -> PyTree:
    return tree_map_(map_only(__type_or_types)(func), tree)


def tree_all(pred: Callable[[Any], bool], tree: PyTree) -> bool:
    flat_args = tree_leaves(tree)
    return all(map(pred, flat_args))


def tree_any(pred: Callable[[Any], bool], tree: PyTree) -> bool:
    flat_args = tree_leaves(tree)
    return any(map(pred, flat_args))


@overload
def tree_all_only(
    __type_or_types: Type[T],
    pred: Fn[T, bool],
    tree: PyTree,
) -> bool:
    ...


@overload
def tree_all_only(
    __type_or_types: Type2[T, S],
    pred: Fn2[T, S, bool],
    tree: PyTree,
) -> bool:
    ...


@overload
def tree_all_only(
    __type_or_types: Type3[T, S, U],
    pred: Fn3[T, S, U, bool],
    tree: PyTree,
) -> bool:
    ...


def tree_all_only(
    __type_or_types: TypeAny,
    pred: FnAny[bool],
    tree: PyTree,
) -> bool:
    flat_args = tree_leaves(tree)
    return all(pred(x) for x in flat_args if isinstance(x, __type_or_types))


@overload
def tree_any_only(
    __type_or_types: Type[T],
    pred: Fn[T, bool],
    tree: PyTree,
) -> bool:
    ...


@overload
def tree_any_only(
    __type_or_types: Type2[T, S],
    pred: Fn2[T, S, bool],
    tree: PyTree,
) -> bool:
    ...


@overload
def tree_any_only(
    __type_or_types: Type3[T, S, U],
    pred: Fn3[T, S, U, bool],
    tree: PyTree,
) -> bool:
    ...


def tree_any_only(
    __type_or_types: TypeAny,
    pred: FnAny[bool],
    tree: PyTree,
) -> bool:
    flat_args = tree_leaves(tree)
    return any(pred(x) for x in flat_args if isinstance(x, __type_or_types))


# Broadcasts a pytree to the provided TreeSpec and returns the flattened
# values. If this is not possible, then this function returns None.
#
# For example, given pytree=0 and spec=TreeSpec(list, None, [LeafSpec(), LeafSpec()]),
# would return [0, 0]. This is useful for part of the vmap implementation:
# a user can pass in vmap(fn, in_dims)(*inputs). `in_dims` should be
# broadcastable to the tree structure of `inputs` and we use
# _broadcast_to_and_flatten to check this.
def _broadcast_to_and_flatten(tree: PyTree, treespec: TreeSpec) -> Optional[List[Any]]:
    assert isinstance(treespec, TreeSpec)

    if _is_leaf(tree):
        return [tree] * treespec.num_leaves
    if isinstance(treespec, LeafSpec):
        return None
    node_type = _get_node_type(tree)
    if node_type != treespec.type:
        return None

    flatten_fn = SUPPORTED_NODES[node_type].flatten_fn
    child_pytrees, ctx = flatten_fn(tree)

    # Check if the Node is different from the spec
    if len(child_pytrees) != len(treespec.children_specs) or ctx != treespec.context:
        return None

    # Recursively flatten the children
    result: List[Any] = []
    for child, child_spec in zip(child_pytrees, treespec.children_specs):
        flat = _broadcast_to_and_flatten(child, child_spec)
        if flat is not None:
            result += flat
        else:
            return None

    return result


@dataclasses.dataclass
class _TreeSpecSchema:
    """
    _TreeSpecSchema is the schema used to serialize the TreeSpec
    It contains the following fields:
    - type: A string name of the type. null for the case of a LeafSpec.
    - context: Any format which is json dumpable
    - children_spec: A list of children serialized specs.
    """

    type: Optional[str]
    context: DumpableContext
    children_spec: List["_TreeSpecSchema"]


class _ProtocolFn(NamedTuple):
    treespec_to_json: Callable[[TreeSpec], DumpableContext]
    json_to_treespec: Callable[[DumpableContext], TreeSpec]


_SUPPORTED_PROTOCOLS: Dict[int, _ProtocolFn] = {}


def _treespec_to_json(treespec: TreeSpec) -> _TreeSpecSchema:
    if isinstance(treespec, LeafSpec):
        return _TreeSpecSchema(None, None, [])

    if treespec.type not in SUPPORTED_SERIALIZED_TYPES:
        raise NotImplementedError(
            f"Serializing {treespec.type} in pytree is not registered.",
        )

    serialize_node_def = SUPPORTED_SERIALIZED_TYPES[treespec.type]

    serialized_type_name = serialize_node_def.serialized_type_name

    if serialized_type_name == NO_SERIALIZED_TYPE_NAME_FOUND:
        raise NotImplementedError(
            f"No registered serialization name for {treespec.type} found. "
            "Please update your _register_pytree_node call with a `serialized_type_name` kwarg."
        )

    if serialize_node_def.to_dumpable_context is None:
        try:
            serialized_context = json.dumps(treespec.context)
        except TypeError as e:
            raise TypeError(
                "Unable to serialize context. "
                "Please make the context json dump-able, or register a "
                "custom serializer using _register_pytree_node."
            ) from e
    else:
        serialized_context = serialize_node_def.to_dumpable_context(treespec.context)

    child_schemas = [_treespec_to_json(child) for child in treespec.children_specs]

    return _TreeSpecSchema(serialized_type_name, serialized_context, child_schemas)


def _json_to_treespec(json_schema: DumpableContext) -> TreeSpec:
    if (
        json_schema["type"] is None
        and json_schema["context"] is None
        and len(json_schema["children_spec"]) == 0
    ):
        return LeafSpec()

    if json_schema["type"] not in SERIALIZED_TYPE_TO_PYTHON_TYPE:
        raise NotImplementedError(
            f'Deserializing {json_schema["type"]} in pytree is not registered.',
        )

    typ = SERIALIZED_TYPE_TO_PYTHON_TYPE[json_schema["type"]]
    serialize_node_def = SUPPORTED_SERIALIZED_TYPES[typ]

    if serialize_node_def.from_dumpable_context is None:
        try:
            context = json.loads(json_schema["context"])
        except TypeError as ex:
            raise TypeError(
                "Unable to deserialize context. "
                "Please make the context json load-able, or register a "
                "custom serializer using _register_pytree_node.",
            ) from ex
    else:
        context = serialize_node_def.from_dumpable_context(json_schema["context"])

    children_spec = []
    for child_string in json_schema["children_spec"]:
        children_spec.append(_json_to_treespec(child_string))

    return TreeSpec(typ, context, children_spec)


_SUPPORTED_PROTOCOLS[1] = _ProtocolFn(_treespec_to_json, _json_to_treespec)


def treespec_dumps(treespec: TreeSpec, protocol: Optional[int] = None) -> str:
    if not isinstance(treespec, TreeSpec):
        raise TypeError(
            f"treespec_dumps(treespec, protocol): Expected `treespec` to be instance of "
            f"TreeSpec but got item of type {type(treespec)}.",
        )

    if protocol is None:
        protocol = DEFAULT_TREESPEC_SERIALIZATION_PROTOCOL

    if protocol in _SUPPORTED_PROTOCOLS:
        json_spec = _SUPPORTED_PROTOCOLS[protocol].treespec_to_json(treespec)
    else:
        raise ValueError(
            f"Unknown protocol {protocol}. "
            f"Available protocols: {list(_SUPPORTED_PROTOCOLS.keys())}",
        )

    str_spec = json.dumps((protocol, dataclasses.asdict(json_spec)))
    return str_spec


def treespec_loads(serialized: str) -> TreeSpec:
    protocol, json_schema = json.loads(serialized)

    if protocol in _SUPPORTED_PROTOCOLS:
        return _SUPPORTED_PROTOCOLS[protocol].json_to_treespec(json_schema)
    raise ValueError(
        f"Unknown protocol {protocol}. "
        f"Available protocols: {list(_SUPPORTED_PROTOCOLS.keys())}",
    )


class _DummyLeaf:
    def __repr__(self) -> str:
        return "*"


def treespec_pprint(treespec: TreeSpec) -> str:
    dummy_tree = tree_unflatten(
        [_DummyLeaf() for _ in range(treespec.num_leaves)],
        treespec,
    )
    return repr(dummy_tree)


# TODO(angelayi): remove this function after OSS/internal stabilize
def pytree_to_str(treespec: TreeSpec) -> str:
    warnings.warn("pytree_to_str is deprecated. Please use treespec_dumps")
    return treespec_dumps(treespec)


# TODO(angelayi): remove this function after OSS/internal stabilize
def str_to_pytree(json: str) -> TreeSpec:
    warnings.warn("str_to_pytree is deprecated. Please use treespec_loads")
    return treespec_loads(json)


def arg_tree_leaves(*args: PyTree, **kwargs: PyTree) -> List[Any]:
    """Get a flat list of arguments to this function

    A slightly faster version of tree_leaves((args, kwargs))
    """
    leaves: List[Any] = []
    for a in args:
        _tree_leaves_helper(a, leaves)
    for a in kwargs.values():
        _tree_leaves_helper(a, leaves)
    return leaves<|MERGE_RESOLUTION|>--- conflicted
+++ resolved
@@ -28,12 +28,9 @@
     DefaultDict,
     Deque,
     Dict,
-<<<<<<< HEAD
     Final,
+    FrozenSet,
     Generic,
-=======
-    FrozenSet,
->>>>>>> 81cebca3
     Iterable,
     List,
     NamedTuple,
