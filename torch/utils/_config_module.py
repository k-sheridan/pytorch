--- conflicted
+++ resolved
@@ -155,16 +155,12 @@
     # The default value specified in the configuration
     default: Any
     # The value specified by the user when they overrode the configuration
-<<<<<<< HEAD
-    user_override: Any = None
+    # _UNSET_SENTINEL indicates the value is not set.
+    user_override: Any = _UNSET_SENTINEL
     # The justknob to check for this config
     justknob: Optional[str] = None
     # The resolved justknob value
     justknob_value: Any = None
-=======
-    # _UNSET_SENTINEL indicates the value is not set.
-    user_override: Any = _UNSET_SENTINEL
->>>>>>> aff8872a
 
 
 class ConfigModule(ModuleType):
@@ -196,9 +192,9 @@
     def __getattr__(self, name: str) -> Any:
         try:
             config = self._config[name]
-<<<<<<< HEAD
-            if config.user_override is not None:
-                return copy.deepcopy(config.user_override)
+            if config.user_override is not _UNSET_SENTINEL:
+                return config.user_override
+
             if config.justknob_value is not None:
                 # JK only supports bools and ints
                 return config.justknob_value
@@ -208,10 +204,6 @@
                 )
                 # JK only supports bools and ints
                 return config.justknob_value
-            return copy.deepcopy(config.default)
-=======
-            if config.user_override is not _UNSET_SENTINEL:
-                return config.user_override
 
             # Note that reference types can still me modified, so we
             # copy them to user_overrides in case the user overrides
@@ -220,7 +212,7 @@
                 config.user_override = copy.deepcopy(config.default)
                 return config.user_override
             return config.default
->>>>>>> aff8872a
+
         except KeyError as e:
             # make hasattr() work properly
             raise AttributeError(f"{self.__name__}.{name} does not exist") from e
