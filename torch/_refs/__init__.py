# mypy: allow-untyped-decorators
# mypy: allow-untyped-defs
import builtins
import collections
import inspect
import itertools
import math
import operator
import warnings

from collections.abc import Iterable
from enum import Enum
from functools import partial, reduce, singledispatch, wraps
from typing import Any, Callable, Dict, List, Optional, overload, Sequence, Tuple, Union

import torch

import torch._prims as prims
import torch._prims_common as utils
import torch.utils._pytree as pytree
from torch import sym_float, sym_int
from torch._prims_common import (
    BoolLike,
    DeviceLikeType,
    Dim,
    DimsSequenceType,
    DimsType,
    dtype_to_type,
    ELEMENTWISE_TYPE_PROMOTION_KIND,
    FloatLike,
    FloatWithoutSymFloat,
    IntLike,
    is_weakly_lesser_type,
    Number,
    NumberType,
    RealNumberType,
    REDUCTION_OUTPUT_TYPE_KIND,
    ShapeType,
    StrideType,
    TensorLike,
    TensorLikeType,
    TensorOrNumberLikeType,
    TensorSequenceType,
)
from torch._prims_common.wrappers import (
    _maybe_convert_to_dtype,
    _maybe_resize_out,
    _safe_copy_out,
    elementwise_type_promotion_wrapper,
    elementwise_unary_scalar_wrapper,
    out_wrapper,
)

# Experimental module containing prototype Python references for existing
#   PyTorch operations.

__all__ = [
    #
    # Elementwise Unary References
    #
    "abs",
    "acos",
    "acosh",
    "asinh",
    "asin",
    "atan",
    "atanh",
    "bitwise_not",
    # "cbrt",  # No corresponding torch operation
    "ceil",
    "conj_physical",
    "cos",
    "cosh",
    "count_nonzero",
    "deg2rad",
    "digamma",
    "erf",
    "erfinv",
    "erfc",
    "exp",
    "expm1",
    "exponential",
    "exp2",
    "fill",
    "fill_",
    "floor",
    "frac",
    "geometric",
    "index_add",
    "index_copy",
    "index_copy_",
    "index_select",
    "index_fill",
    "index_fill_",
    "isfinite",
    "isinf",
    "isposinf",
    "isneginf",
    "isnan",
    "isreal",
    "i0",
    "lerp",
    "lgamma",
    "log",
    "log1p",
    "log2",
    "log10",
    "log_normal",
    "log_softmax",
    "mvlgamma",
    "norm",
    "normal",
    "nan_to_num",
    "neg",
    "positive",
    "rad2deg",
    "reciprocal",
    "round",  # TODO: model kwargs
    "sigmoid",
    "sgn",
    "sign",
    "signbit",
    "sin",
    "sinc",
    "sinh",
    "softmax",
    "sqrt",
    "square",
    "tan",
    "tanh",
    "trace",
    "trunc",
    #
    # Elementwise Binary References
    #
    "add",
    "atan2",
    "bitwise_and",
    "bitwise_left_shift",
    "bitwise_or",
    "bitwise_right_shift",
    "bitwise_xor",
    "clamp_min",
    "clamp_max",
    "copysign",
    "div",
    "eq",
    "float_power",
    "floor_divide",
    "fmax",
    "fmin",
    "fmod",
    "gcd",
    "ge",
    "gt",
    "heaviside",
    "hypot",
    "igamma",
    "igammac",
    "imag",
    "isclose",
    "lcm",
    # 'ldexp',
    "le",
    "logaddexp",
    "logaddexp2",
    "logical_and",
    "logical_not",
    "logical_or",
    "logical_xor",
    "logsumexp",
    "lt",
    # 'max', # implement with reductions
    "maximum",
    # 'min', # implement with reductions
    "minimum",
    "mul",
    "ne",
    "nextafter",
    # 'polar',  # abs, cos, sin
    "pow",
    "real",
    "rpow",
    "remainder",
    "rsub",
    "rtruediv",
    "rfloordiv",
    "sub",
    "true_divide",
    "trunc_divide",
    "xlogy",
    #
    # Elementwise Ternary References
    #
    "addcdiv",
    "addcmul",
    "clamp",
    #
    # Conditional references
    #
    "masked_fill",
    "masked_fill_",
    "where",
    #
    # Data conversion and movement references
    #
    "clone",
    "copy_to",  # TODO: add OpInfo (or implement .to)
    "item",
    "to",
    #
    # Reduction ops
    #
    "all",
    "amax",
    "amin",
    "any",
    "cumsum",
    "cumprod",
    "mean",
    "dot",
    "vdot",
    "std",
    "std_mean",
    "sum",
    "sum_to_size",
    "prod",
    "var",
    "var_mean",
    #
    # Linear algebra ops
    #
    "addr",
    #
    # View & Shape Ops
    #
    "alias",
    "alias_copy",
    "atleast_1d",
    "atleast_2d",
    "atleast_3d",
    "as_strided",
    "as_strided_copy",
    "as_strided_scatter",
    "block_diag",
    "broadcast_shapes",
    "broadcast_tensors",
    "broadcast_to",
    "cat",
    "chunk",
    "column_stack",
    "conj",
    "constant_pad_nd",
    "contiguous",
    "diag_embed",
    "diag",
    "diagonal",
    "diagonal_copy",
    "diagonal_scatter",
    "dsplit",
    "dstack",
    "expand",
    "expand_as",
    "expand_copy",
    "flatten",
    "flip",
    "fliplr",
    "flipud",
    "hsplit",
    "hstack",
    "meshgrid",
    "movedim",
    "narrow",
    "narrow_copy",
    "native_group_norm",
    "native_layer_norm",
    "permute",
    "ravel",
    "repeat",
    "reshape",
    "reshape_as",
    "roll",
    "rot90",
    "rsqrt",
    "stack",
    "swap_axes",  # alias for transpose
    "squeeze",
    "squeeze_copy",
    "t",
    "t_copy",
    "T",
    "take_along_dim",
    "tensor_split",
    "transpose",
    "transpose_copy",
    "unfold",
    "unfold_copy",
    "unsqueeze",
    "unsqueeze_copy",
    "view",
    "view_as",
    "view_copy",
    "vsplit",
    "vstack",
    "view_as_complex",
    "unflatten",
    "unbind",
    "triu",
    "tril",
    "triu_indices",
    "tril_indices",
    #
    # Tensor Creation
    #
    "arange",
    "cauchy",
    "empty",
    "empty_like",
    "empty_permuted",
    "empty_strided",
    "eye",
    "full",
    "full_like",
    "linspace",
    "logspace",
    "new_empty",
    "new_empty_strided",
    "new_full",
    "new_ones",
    "new_zeros",
    "ones",
    "ones_like",
    "randn",
    "scalar_tensor",
    "zero",
    "zeros",
    "zeros_like",
    #
    # Test-related functions
    #
    "allclose",
    "equal",
    #
    # Statistical operations
    #
    "bucketize",
    #
    # Misc
    #
    "is_complex",
    "renorm",
    "stft",
    "istft",
]

Tensor = torch.Tensor
DispatchKey = torch._C.DispatchKey  # type: ignore[attr-defined]
aten = torch._ops.ops.aten

# Note that the docstrings for the public methods from this file are in
# torch/_torch_docs.py


def is_noncontiguous_supported(device):
    return device is None or device.type != "hpu"


def handle_noncontiguous_outputs(input_tlist, output):
    device = None
    from torch._subclasses.fake_tensor import FakeTensor

    for t in input_tlist:
        if isinstance(t, FakeTensor):
            device = t.fake_device
            break

    if not is_noncontiguous_supported(device):
        output = output.contiguous()

    return output


def _broadcast_shapes(*_shapes):
    from torch.fx.experimental.symbolic_shapes import guard_size_oblivious

    shapes = tuple(
        (x,) if isinstance(x, IntLike) else x
        for x in filter(lambda x: x is not None, _shapes)
    )

    # Short-circuits on no input
    if len(shapes) == 0:
        return None

    # Type checking
    # TODO: make common validations available as utils
    for shape in shapes:
        assert isinstance(shape, Sequence)

    # Computes common shape
    common_shape = [
        1,
    ] * reduce(max, (len(shape) for shape in shapes))
    for arg_idx, shape in enumerate(shapes):
        for idx in range(-1, -1 - len(shape), -1):
            if guard_size_oblivious(common_shape[idx] == 1):
                if shape[idx] < 0:
                    raise ValueError(
                        "Attempting to broadcast a dimension with negative length!"
                    )
                common_shape[idx] = shape[idx]
            elif guard_size_oblivious(shape[idx] != 1):
                if common_shape[idx] != shape[idx]:
                    raise RuntimeError(
                        f"Attempting to broadcast a dimension of length {shape[idx]} at {idx}! "
                        f"Mismatching argument at index {arg_idx} had {shape}; but expected shape "
                        f"should be broadcastable to {common_shape}"
                    )

    return common_shape


def _maybe_broadcast(*args, preserve_cpu_scalar_tensors=True):
    # Computes common shape
    common_shape = _broadcast_shapes(
        *(t.shape if isinstance(t, TensorLike) else None for t in args)
    )

    def __maybe_broadcast(x, shape):
        if x is None:
            return None
        elif isinstance(x, Number):
            return x
        elif isinstance(x, TensorLike):
            if preserve_cpu_scalar_tensors and utils.is_cpu_scalar_tensor(x):
                return x

            if not utils.same_shape(x.shape, common_shape):
                return x.expand(common_shape)

            return x
        else:
            raise RuntimeError(
                "Unexpected type when broadcasting: " + str(type(x)) + "!"
            )

    return tuple(__maybe_broadcast(x, common_shape) for x in args)


# Utilities should come BEFORE this import
from torch._decomp import register_decomposition

#
# Elementwise unary references
#

infer_aten_op = object()


# TODO: add type promotion support
def _make_elementwise_unary_reference(
    type_promotion_kind,
    *,
    aten_op=infer_aten_op,
    extra_meta=None,
) -> Callable:
    def inner(prim: Callable):
        nonlocal aten_op

        @wraps(prim)
        @out_wrapper()
        @elementwise_unary_scalar_wrapper
        @elementwise_type_promotion_wrapper(
            type_promoting_args=("a",),
            type_promotion_kind=type_promotion_kind,
        )
        def _ref(a: TensorLikeType) -> TensorLikeType:
            if extra_meta is not None:
                extra_meta(a)

            output = prim(a)
            return handle_noncontiguous_outputs([a], output)

        if aten_op is infer_aten_op:
            aten_op = utils.get_aten_op(prim, prim.__name__)
        if aten_op is not None:
            register_decomposition(aten_op)(_ref)

        return _ref

    return inner


def _make_alias(fn, name):
    """
    This function defines an alias of another function and sets its __name__ argument.
    It also sets its __module__ argument to the module of the caller.
    Note that when naively doing `alias = fn`, we have that `alias.__name__ == "fn"`, and
    `alias.__module__ == fn.__module__`.
    """

    def _fn(*args, **kwargs):
        return fn(*args, **kwargs)

    _fn.__name__ = name
    _fn.__module__ = inspect.currentframe().f_back.f_globals["__name__"]  # type: ignore[union-attr]
    return _fn


def _make_inplace(fn):
    """
    Given a function with out variant (i.e. using `out_wrapper()), it returns its in-place variant
    See https://github.com/pytorch/pytorch/wiki/Developer-FAQ#how-do-in-place-operations-work-in-pytorch
    """

    # nb. We use the name of the first argument used in the unary references
    @wraps(fn)
    def _fn(a, *args, **kwargs):
        return fn(a, *args, out=a, **kwargs)

    inplace_name = f"{fn.__name__}_"
    _fn.__name__ = inplace_name
    _fn = register_decomposition(getattr(aten, inplace_name))(_fn)  # type: ignore[assignment]

    # We access the __all__ attribute of the module where fn is defined
    # There may be a cleaner way of doing this...
    from inspect import getmodule

    _all = getmodule(fn).__all__  # type: ignore[union-attr]
    if inplace_name not in _all:
        _all.append(inplace_name)
    return _fn


@_make_elementwise_unary_reference(ELEMENTWISE_TYPE_PROMOTION_KIND.COMPLEX_TO_FLOAT)
def abs(a):
    return prims.abs(a)


@_make_elementwise_unary_reference(ELEMENTWISE_TYPE_PROMOTION_KIND.INT_TO_FLOAT)
def acos(a):
    return prims.acos(a)


@_make_elementwise_unary_reference(ELEMENTWISE_TYPE_PROMOTION_KIND.INT_TO_FLOAT)
def acosh(a):
    return prims.acosh(a)


@_make_elementwise_unary_reference(ELEMENTWISE_TYPE_PROMOTION_KIND.INT_TO_FLOAT)
def asin(a):
    return prims.asin(a)


@_make_elementwise_unary_reference(ELEMENTWISE_TYPE_PROMOTION_KIND.INT_TO_FLOAT)
def asinh(a):
    return prims.asinh(a)


@_make_elementwise_unary_reference(ELEMENTWISE_TYPE_PROMOTION_KIND.INT_TO_FLOAT)
def atan(a):
    return prims.atan(a)


@_make_elementwise_unary_reference(ELEMENTWISE_TYPE_PROMOTION_KIND.INT_TO_FLOAT)
def atanh(a):
    return prims.atanh(a)


@_make_elementwise_unary_reference(ELEMENTWISE_TYPE_PROMOTION_KIND.DEFAULT)
def bitwise_not(a):
    return prims.bitwise_not(a)


@_make_elementwise_unary_reference(ELEMENTWISE_TYPE_PROMOTION_KIND.DEFAULT)
def ceil(a):
    return prims.ceil(a)


@register_decomposition(aten.is_complex)
def is_complex(input: TensorLikeType):
    return utils.is_complex_dtype(input.dtype)


@register_decomposition(aten.conj_physical)
@out_wrapper()
def conj_physical(input: TensorLikeType):
    if not utils.is_complex_dtype(input.dtype):
        return input
    return prims.conj_physical(input)


@_make_elementwise_unary_reference(ELEMENTWISE_TYPE_PROMOTION_KIND.INT_TO_FLOAT)
def cos(a):
    return prims.cos(a)


@_make_elementwise_unary_reference(ELEMENTWISE_TYPE_PROMOTION_KIND.INT_TO_FLOAT)
def cosh(a):
    return prims.cosh(a)


@_make_elementwise_unary_reference(ELEMENTWISE_TYPE_PROMOTION_KIND.INT_TO_FLOAT)
def digamma(a):
    return prims.digamma(a)


@_make_elementwise_unary_reference(ELEMENTWISE_TYPE_PROMOTION_KIND.INT_TO_FLOAT)
def erf(a):
    return prims.erf(a)


@_make_elementwise_unary_reference(ELEMENTWISE_TYPE_PROMOTION_KIND.INT_TO_FLOAT)
def erfinv(a):
    return prims.erf_inv(a)


@_make_elementwise_unary_reference(ELEMENTWISE_TYPE_PROMOTION_KIND.INT_TO_FLOAT)
def erfc(a):
    return prims.erfc(a)


@_make_elementwise_unary_reference(ELEMENTWISE_TYPE_PROMOTION_KIND.INT_TO_FLOAT)
def exp(a):
    return prims.exp(a)


@_make_elementwise_unary_reference(ELEMENTWISE_TYPE_PROMOTION_KIND.INT_TO_FLOAT)
def expm1(a):
    return prims.expm1(a)


@_make_elementwise_unary_reference(ELEMENTWISE_TYPE_PROMOTION_KIND.INT_TO_FLOAT)
def exp2(a):
    return prims.exp2(a)


# Fill has its own implementation because it has a value parameter
# CompositeImplicitAutograd - don't register decomp
@out_wrapper()
@elementwise_type_promotion_wrapper(
    type_promoting_args=("a,"),
    type_promotion_kind=ELEMENTWISE_TYPE_PROMOTION_KIND.NO_OPMATH,
)
def fill(a: TensorLikeType, value: NumberType) -> TensorLikeType:
    assert isinstance(a, TensorLike)
    assert isinstance(value, Number)

    python_type = utils.dtype_to_type(a.dtype)
    if not utils.is_weakly_lesser_type(type(value), python_type):
        msg = f"value argument of type {type(value)} cannot be safely cast to type {python_type}!"
        raise ValueError(msg)

    return prims.fill(a, value)


def fill_(a: TensorLikeType, value: NumberType) -> TensorLikeType:
    r = prims.fill(a, value)
    prims.copy_to(a, r)
    return a


@register_decomposition(aten.zero)
@out_wrapper()
def zero(input: TensorLikeType) -> TensorLikeType:
    return torch.zeros_like(input)


@_make_elementwise_unary_reference(ELEMENTWISE_TYPE_PROMOTION_KIND.DEFAULT)
def floor(a):
    return prims.floor(a)


@_make_elementwise_unary_reference(ELEMENTWISE_TYPE_PROMOTION_KIND.DEFAULT)
def frac(x: TensorLikeType) -> TensorLikeType:
    trunc_x = torch.mul(torch.floor(torch.abs(x)), torch.sign(x))
    return torch.sub(x, trunc_x)


# imag does not use _make_elementwise_unary_reference because it does not support out
def imag(a: TensorLikeType) -> TensorLikeType:
    assert isinstance(a, TensorLike)
    torch._check(
        utils.is_complex_dtype(a.dtype), lambda: "imag only supports complex tensors."
    )
    return prims.imag(a)


@_make_elementwise_unary_reference(
    ELEMENTWISE_TYPE_PROMOTION_KIND.ALWAYS_BOOL,
    aten_op=None,  # CompositeImplicitAutograd
)
def isfinite(a: TensorLikeType) -> TensorLikeType:
    if utils.is_float_dtype(a.dtype) or utils.is_complex_dtype(a.dtype):
        return prims.isfinite(a)

    return ones_like(a, dtype=torch.bool)


@_make_elementwise_unary_reference(ELEMENTWISE_TYPE_PROMOTION_KIND.ALWAYS_BOOL)
def isinf(a: TensorLikeType) -> TensorLikeType:
    if utils.is_complex_dtype(a.dtype):
        return torch.logical_or(isinf(torch.real(a)), isinf(torch.imag(a)))
    if utils.is_float_dtype(a.dtype):
        return torch.abs(a) == float("inf")
    return torch.zeros_like(a, dtype=torch.bool)


@_make_elementwise_unary_reference(ELEMENTWISE_TYPE_PROMOTION_KIND.ALWAYS_BOOL)
def isposinf(a: TensorLikeType) -> TensorLikeType:
    torch._check(
        not utils.is_complex_dtype(a.dtype),
        lambda: f"Complex dtype is not supported for isposinf, got dtype {a.dtype}",
    )
    if utils.is_float_dtype(a.dtype):
        return a == float("inf")
    return torch.zeros_like(a, dtype=torch.bool)


@_make_elementwise_unary_reference(ELEMENTWISE_TYPE_PROMOTION_KIND.ALWAYS_BOOL)
def isneginf(a: TensorLikeType) -> TensorLikeType:
    torch._check(
        not utils.is_complex_dtype(a.dtype),
        lambda: f"Complex dtype is not supported for isneginf, got dtype {a.dtype}",
    )
    if utils.is_float_dtype(a.dtype):
        return a == float("-inf")
    return torch.zeros_like(a, dtype=torch.bool)


@_make_elementwise_unary_reference(ELEMENTWISE_TYPE_PROMOTION_KIND.ALWAYS_BOOL)
def isnan(a: TensorLikeType) -> TensorLikeType:
    return prims.ne(a, a)


# alias
mvlgamma = _make_alias(torch.special.multigammaln, "mvlgamma")  # type: ignore[has-type]


@_make_elementwise_unary_reference(
    ELEMENTWISE_TYPE_PROMOTION_KIND.ALWAYS_BOOL,
    aten_op=None,  # CompositeImplicitAutograd
)
def isreal(a: TensorLikeType) -> TensorLikeType:
    if utils.is_complex_dtype(a.dtype):
        return torch.imag(a) == 0
    return torch.ones_like(a, dtype=torch.bool)


# TODO: if this is special maybe it should be defined there and imported here?
@_make_elementwise_unary_reference(
    ELEMENTWISE_TYPE_PROMOTION_KIND.INT_TO_FLOAT, aten_op=aten.i0
)
def i0(a):
    return prims.bessel_i0(a)


@_make_elementwise_unary_reference(ELEMENTWISE_TYPE_PROMOTION_KIND.INT_TO_FLOAT)
def lgamma(a):
    return prims.lgamma(a)


@_make_elementwise_unary_reference(ELEMENTWISE_TYPE_PROMOTION_KIND.INT_TO_FLOAT)
def log(a):
    return prims.log(a)


@_make_elementwise_unary_reference(ELEMENTWISE_TYPE_PROMOTION_KIND.INT_TO_FLOAT)
def log1p(a):
    return prims.log1p(a)


@_make_elementwise_unary_reference(ELEMENTWISE_TYPE_PROMOTION_KIND.INT_TO_FLOAT)
def log2(a):
    return prims.log2(a)


@_make_elementwise_unary_reference(ELEMENTWISE_TYPE_PROMOTION_KIND.INT_TO_FLOAT)
def log10(a):
    return prims.log10(a)


# CompositeImplicitAutograd - don't register decomp
@out_wrapper()
def log_softmax(
    a: TensorLikeType,
    dim: int,
    dtype: Optional[torch.dtype] = None,
) -> TensorLikeType:
    result_dtype = dtype or a.dtype
    computation_dtype = utils.get_computation_dtype(result_dtype)
    a_ = _maybe_convert_to_dtype(a, computation_dtype)
    return _maybe_convert_to_dtype(a_ - logsumexp(a_, dim, keepdim=True), result_dtype)  # type: ignore[return-value]


@register_decomposition(aten.logsumexp)
@out_wrapper()
@elementwise_type_promotion_wrapper(
    type_promoting_args=("self",),
    type_promotion_kind=ELEMENTWISE_TYPE_PROMOTION_KIND.INT_TO_FLOAT,
)
def logsumexp(
    self: TensorLikeType, dim: DimsType, keepdim: bool = False
) -> TensorLikeType:
    if not isinstance(dim, Iterable):
        dim = (dim,)
    if self.numel() == 0:
        return torch.sum(torch.exp(self), dim, keepdim).log()
    maxes = torch.amax(self, dim, keepdim=True)
    maxes = torch.masked_fill(maxes, maxes.abs() == float("inf"), 0)
    maxes_squeezed = maxes if keepdim else torch.squeeze(maxes, dim)
    result = torch.sum(torch.exp(self - maxes), dim, keepdim)
    return result.log().add(maxes_squeezed)


@register_decomposition(aten.nan_to_num)
@out_wrapper()
def nan_to_num(
    a: TensorLikeType,
    nan: Optional[NumberType] = 0.0,
    posinf: Optional[NumberType] = None,
    neginf: Optional[NumberType] = None,
) -> TensorLikeType:
    assert isinstance(a, TensorLike)

    if utils.is_boolean_dtype(a.dtype) or utils.is_integer_dtype(a.dtype):
        return a.clone()

    if nan is None:
        nan = 0.0

    if posinf is None:
        posinf = torch.finfo(a.dtype).max

    if neginf is None:
        neginf = torch.finfo(a.dtype).min

    result = torch.where(torch.isnan(a), nan, a)  # type: ignore[call-overload]
    result = torch.where(torch.isneginf(a), neginf, result)  # type: ignore[call-overload]
    result = torch.where(torch.isposinf(a), posinf, result)  # type: ignore[call-overload]
    return result


def _neg_meta(a: TensorLikeType):
    torch._check(
        a.dtype is not torch.bool,
        lambda: (
            "Negation, the `-` operator, on a bool tensor is not supported. "
            "If you are trying to invert a mask, use the `~` or `logical_not()` "
            "operator instead."
        ),
    )


@_make_elementwise_unary_reference(
    ELEMENTWISE_TYPE_PROMOTION_KIND.DEFAULT, extra_meta=_neg_meta
)
def neg(a):
    return prims.neg(a)


# positive does not use _make_elementwise_unary_reference because it does not support out
# CompositeImplicitAutograd - don't register decomp
def positive(a: TensorLikeType) -> TensorLikeType:
    assert isinstance(a, TensorLike)
    if a.dtype is torch.bool:
        msg = "positive does not support bool tensors."
        raise RuntimeError(msg)
    return a


# real does not use _make_elementwise_unary_reference because it does not support out
def real(a: TensorLikeType) -> TensorLikeType:
    assert isinstance(a, TensorLike)
    if utils.is_complex_dtype(a.dtype):
        return prims.real(a)
    return a


@_make_elementwise_unary_reference(ELEMENTWISE_TYPE_PROMOTION_KIND.INT_TO_FLOAT)
def reciprocal(a):
    return prims.reciprocal(a)


@register_decomposition(aten.round)
@out_wrapper()
@elementwise_type_promotion_wrapper(
    type_promoting_args=("a",),
    type_promotion_kind=ELEMENTWISE_TYPE_PROMOTION_KIND.DEFAULT,
)
def round(a: TensorLikeType, *, decimals: int = 0) -> TensorLikeType:
    if decimals == 0:
        return prims.round(a)
    else:
        ten_pow = 10**decimals
        ten_neg_pow = 10 ** (-decimals)
        return prims.mul(prims.round(prims.mul(a, ten_pow)), ten_neg_pow)


@_make_elementwise_unary_reference(ELEMENTWISE_TYPE_PROMOTION_KIND.INT_TO_FLOAT)
def rsqrt(a):
    return prims.rsqrt(a)


@_make_elementwise_unary_reference(ELEMENTWISE_TYPE_PROMOTION_KIND.INT_TO_FLOAT)
def sigmoid(a: TensorLikeType) -> TensorLikeType:
    return true_divide(1, add(1, exp(neg(a))))


@_make_elementwise_unary_reference(ELEMENTWISE_TYPE_PROMOTION_KIND.DEFAULT)
def sgn(a):
    if utils.is_complex_dtype(a.dtype):
        a_abs = a.abs()
        return torch.where(a_abs == 0, 0, a / a_abs)
    else:
        return a.sign()


@_make_elementwise_unary_reference(ELEMENTWISE_TYPE_PROMOTION_KIND.DEFAULT)
def sign(a):
    return prims.sign(a)


@_make_elementwise_unary_reference(ELEMENTWISE_TYPE_PROMOTION_KIND.ALWAYS_BOOL)
def signbit(a):
    return prims.signbit(a)


@_make_elementwise_unary_reference(ELEMENTWISE_TYPE_PROMOTION_KIND.INT_TO_FLOAT)
def sin(a):
    return prims.sin(a)


# Autograd note: This will give the right first derivative at zero (by chance),
# but not the right second derivative
@_make_elementwise_unary_reference(ELEMENTWISE_TYPE_PROMOTION_KIND.INT_TO_FLOAT)
def sinc(a):
    a = math.pi * a
    return torch.where(a == 0, 1, torch.sin(a) / a)


@_make_elementwise_unary_reference(ELEMENTWISE_TYPE_PROMOTION_KIND.INT_TO_FLOAT)
def sinh(a):
    return prims.sinh(a)


@_make_elementwise_unary_reference(ELEMENTWISE_TYPE_PROMOTION_KIND.INT_TO_FLOAT)
def sqrt(a):
    return prims.sqrt(a)


@_make_elementwise_unary_reference(
    ELEMENTWISE_TYPE_PROMOTION_KIND.BOOL_TO_LONG,
    aten_op=None,  # CompositeImplicitAutograd,
)
def square(a: TensorLikeType) -> TensorLikeType:
    return mul(a, a)


@_make_elementwise_unary_reference(ELEMENTWISE_TYPE_PROMOTION_KIND.INT_TO_FLOAT)
def tan(a):
    return prims.tan(a)


@_make_elementwise_unary_reference(ELEMENTWISE_TYPE_PROMOTION_KIND.INT_TO_FLOAT)
def tanh(a):
    return prims.tanh(a)


@_make_elementwise_unary_reference(ELEMENTWISE_TYPE_PROMOTION_KIND.DEFAULT)
def trunc(a):
    return prims.trunc(a)


# TODO: register this as a real ref/decomposition once TorchInductor supports complex!
def view_as_complex(self: TensorLikeType) -> TensorLikeType:
    input_dtype = self.dtype
    torch._check(
        utils.is_float_dtype(input_dtype),
        lambda: f"view_as_complex is only supported for floating point"
        f"tensors, but got a tensor of scalar type: {input_dtype}",
    )
    sizes = self.size()
    torch._check(
        len(sizes) != 0,
        lambda: "Input tensor must have one or more dimensions",
    )
    torch._check(
        sizes[-1] == 2,
        lambda: "Tensor must have a last dimension of size 2",
    )

    old_strides = self.stride()
    torch._check(
        old_strides[-1] == 1,
        lambda: "Tensor must have a last dimension with stride 1",
    )
    dims = old_strides[:-1]
    torch._check(
        builtins.all(stride % 2 == 0 for stride in dims),
        lambda: "Tensor must have a stride divisible by 2 for all but last dimension",
    )
    torch._check(
        self.storage_offset() % 2 == 0,
        lambda: "Tensor must have a storage_offset divisible by 2",
    )
    return prims.view_element_type(
        self, utils.corresponding_complex_dtype(input_dtype)
    ).squeeze(-1)


def _make_elementwise_binary_reference(
    type_promotion_kind,
    aten_op=infer_aten_op,
    name=None,
    has_out=True,
    supports_lhs_python_scalar=True,
    supports_rhs_python_scalar=True,
    supports_two_python_scalars=False,
    should_register_decomposition=True,
) -> Callable:
    def inner(prim: Callable):
        nonlocal aten_op, name
        if name is None:
            name = prim.__name__

        @wraps(prim)
        @elementwise_type_promotion_wrapper(
            type_promoting_args=("a", "b"),
            type_promotion_kind=type_promotion_kind,
        )
        def _ref(
            a: Union[Tensor, NumberType],
            b: Union[Tensor, NumberType],
        ) -> Tensor:
            torch._check_value(
                supports_lhs_python_scalar or not isinstance(a, Number),
                lambda: f"{name}: Received a lhs Python scalar to an elementwise binary "
                "operation that does not accept lhs scalars!",
            )
            torch._check_value(
                supports_rhs_python_scalar or not isinstance(b, Number),
                lambda: f"{name}: Received a rhs Python scalar to an elementwise binary "
                "operation that does not accept rhs scalars!",
            )
            torch._check_value(
                supports_two_python_scalars
                or not (isinstance(a, Number) and isinstance(b, Number)),
                lambda: f"{name}: Receive two Number inputs to an elementwise binary operation!",
            )
            a, b = _maybe_broadcast(a, b)
            output = prim(a, b)
            return handle_noncontiguous_outputs([a, b], output)

        if has_out:
            _ref = out_wrapper()(_ref)  # type: ignore[assignment]

        _ref.__name__ = name
        if aten_op is infer_aten_op:
            aten_op = utils.get_aten_op(prim, name)
        if aten_op is not None and should_register_decomposition:
            register_decomposition(aten_op)(_ref)

        return _ref

    return inner


# Add has its own implementation because it has an alpha argument
@register_decomposition(aten.add)
@out_wrapper()
@elementwise_type_promotion_wrapper(
    type_promoting_args=("a", "b"),
    type_promotion_kind=ELEMENTWISE_TYPE_PROMOTION_KIND.DEFAULT,
)
def add(
    a: Union[TensorLikeType, NumberType],
    b: Union[TensorLikeType, NumberType],
    *,
    alpha: Optional[NumberType] = None,
):
    """
    Reference implementation of torch.add
    """

    a, b = _maybe_broadcast(a, b)

    if alpha is not None:
        dtype = a.dtype if isinstance(a, TensorLike) else b.dtype  # type: ignore[union-attr]
        python_type = utils.dtype_to_type(dtype)
        if python_type != bool and not utils.is_weakly_lesser_type(
            type(alpha), python_type
        ):
            msg = f"alpha argument of type {type(alpha)} cannot be safely cast to type {python_type}!"
            raise ValueError(msg)
        if isinstance(b, TensorLike):
            b = prims.mul(b, alpha)
        else:
            b = b * alpha

    output = prims.add(a, b)
    return handle_noncontiguous_outputs([a, b], output)


@_make_elementwise_binary_reference(
    type_promotion_kind=ELEMENTWISE_TYPE_PROMOTION_KIND.INT_TO_FLOAT,
    supports_lhs_python_scalar=False,
    supports_rhs_python_scalar=False,
)
def atan2(a, b):
    return prims.atan2(a, b)


@_make_elementwise_binary_reference(
    type_promotion_kind=ELEMENTWISE_TYPE_PROMOTION_KIND.DEFAULT,
)
def bitwise_and(a: TensorLikeType, b: TensorLikeType) -> TensorLikeType:
    return prims.bitwise_and(a, b)


@_make_elementwise_binary_reference(
    type_promotion_kind=ELEMENTWISE_TYPE_PROMOTION_KIND.DEFAULT,
)
def bitwise_left_shift(a: TensorLikeType, b: TensorLikeType) -> TensorLikeType:
    return prims.shift_left(a, b)


@_make_elementwise_binary_reference(
    type_promotion_kind=ELEMENTWISE_TYPE_PROMOTION_KIND.DEFAULT,
)
def bitwise_or(a: TensorLikeType, b: TensorLikeType) -> TensorLikeType:
    return prims.bitwise_or(a, b)


@_make_elementwise_binary_reference(
    type_promotion_kind=ELEMENTWISE_TYPE_PROMOTION_KIND.DEFAULT,
)
def bitwise_right_shift(a: TensorLikeType, b: TensorLikeType) -> TensorLikeType:
    return prims.shift_right_arithmetic(a, b)


@_make_elementwise_binary_reference(
    type_promotion_kind=ELEMENTWISE_TYPE_PROMOTION_KIND.DEFAULT,
)
def bitwise_xor(a: TensorLikeType, b: TensorLikeType) -> TensorLikeType:
    return prims.bitwise_xor(a, b)


@_make_elementwise_binary_reference(
    type_promotion_kind=ELEMENTWISE_TYPE_PROMOTION_KIND.INT_TO_FLOAT,
    supports_lhs_python_scalar=False,
)
def copysign(
    a: Union[TensorLikeType, NumberType], b: Union[TensorLikeType, NumberType]
):
    if isinstance(b, Number) and isinstance(a, Tensor):
        b = scalar_tensor(b, dtype=a.dtype, device=a.device)
    elif isinstance(a, Tensor) and isinstance(b, Tensor) and a.device != b.device:
        msg = f"Expected divisor (b) to be on the same device ({a.device}) as dividend (a), but it is found on {b.device}!"
        raise RuntimeError(msg)
    return where(signbit(b), neg(abs(a)), abs(a))


# complex =  _make_elementwise_binary_reference(prims.complex, type_promotion_kind=ELEMENTWISE_TYPE_PROMOTION_KIND.DEFAULT)


@register_decomposition(aten.div)
@out_wrapper()
def div(
    a: Union[TensorLikeType, NumberType],
    b: Union[TensorLikeType, NumberType],
    *,
    rounding_mode: Optional[str] = None,
):
    """
    Reference implementation of torch.div
    """
    if rounding_mode is None:
        return true_divide(a, b)
    elif rounding_mode == "trunc":
        return trunc_divide(a, b)
    elif rounding_mode == "floor":
        return floor_divide(a, b)
    else:
        msg = f"div expected rounding_mode to be one of None, 'trunc', or 'floor' but found {rounding_mode}."
        raise ValueError(msg)


@_make_elementwise_binary_reference(
    type_promotion_kind=ELEMENTWISE_TYPE_PROMOTION_KIND.ALWAYS_BOOL,
    supports_lhs_python_scalar=False,
)
def eq(a: TensorLikeType, b: TensorLikeType) -> TensorLikeType:
    return prims.eq(a, b)


@_make_elementwise_binary_reference(
    type_promotion_kind=ELEMENTWISE_TYPE_PROMOTION_KIND.BOOL_TO_LONG,
)
def pow(
    a: Union[TensorLikeType, NumberType],
    b: Union[TensorLikeType, NumberType],
) -> TensorLikeType:
    assert isinstance(a, TensorLikeType) or isinstance(b, TensorLikeType)

    if isinstance(b, Number):
        if b == 1.0:
            return a.clone()  # type: ignore[return-value,union-attr]
        elif b == 2.0:
            return a * a  # type: ignore[return-value]
        elif b == 0.5:
            return torch.sqrt(a)  # type: ignore[arg-type]
    elif isinstance(a, Number):
        if a == 1.0:
            return torch.fill(b, True)
        if a == 2.0 and (
            utils.is_float_dtype(b.dtype) or utils.is_complex_dtype(b.dtype)
        ):
            return torch.exp2(b)

    return prims.pow(a, b)


# Float power has its own implementation because it has unique type promotion.
# CompositeImplicitAutograd - don't register decomp
@out_wrapper()
def float_power(
    a: Union[TensorLikeType, NumberType],
    b: Union[TensorLikeType, NumberType],
) -> Tensor:
    if isinstance(a, Number) and isinstance(b, Number):
        raise ValueError(
            "Receive two Number inputs to an elementwise binary operation!"
        )

    # Handles type promotion
    dtype = utils.get_higher_dtype(a, b)
    assert dtype is not None
    if utils.is_complex_dtype(dtype):
        dtype = torch.complex128
    else:
        dtype = torch.float64

    # Float power has the following contiguous cast behavior to be
    # consistent with its C++ impl
    a = _maybe_convert_to_dtype(a, dtype)
    b = _maybe_convert_to_dtype(b, dtype)

    a, b = _maybe_broadcast(a, b)
    return pow(a, b)


# >>> a = torch.tensor(-0.2500, dtype=torch.float64)
# tensor(-0.250000000000000, dtype=torch.float64)
#
# >>> b = torch.tensor(-0.0010, dtype=torch.float64)
# tensor(-0.001000000000000, dtype=torch.float64)
#
# Note: In this case, casting float to double will expand the float mantissa with zeros,
# while creating a double generates a distinct mantissa.
# >>> torch.tensor(-0.001).to(dtype=torch.float64)
# tensor(-0.001000000047497, dtype=torch.float64)
#
# Floor Division
# The difference is caused because torch.remainder(a, b) = -0.001.
#
# >>> torch.floor(torch.true_divide(a, b))
# tensor(250., dtype=torch.float64)
#
# >>> torch.div(a, b, rounding_mode='floor')
# tensor(249., dtype=torch.float64)
#
# Definition: a // b = (a - remainder(a, b)) / b
# >>> torch.true_divide(torch.sub(a, torch.remainder(a, b)), b)
# tensor(249., dtype=torch.float64)
#
# For reference, see CPython's implementation:
# https://github.com/python/cpython/blob/ace008c531dd685a30c1dd68f9b5ba35f20171cf/Objects/floatobject.c#L636


@_make_elementwise_binary_reference(
    type_promotion_kind=utils.ELEMENTWISE_TYPE_PROMOTION_KIND.DEFAULT,
    supports_two_python_scalars=True,
    should_register_decomposition=False,
)
def floor_divide(
    a: Union[TensorLikeType, NumberType], b: Union[TensorLikeType, NumberType]
):
    # Wrap scalars because some references only accept tensor arguments.
    if isinstance(a, Number) and isinstance(b, Number):
        a = scalar_tensor(a)
        b = scalar_tensor(b)
    elif isinstance(b, Number) and isinstance(a, Tensor):
        b = scalar_tensor(b, dtype=a.dtype, device=a.device)
    elif isinstance(a, Number) and isinstance(b, Tensor):
        a = scalar_tensor(a, dtype=b.dtype, device=b.device)
    elif isinstance(a, Tensor) and isinstance(b, Tensor) and a.device != b.device:
        if a.device == torch.device("cpu"):
            msg = f"Expected divisor (b) to be on the same device ({a.device}) as dividend (a), but it is found on {b.device}!"
            raise RuntimeError(msg)
        else:
            b = prims.device_put(b, device=a.device)

    assert isinstance(a, Tensor) and isinstance(b, Tensor)
    dtype = a.dtype
    if utils.is_float_dtype(dtype):
        return _floor_divide_float(a, b)
    elif utils.is_integer_dtype(dtype):
        return _floor_divide_integer(a, b)
    else:
        torch._check(False, lambda: f"{dtype} not supported for floor_divide")


def _floor_divide_integer(a: Tensor, b: Tensor) -> Tensor:
    a, b = _maybe_broadcast(a, b)

    if not a.dtype.is_signed:
        return prims.div(a, b)

    # Convert truncation to flooring:
    offset = (torch.signbit(a) != torch.signbit(b)).logical_and(torch.fmod(a, b) != 0)
    return prims.div(a, b) - _maybe_convert_to_dtype(offset, a.dtype)


def _floor_divide_float(a: Tensor, b: Tensor) -> Tensor:
    mod = fmod(a, b)
    div = true_divide(sub(a, mod), b)

    # Ensure that the remainder has the same sign as denominator
    different_signed_inputs = bitwise_xor(lt(a, 0), lt(b, 0))
    non_zero_remainder = ne(mod, 0)
    mask = bitwise_and(non_zero_remainder, different_signed_inputs)
    div = where(mask, sub(div, 1), div)

    # Map quotient to nearest integer value
    floor_div = floor(div)
    mask = gt(sub(div, floor_div), 0.5)
    floor_div = where(mask, add(floor_div, 1), floor_div)

    basic_div = true_divide(a, b)
    zero_tensor = scalar_tensor(0, dtype=basic_div.dtype, device=basic_div.device)

    # If quotient is zero, copy signbit from true_divide quotient
    floor_div = where(ne(div, 0), floor_div, copysign(zero_tensor, basic_div))

    # If denominator is zero, then follow true_divide behavior
    return where(ne(b, 0), floor_div, basic_div)


@_make_elementwise_binary_reference(
    type_promotion_kind=ELEMENTWISE_TYPE_PROMOTION_KIND.DEFAULT,
    supports_lhs_python_scalar=False,
    supports_rhs_python_scalar=False,
)
def fmax(a: TensorLikeType, b: TensorLikeType) -> TensorLikeType:
    return prims.fmax(a, b)


@_make_elementwise_binary_reference(
    type_promotion_kind=ELEMENTWISE_TYPE_PROMOTION_KIND.DEFAULT,
    supports_lhs_python_scalar=False,
    supports_rhs_python_scalar=False,
)
def fmin(a: TensorLikeType, b: TensorLikeType) -> TensorLikeType:
    return prims.fmin(a, b)


@_make_elementwise_binary_reference(
    type_promotion_kind=ELEMENTWISE_TYPE_PROMOTION_KIND.DEFAULT,
    supports_lhs_python_scalar=False,
    supports_rhs_python_scalar=True,
)
def fmod(a: TensorLikeType, b: TensorLikeType) -> TensorLikeType:
    return prims.fmod(a, b)


@register_decomposition(aten.frexp)
@out_wrapper("mantissa", "exponent")
def frexp(self: TensorLikeType) -> Tuple[TensorLikeType, TensorLikeType]:
    return torch.return_types.frexp(prims.frexp(self))


@_make_elementwise_binary_reference(
    type_promotion_kind=ELEMENTWISE_TYPE_PROMOTION_KIND.DEFAULT,
    supports_lhs_python_scalar=False,
    supports_rhs_python_scalar=False,
)
def gcd(a: TensorLikeType, b: TensorLikeType) -> TensorLikeType:
    return prims.gcd(a, b)


@_make_elementwise_binary_reference(
    type_promotion_kind=ELEMENTWISE_TYPE_PROMOTION_KIND.ALWAYS_BOOL,
    supports_lhs_python_scalar=False,
)
def ge(a: TensorLikeType, b: TensorLikeType) -> TensorLikeType:
    return prims.ge(a, b)


@_make_elementwise_binary_reference(
    type_promotion_kind=ELEMENTWISE_TYPE_PROMOTION_KIND.ALWAYS_BOOL,
    supports_lhs_python_scalar=False,
)
def gt(a: TensorLikeType, b: TensorLikeType) -> TensorLikeType:
    return prims.gt(a, b)


@_make_elementwise_binary_reference(
    type_promotion_kind=ELEMENTWISE_TYPE_PROMOTION_KIND.DEFAULT,
    supports_lhs_python_scalar=False,
    supports_rhs_python_scalar=False,
)
def heaviside(input: TensorLikeType, values: TensorLikeType) -> TensorLikeType:
    input_eq_zero = torch.eq(input, 0)
    input_lt_zero = torch.logical_or(torch.lt(input, 0), torch.isnan(input))
    zeros_and_ones = torch.where(input_lt_zero, 0, 1)
    output = torch.where(input_eq_zero, values, zeros_and_ones)
    return output


@_make_elementwise_binary_reference(
    type_promotion_kind=ELEMENTWISE_TYPE_PROMOTION_KIND.DEFAULT,
    supports_lhs_python_scalar=False,
    supports_rhs_python_scalar=False,
)
def hypot(a: TensorLikeType, b: TensorLikeType) -> TensorLikeType:
    return prims.hypot(a, b)


@_make_elementwise_binary_reference(
    type_promotion_kind=ELEMENTWISE_TYPE_PROMOTION_KIND.INT_TO_FLOAT,
    supports_lhs_python_scalar=False,
    supports_rhs_python_scalar=False,
)
def igamma(a: TensorLikeType, b: TensorLikeType) -> TensorLikeType:
    return prims.igamma(a, b)


@_make_elementwise_binary_reference(
    type_promotion_kind=ELEMENTWISE_TYPE_PROMOTION_KIND.INT_TO_FLOAT,
    supports_lhs_python_scalar=False,
    supports_rhs_python_scalar=False,
)
def igammac(a: TensorLikeType, b: TensorLikeType) -> TensorLikeType:
    return prims.igammac(a, b)


def _check_close_args(
    name: str,
    a: TensorLikeType,
    b: TensorLikeType,
    rtol: float,
    atol: float,
) -> None:
    torch._check_value(
        a.dtype == b.dtype,
        lambda: f"{name}: Attempting to compare tensors of different dtypes {a.dtype} and {b.dtype}!",
    )
    torch._check(
        rtol >= 0,
        lambda: f"{name}: rtol must be greater than or equal to zero, but got {rtol}!",
    )
    torch._check(
        atol >= 0,
        lambda: f"{name}: atol must be greater than or equal to zero, but got {atol}!",
    )


# CompositeImplicitAutograd - don't register decomp
def isclose(
    a: TensorLikeType,
    b: TensorLikeType,
    rtol: float = 1e-05,
    atol: float = 1e-08,
    equal_nan: bool = False,
) -> TensorLikeType:
    _check_close_args(name="torch.isclose", a=a, b=b, rtol=rtol, atol=atol)

    close = eq(a, b)
    if equal_nan and (utils.is_float_dtype(a.dtype) or utils.is_complex_dtype(a.dtype)):
        close = logical_or(close, logical_and(isnan(a), isnan(b)))

    # Note: In case of zero tolerances the closeness inequality degenerates to an equality check.
    # In this case, the short-circuit prevents false positives as detailed in the paragraph below.
    if atol == 0 and rtol == 0:
        return close

    # Note [closeness error computation]
    # atol and rtol are provided as doubles, so the computation
    # rtol * other will produce a float or complex tensor.
    # When the difference (self - other) is compared to it then the
    # tensor representing the difference will also be cast to float or complex.
    # However, since (self - other) in uint8 is very likely to produce a
    # negative value, this moves the cast forward so the difference is
    # always computed in a float or complex type.
    # If the values of the integer tensors cannot be exactly represented
    # by the default scalar type then this may cause an incorrect result.
    if not utils.is_float_dtype(a.dtype) and not utils.is_complex_dtype(a.dtype):
        a = prims.convert_element_type(a, torch.get_default_dtype())
        b = prims.convert_element_type(b, torch.get_default_dtype())

    allowed_error = add(atol, abs(mul(b, rtol)))
    actual_error = abs(sub(a, b))

    # Computes finite closeness
    result = logical_or(
        close, logical_and(isfinite(actual_error), le(actual_error, allowed_error))
    )

    return result


@_make_elementwise_binary_reference(
    type_promotion_kind=ELEMENTWISE_TYPE_PROMOTION_KIND.DEFAULT,
    supports_lhs_python_scalar=False,
    supports_rhs_python_scalar=False,
)
def lcm(a: TensorLikeType, b: TensorLikeType):
    dtype = a.dtype
    # promoting to int32 to maintain 100% consistency with C++ and to
    # prevent overflow in case of int8 and int16
    promote_to_int = dtype in (torch.int8, torch.int16)
    if promote_to_int:
        a = prims.convert_element_type(a, torch.int32)
        b = prims.convert_element_type(b, torch.int32)

    g = torch.gcd(a, b)
    # Avoid division by zero in case gcd(0, 0) == 0
    g = torch.where(g == 0, 1, g)
    res = torch.abs(prims.div(a, g) * b)
    return res if not promote_to_int else prims.convert_element_type(res, dtype)


@_make_elementwise_binary_reference(
    type_promotion_kind=ELEMENTWISE_TYPE_PROMOTION_KIND.ALWAYS_BOOL,
    supports_lhs_python_scalar=False,
)
def le(a: TensorLikeType, b: TensorLikeType) -> TensorLikeType:
    return prims.le(a, b)


@_make_elementwise_binary_reference(
    type_promotion_kind=ELEMENTWISE_TYPE_PROMOTION_KIND.DEFAULT,
    supports_lhs_python_scalar=False,
    supports_rhs_python_scalar=False,
)
def logaddexp(a: TensorLikeType, b: TensorLikeType) -> TensorLikeType:
    # Nb. this implementation does not distribute the gradients evenly when a == b
    mask = torch.real(a) >= torch.real(b)
    max_ = torch.where(mask, a, b)
    min_ = torch.where(mask, b, a)
    inf_mask = torch.logical_and(
        torch.logical_not(torch.isfinite(torch.real(a))), torch.real(a) == torch.real(b)
    )
    if utils.is_complex_dtype(a.dtype) or utils.is_complex_dtype(b.dtype):
        # are you wondering what this bunch of codes are for? edge cases!
        neg_min_mask = torch.real(min_) < 0
        inf_vals = torch.where(
            neg_min_mask, min_, torch.log(torch.exp(min_) + torch.exp(max_))
        )
        non_nan_vals = torch.where(
            inf_mask, inf_vals, max_ + torch.log1p(torch.exp(min_ - max_))
        )
        # the type for full_like does not include tensor yet
        nan_mask = torch.isnan(min_)
        return torch.where(nan_mask, complex(float("nan"), float("nan")), non_nan_vals)  # type: ignore[call-overload]
    else:
        return torch.where(inf_mask, a, max_ + torch.log1p(torch.exp(min_ - max_)))


@_make_elementwise_binary_reference(
    type_promotion_kind=ELEMENTWISE_TYPE_PROMOTION_KIND.DEFAULT,
    supports_lhs_python_scalar=False,
    supports_rhs_python_scalar=False,
)
def logaddexp2(a: TensorLikeType, b: TensorLikeType) -> TensorLikeType:
    torch._check(
        not (utils.is_complex_dtype(a.dtype) or utils.is_complex_dtype(b.dtype)),
        lambda: "logaddexp2 doesn't support complex dtypes",
    )
    # Nb. this implementation does not distribute the gradients evenly when a == b
    mask = a >= b
    max_ = torch.where(mask, a, b)
    min_ = torch.where(mask, b, a)
    inf_mask = torch.logical_and(torch.isinf(a), a == b)
    inv_log_2 = 1.0 / math.log(2)
    result = max_ + torch.log1p(torch.exp2(min_ - max_)) * inv_log_2
    return torch.where(inf_mask, a, result)


@_make_elementwise_binary_reference(
    type_promotion_kind=ELEMENTWISE_TYPE_PROMOTION_KIND.ALWAYS_BOOL,
)
def logical_and(a: TensorLikeType, b: TensorLikeType):
    if not utils.is_boolean_dtype(a.dtype):
        a = a != 0
    if not utils.is_boolean_dtype(b.dtype):
        b = b != 0
    return a & b


@_make_elementwise_unary_reference(ELEMENTWISE_TYPE_PROMOTION_KIND.ALWAYS_BOOL)
def logical_not(a: TensorLikeType):
    if not utils.is_boolean_dtype(a.dtype):
        return a == 0
    return ~a


@_make_elementwise_binary_reference(
    type_promotion_kind=ELEMENTWISE_TYPE_PROMOTION_KIND.ALWAYS_BOOL,
)
def logical_or(a: TensorLikeType, b: TensorLikeType):
    if not utils.is_boolean_dtype(a.dtype):
        a = a != 0
    if not utils.is_boolean_dtype(b.dtype):
        b = b != 0
    return bitwise_or(a, b)


# TODO: skip unnecessary conversion of long to float
@_make_elementwise_binary_reference(
    type_promotion_kind=ELEMENTWISE_TYPE_PROMOTION_KIND.ALWAYS_BOOL,
)
def logical_xor(a: TensorLikeType, b: TensorLikeType):
    if not utils.is_boolean_dtype(a.dtype):
        a = a != 0
    if not utils.is_boolean_dtype(b.dtype):
        b = b != 0
    return a ^ b


@_make_elementwise_binary_reference(
    type_promotion_kind=ELEMENTWISE_TYPE_PROMOTION_KIND.ALWAYS_BOOL,
    supports_lhs_python_scalar=False,
)
def lt(a: TensorLikeType, b: TensorLikeType) -> TensorLikeType:
    return prims.lt(a, b)


@_make_elementwise_binary_reference(
    type_promotion_kind=ELEMENTWISE_TYPE_PROMOTION_KIND.DEFAULT,
)
def maximum(a: TensorLikeType, b: TensorLikeType) -> TensorLikeType:
    return prims.maximum(a, b)


@_make_elementwise_binary_reference(
    type_promotion_kind=ELEMENTWISE_TYPE_PROMOTION_KIND.DEFAULT,
)
def minimum(a: TensorLikeType, b: TensorLikeType) -> TensorLikeType:
    return prims.minimum(a, b)


@_make_elementwise_binary_reference(
    type_promotion_kind=ELEMENTWISE_TYPE_PROMOTION_KIND.DEFAULT,
    supports_two_python_scalars=True,
)
def mul(a: TensorLikeType, b: TensorLikeType) -> TensorLikeType:
    return prims.mul(a, b)


@_make_elementwise_binary_reference(
    type_promotion_kind=ELEMENTWISE_TYPE_PROMOTION_KIND.ALWAYS_BOOL,
    supports_lhs_python_scalar=False,
)
def ne(a: TensorLikeType, b: TensorLikeType) -> TensorLikeType:
    return prims.ne(a, b)


@_make_elementwise_binary_reference(
    type_promotion_kind=ELEMENTWISE_TYPE_PROMOTION_KIND.NO_OPMATH,
    supports_lhs_python_scalar=False,
    supports_rhs_python_scalar=False,
)
def nextafter(a: TensorLikeType, b: TensorLikeType) -> TensorLikeType:
    return prims.nextafter(a, b)


@_make_elementwise_binary_reference(
    type_promotion_kind=ELEMENTWISE_TYPE_PROMOTION_KIND.DEFAULT,
)
def remainder(a: TensorLikeType, b: TensorLikeType) -> TensorLikeType:
    return prims.remainder(a, b)


# reverse sub
@register_decomposition(aten.rsub)
@out_wrapper()
def rsub(
    a: Union[TensorLikeType, NumberType],
    b: Union[TensorLikeType, NumberType],
    alpha: NumberType = 1,
):
    if isinstance(a, Number):
        msg = "Received a Number for the first argument, but expected a Tensor"
        raise ValueError(msg)

    return torch.sub(b, a, alpha=alpha)


# TODO: consider refactoring this with add impl
# sub has its own implementation because it has an alpha argument
@register_decomposition(aten.sub)
@out_wrapper()
@elementwise_type_promotion_wrapper(
    type_promoting_args=("a", "b"),
    type_promotion_kind=ELEMENTWISE_TYPE_PROMOTION_KIND.DEFAULT,
)
def sub(
    a: Union[TensorLikeType, NumberType],
    b: Union[TensorLikeType, NumberType],
    *,
    alpha: NumberType = 1,
):
    """
    Reference implementation of torch.sub
    """

    a, b = _maybe_broadcast(a, b)

    if isinstance(a, TensorLike) and isinstance(b, TensorLike):
        torch._check(
            not utils.is_boolean_dtype(a.dtype) and not utils.is_boolean_dtype(b.dtype),
            lambda: (
                "Subtraction, the `-` operator, with two bool tensors is not supported. "
                "Use the `^` or `logical_xor()` operator instead."
            ),
        )

    if alpha != 1:
        dtype = a.dtype if isinstance(a, TensorLike) else b.dtype  # type: ignore[union-attr]
        python_type = utils.dtype_to_type(dtype)
        if not utils.is_weakly_lesser_type(type(alpha), python_type):
            msg = f"alpha argument of type {type(alpha)} cannot be safely cast to type {python_type}!"
            raise ValueError(msg)
        if isinstance(b, torch.Tensor):
            b = prims.mul(b, alpha)
        else:
            # Carefully not to use prims.mul if b is a scalar / symint.
            # prims.mul always returns a tensor,
            # which will mess with type promotion.
            b = b * alpha

    output = prims.sub(a, b)
    return handle_noncontiguous_outputs([a, b], output)


@_make_elementwise_binary_reference(
    type_promotion_kind=ELEMENTWISE_TYPE_PROMOTION_KIND.INT_TO_FLOAT,
    name="true_divide",
    aten_op=None,  # CompositeImplicitAutograd
    supports_two_python_scalars=True,
)
def true_divide(a: TensorLikeType, b: TensorLikeType) -> TensorLikeType:
    return prims.div(a, b)


@register_decomposition(aten.xlogy)
@out_wrapper()
@elementwise_type_promotion_wrapper(
    type_promoting_args=("a", "b"),
    type_promotion_kind=ELEMENTWISE_TYPE_PROMOTION_KIND.INT_TO_FLOAT,
)
def xlogy(a: Union[TensorLikeType, NumberType], b: Union[TensorLikeType, NumberType]):
    torch._check(
        isinstance(a, TensorLike) or isinstance(b, TensorLike),
        lambda: 'Expected either argument a or b to be a Tensor"',
    )

    # Operations like eq and log do not handle scalar values, so we convert them to scalar_tensors.
    if isinstance(b, TensorLike) and isinstance(a, Number):
        a = scalar_tensor(a, dtype=b.dtype, device=b.device)
    elif isinstance(a, TensorLike) and isinstance(b, Number):
        b = scalar_tensor(b, dtype=a.dtype, device=a.device)

    # mypy: expected "Tensor"
    assert isinstance(a, TensorLike)
    assert isinstance(b, TensorLike)
    rhs = torch.where(torch.eq(a, 0), 0, torch.mul(a, torch.log(b)))
    return torch.where(torch.isnan(b), float("nan"), rhs)


@_make_elementwise_binary_reference(
    type_promotion_kind=utils.ELEMENTWISE_TYPE_PROMOTION_KIND.DEFAULT,
    aten_op=None,  # CompositeImplicitAutograd
    supports_two_python_scalars=True,
)
def trunc_divide(
    a: Union[TensorLikeType, NumberType], b: Union[TensorLikeType, NumberType]
):
    dtype = utils.get_dtype(a)
    if utils.is_integer_dtype(dtype):
        return prims.div(a, b)

    return trunc(prims.div(a, b))


#
# Elementwise Ternary References
#


@register_decomposition(aten.addcdiv)
@out_wrapper()
@elementwise_type_promotion_wrapper(
    type_promoting_args=("self", "tensor1", "tensor2"),
    type_promotion_kind=ELEMENTWISE_TYPE_PROMOTION_KIND.INT_TO_FLOAT,
)
def addcdiv(
    self: TensorLikeType,
    tensor1: TensorLikeType,
    tensor2: TensorLikeType,
    *,
    value: NumberType = 1,
) -> TensorLikeType:
    """
    Reference implementation of torch.addcdiv
    """
    if value is not None:
        dtype = self.dtype  # no scalars allowed, see add
        python_type = utils.dtype_to_type(dtype)
        torch._check_value(
            utils.is_weakly_lesser_type(type(value), python_type),
            lambda: f"value argument of type {type(value)} cannot be safely cast to type {python_type}!",
        )

    return self + value * tensor1 / tensor2


@register_decomposition(aten.addcmul)
@out_wrapper()
@elementwise_type_promotion_wrapper(
    type_promoting_args=("self", "tensor1", "tensor2"),
    type_promotion_kind=ELEMENTWISE_TYPE_PROMOTION_KIND.DEFAULT,
)
def addcmul(
    self: TensorLikeType,
    tensor1: TensorLikeType,
    tensor2: TensorLikeType,
    *,
    value: NumberType = 1,
) -> TensorLikeType:
    """
    Reference implementation of torch.addcmul
    """
    if value is not None:
        dtype = self.dtype  # no scalars allowed, see add
        python_type = utils.dtype_to_type(dtype)
        torch._check_value(
            utils.is_weakly_lesser_type(type(value), python_type),
            lambda: f"value argument of type {type(value)} cannot be safely cast to type {python_type}!",
        )

    return self + value * tensor1 * tensor2


@register_decomposition(aten.clamp)
@out_wrapper()
@elementwise_type_promotion_wrapper(
    type_promoting_args=("a", "min", "max"),
    type_promotion_kind=ELEMENTWISE_TYPE_PROMOTION_KIND.DEFAULT,
)
def clamp(
    a: TensorLikeType,
    min: Optional[TensorOrNumberLikeType] = None,
    max: Optional[TensorOrNumberLikeType] = None,
) -> TensorLikeType:
    # NOTE: grad behavior with implementation `where` is not consistent on `nan`
    if min is None and max is None:
        msg = "clamp called but both min and max are none!"
        raise ValueError(msg)
    if min is not None:
        a_isnan = torch.isnan(a)
        condition = torch.bitwise_or(torch.ge(a, min), a_isnan)  # type: ignore[arg-type]
        # we should also propagate `nan` coming from boundaries. However, that's
        # not necessary since `ge` would already `False` when either operands has
        # a `nan`. So this line below is redundant
        #   `condition = bitwise_and(condition, bitwise_not(isnan(min)))`
        a = torch.where(condition, a, min)  # type: ignore[arg-type]
    if max is not None:
        a_isnan = torch.isnan(a)
        # same as above, no need to adjust `nan` from `max`
        condition = torch.bitwise_or(torch.le(a, max), a_isnan)  # type: ignore[arg-type]
        a = torch.where(condition, a, max)  # type: ignore[arg-type]

    return a


@register_decomposition(aten.clamp_min)
@out_wrapper()
def clamp_min(
    self: TensorLikeType,
    min: Optional[TensorOrNumberLikeType] = None,
) -> TensorLikeType:
    return torch.clamp(self, min=min)  # type: ignore[arg-type]


@register_decomposition(aten.clamp_max)
@out_wrapper()
def clamp_max(
    self: TensorLikeType,
    max: Optional[TensorOrNumberLikeType] = None,
) -> TensorLikeType:
    return torch.clamp(self, max=max)  # type: ignore[arg-type]


#
# Conditional references
#


# https://pytorch.org/docs/stable/generated/torch.where.html
# TODO: implement alternate where
@register_decomposition(aten.where)
@out_wrapper()
@elementwise_type_promotion_wrapper(
    type_promoting_args=("a", "b"),
    type_promotion_kind=ELEMENTWISE_TYPE_PROMOTION_KIND.NO_OPMATH,
)
def where(
    pred: Tensor,
    a: Optional[TensorOrNumberLikeType] = None,
    b: Optional[TensorOrNumberLikeType] = None,
):
    """ """

    if a is None or b is None:
        raise NotImplementedError

    utils.check_same_device(pred, a, b, allow_cpu_scalar_tensors=True)
    torch._check(
        pred.dtype is torch.bool,
        lambda: f"expected predicate to be bool, got {pred.dtype}",
    )

    pred, a, b = _maybe_broadcast(pred, a, b)
    return prims.where(pred, a, b)


#
# Data Movement References
#
@register_decomposition(aten.clone)
@out_wrapper()
def clone(
    a: TensorLikeType, *, memory_format: torch.memory_format = torch.preserve_format
) -> TensorLikeType:
    result = prims.clone(a, memory_format=memory_format)
    return result


def copy_to(a: Tensor, b: Tensor, *, allow_cross_device=True):
    if not allow_cross_device and a.device != b.device:
        msg = f"Attempting to copy from device {b.device} to device {a.device}, but cross-device copies are not allowed!"
        raise RuntimeError(msg)

    return prims.copy_to(a, b)


@register_decomposition(aten.item)
def item(a: TensorLikeType) -> NumberType:
    if a.numel() != 1:
        msg = f"Can't convert a tensor with {a.numel()} elements to a number!"
        raise ValueError(msg)

    # NOTE: explicit conversion is necessary for bool!
    # See https://github.com/pytorch/pytorch/issues/78071
    number_type = utils.dtype_to_type(a.dtype)
    return number_type(prims.item(a))


# fast path when `to` returns an alias to input. This mimics the same function in aten
def _to_will_alias(
    a: TensorLikeType,
    device: Optional[DeviceLikeType] = None,
    dtype: Optional[torch.dtype] = None,
    copy: Optional[bool] = None,
    layout: Optional[torch.layout] = None,
    memory_format: Optional[torch.memory_format] = None,
    pin_memory: Optional[bool] = False,
    non_blocking: bool = False,  # not using non_blocking
) -> bool:
    return (
        not copy
        and (device is None or a.device == device)
        and (dtype is None or a.dtype == dtype)
        and (layout is None or a.layout == layout)
        # is_pinned issue #84925
        # and (pin_memory is None or pin_memory == a.is_pinned())
        and (
            memory_format is None
            or memory_format == torch.preserve_format
            or utils.is_contiguous_for_memory_format(a, memory_format=memory_format)
        )
    )


@singledispatch
def _to_dispatch(*args, **kwargs):
    raise NotImplementedError


@_to_dispatch.register
def _to_device(
    device: torch.device,
    dtype: torch.dtype,
    non_blocking: bool = False,
    copy: bool = False,
    memory_format: Optional[torch.memory_format] = None,
) -> Dict[str, Any]:
    kwargs = {
        "device": device,
        "dtype": dtype,
        "non_blocking": non_blocking,
        "copy": copy,
        "memory_format": memory_format,
    }
    return kwargs


@_to_dispatch.register
def _to_device_str(
    device: str,
    dtype: torch.dtype,
    non_blocking: bool = False,
    copy: bool = False,
    memory_format: Optional[torch.memory_format] = None,
) -> Dict[str, Any]:
    kwargs = {
        "device": torch.device(device),
        "dtype": dtype,
        "non_blocking": non_blocking,
        "copy": copy,
        "memory_format": memory_format,
    }
    return kwargs


@_to_dispatch.register
def _to_dtype(
    dtype: torch.dtype,
    non_blocking: bool = False,
    copy: bool = False,
    memory_format: Optional[torch.memory_format] = None,
) -> Dict[str, Any]:
    kwargs = {
        "dtype": dtype,
        "non_blocking": non_blocking,
        "copy": copy,
        "memory_format": memory_format,
    }
    return kwargs


@_to_dispatch.register
def _to_other(
    other: Tensor,
    non_blocking: bool = False,
    copy: bool = False,
    memory_format: Optional[torch.memory_format] = None,
) -> Dict[str, Any]:
    device = other.device
    dtype = other.dtype
    layout = other.layout
    # is_pinned issue #84925
    # pin_memory = other.is_pinned()
    kwargs = {
        "device": device,
        "dtype": dtype,
        "layout": layout,
        "non_blocking": non_blocking,
        "copy": copy,
        "memory_format": memory_format,
    }
    return kwargs


# remove to_kwargs that is already present in `a`
def _canonicalize_to_arguments(a: Tensor, to_kwargs: dict):
    options_to_check = ["dtype", "device", "layout", "memory_format"]
    # "device" option could be passed a str instead torch.device
    if "device" in to_kwargs and isinstance(to_kwargs["device"], str):
        to_kwargs["device"] = torch.device(to_kwargs["device"])

    for kw in options_to_check:
        if kw in to_kwargs:
            if (
                (kw == "memory_format" and to_kwargs[kw] is torch.preserve_format)
                or (
                    kw == "device"
                    and to_kwargs[kw].type == a.device.type
                    and (
                        not to_kwargs[kw].index or to_kwargs[kw].index == a.device.index
                    )
                )
                or (
                    getattr(a, kw, None) == to_kwargs[kw]
                )  # this also handles {"memory_format": None}
            ):
                to_kwargs.pop(kw)


def to(a: TensorLikeType, *args, **kwargs) -> TensorLikeType:
    # handled dispatch via positional arguments
    if len(args) != 0:
        kwargs = _to_dispatch(*args, **kwargs)

    # TODO: is_pinned is not currently supported in refs or fake_tensor
    # https://github.com/pytorch/pytorch/issues/84925
    assert "pin_memory" not in kwargs
    _canonicalize_to_arguments(a, kwargs)

    if _to_will_alias(a, **kwargs):
        return a

    copy = kwargs.pop("copy") if "copy" in kwargs else False
    non_blocking = kwargs.pop("non_blocking") if "non_blocking" in kwargs else False

    # short-circuit to `prims.convert_element_type` when `to` is just a dtype change
    if (
        (copy or (kwargs.get("dtype", a.dtype) != a.dtype))
        and (not non_blocking)
        and ("memory_format" not in kwargs)
        and ("device" not in kwargs)
        and ("layout" not in kwargs)
        # is_pinned issue #84925
        # and ("pin_memory" not in kwargs)
    ):
        return prims.convert_element_type(a, kwargs.get("dtype", a.dtype))

    result = torch.empty_like(a, **kwargs)
    # TODO: non_blocking should be handled by `copy_to`
    copy_to(result, a)
    return result


#
# Reduction references
#


def _reduction(
    a: TensorLikeType,
    prim: Callable,
    *,
    has_identity: bool = True,
    accepts_dim_tuple: bool = True,  # to handle min/argmin that accept single dim only
    dims: Optional[DimsType] = None,
    keepdims: bool = False,
    dtype: Optional[torch.dtype] = None,  # should be specified for ops that support it
    out: Optional[Tensor] = None,
    output_dtype_kind: REDUCTION_OUTPUT_TYPE_KIND,
) -> TensorLikeType:  # it is usually SAME, but I want
    # ref writers to actually think about what to put here
    assert isinstance(a, TensorLike)
    if a.ndim > 64:
        raise RuntimeError(
            f"Received a tensor with {a.ndim} dimensions, but only tensors with up to 64 dims are supported!"
        )

    if out is not None:
        assert isinstance(out, TensorLike)
        if dtype is not None:
            # TODO - this is true for eager mode currently, but it's wrong behavior for complex norms
            if dtype != out.dtype:
                raise RuntimeError(
                    "dtype argument and out dtype must match in reduction"
                )
    if not accepts_dim_tuple:
        assert dims is None or isinstance(dims, Dim)
    if isinstance(dims, Dim):
        dims = (dims,)  # type: ignore[assignment]
    dims = utils.reduction_dims(a.shape, dims)
    if not has_identity:
        valid_shape = a.ndim == 0 or builtins.all(a.shape[i] for i in dims)
        if not valid_shape:
            raise RuntimeError(
                "reducing over zero-size dimension for reduction operation without identity"
            )
    computation_dtype, result_dtype = utils.reduction_dtypes(
        a, output_dtype_kind, dtype
    )
    a = _maybe_convert_to_dtype(a, computation_dtype)  # type: ignore[method-assign]
    result = prim(a, dims)
    if keepdims:
        output_shape = [a.shape[i] if i not in dims else 1 for i in range(a.ndim)]
        broadcast_dims = [i for i in range(a.ndim) if i not in dims]
        result = prims.broadcast_in_dim(result, output_shape, broadcast_dims)

    if out is not None:
        assert result_dtype is not None
        if dtype is not None and result_dtype != out.dtype:
            raise RuntimeError(
                "Expected the dtype of reduction result and out to match"
            )
        out = _maybe_resize_out(out, result.shape)
        return _safe_copy_out(copy_from=result, copy_to=out)  # type: ignore[arg-type]

    if result.dtype != result_dtype and result_dtype is not None:
        result = prims.convert_element_type(result, result_dtype)

    return result


def _make_copy_from_view(fn):
    """
    Given a view function (e.g. torch.diagonal) generates its copy variant (e.g. torch.diagonal_copy)
    """
    aten_fn = getattr(aten, fn.__name__)
    annotations = getattr(fn, "__annotations__", {})
    fn = out_wrapper()(aten_fn)

    @wraps(fn)
    def _fn(*args, out=None, **kwargs):
        result = fn(*args, out=out, **kwargs)
        if out is not None:
            return result
<<<<<<< HEAD

        return pytree.tree_map(
            lambda x: x.clone(memory_format=torch.contiguous_format),
            result,
        )

=======

        return pytree.tree_map(
            lambda x: x.clone(memory_format=torch.contiguous_format),
            result,
        )

>>>>>>> 05a85400
    copy_name = f"{fn.__name__}_copy"
    _fn.__name__ = copy_name
    _fn.__annotations__.update(annotations)
    register_decomposition(getattr(aten, copy_name))(_fn)
    return _fn


@register_decomposition(aten.all)
@out_wrapper()
def all(
    a: TensorLikeType,
    dim: Optional[DimsType] = None,
    keepdim: bool = False,
) -> TensorLikeType:
    result = torch.logical_not(torch.any(torch.logical_not(a), dim, keepdim=keepdim))

    if a.dtype == torch.uint8:
        result = result.to(dtype=torch.uint8)

    return result


@register_decomposition(aten.any)
@out_wrapper()
def any(
    a: TensorLikeType,
    dim: Optional[DimsType] = None,
    keepdim: bool = False,
) -> TensorLikeType:
    a_ = _maybe_convert_to_dtype(a, torch.bool)
    if isinstance(dim, (list, tuple)) and len(dim) == 0:
        result = a_.clone()
    else:
        result = a_.sum(dim=dim, keepdim=keepdim).ne(False)

    # Preserves uint8 -- probably a legacy mask thing
    if a.dtype is torch.uint8:
        return prims.convert_element_type(result, torch.uint8)

    return result


@register_decomposition([aten.sum.dim_IntList, aten.sum.IntList_out])
def sum(
    a: TensorLikeType,
    dim: Union[Optional[int], Optional[List[int]]] = None,
    keepdim: bool = False,
    *,
    dtype: Optional[torch.dtype] = None,
    out: Optional[Tensor] = None,
) -> TensorLikeType:
    if dtype is None:
        if out is not None:
            dtype = out.dtype
        elif utils.is_boolean_dtype(a.dtype) or utils.is_integer_dtype(a.dtype):
            dtype = torch.int64
        else:
            dtype = a.dtype
    # reduces over all dimensions if dim=() is passed
    if dim == () or dim == []:
        dim = None
    return _reduction(
        a,
        prims.sum,
        dims=dim,
        keepdims=keepdim,
        dtype=dtype,
        out=out,
        output_dtype_kind=REDUCTION_OUTPUT_TYPE_KIND.SAME,
    )


def sum_to_size(
    a: Tensor,
    *shape,
) -> Tensor:
    shape = utils.extract_shape_from_varargs(shape, validate=False)
    torch._check(
        utils.is_expandable_to(shape, a.shape),
        lambda: f'sum_to_size: size "{shape}" is not expandable to size "{a.shape}"',
    )
    # In ATen scalar tensors are sent through sum and the result is returned as
    # type promoted
    if utils.is_same_shape(shape, a.shape) and len(shape) > 0:
        return prims.view_of(a)
    leading_dims = a.ndim - len(shape)
    reduce_dims = tuple(range(leading_dims)) + tuple(
        i
        for i in range(leading_dims, len(shape))
        if shape[i - leading_dims] == 1 and a.shape[i] != 1
    )
    return torch.sum(a, dim=reduce_dims, keepdim=True, dtype=None)


@register_decomposition(aten.prod)
def prod(
    a: TensorLikeType,
    dim: Union[Optional[int], Optional[List[int]]] = None,
    keepdim: bool = False,
    *,
    dtype=None,
    out: Optional[Tensor] = None,
) -> TensorLikeType:
    if dtype is None:
        if out is not None:
            dtype = out.dtype
        elif utils.is_boolean_dtype(a.dtype) or utils.is_integer_dtype(a.dtype):
            dtype = torch.int64
        else:
            dtype = a.dtype
    # reduces over all dimensions if dim=() is passed
    if dim == () or dim == []:
        dim = None
    return _reduction(
        a,
        prims.prod,
        dims=dim,
        keepdims=keepdim,
        dtype=dtype,
        out=out,
        output_dtype_kind=REDUCTION_OUTPUT_TYPE_KIND.SAME,
    )


@register_decomposition(aten.amin)
def amin(
    a: TensorLikeType,
    dim: Optional[DimsType] = None,
    keepdim: bool = False,
    *,
    out: Optional[Tensor] = None,
) -> TensorLikeType:
    # reduces over all dimensions if dim=() is passed
    if dim == () or dim == []:
        dim = None

    return _reduction(
        a,
        prims.amin,
        dims=dim,
        keepdims=keepdim,
        dtype=None,
        out=out,
        has_identity=False,
        output_dtype_kind=REDUCTION_OUTPUT_TYPE_KIND.SAME,
    )


@register_decomposition(aten.amax)
def amax(
    a: TensorLikeType,
    dim: Optional[DimsType] = None,
    keepdim: bool = False,
    *,
    out: Optional[Tensor] = None,
) -> TensorLikeType:
    # reduces over all dimensions if dim=() is passed
    if dim == () or dim == []:
        dim = None

    return _reduction(
        a,
        prims.amax,
        dims=dim,
        keepdims=keepdim,
        dtype=None,
        out=out,
        has_identity=False,
        output_dtype_kind=REDUCTION_OUTPUT_TYPE_KIND.SAME,
    )


def _dim_var_dispatch(dim=None, unbiased=None):
    # There's the following overload of torch.var:
    # var(Tensor self, bool unbiased=True) -> (Tensor, Tensor)
    # We need to explicitly convert bool dims to unbiased arg
    if unbiased is None and isinstance(dim, bool):
        unbiased = dim
        dim = None
    return dim, unbiased


@register_decomposition(aten.var)
@out_wrapper()
def var(
    a: TensorLikeType,
    dim: Optional[DimsType] = None,
    unbiased: Optional[bool] = None,
    keepdim: bool = False,
    *,
    correction: Optional[NumberType] = None,
) -> TensorLikeType:
    dim, unbiased = _dim_var_dispatch(dim, unbiased)
    correction = utils.set_correction(unbiased, correction)
    # reduces over all dimensions if dim=() is passed
    if dim == () or dim == []:
        dim = None

    result = _reduction(
        a,
        partial(prims.var, correction=correction),
        dims=dim,
        keepdims=keepdim,
        dtype=None,
        out=None,
        has_identity=True,
        output_dtype_kind=REDUCTION_OUTPUT_TYPE_KIND.COMPLEX_TO_FLOAT,
    )
    return result


@register_decomposition(aten.std)
@out_wrapper()
def std(
    a: TensorLikeType,
    dim: Union[Optional[int], Optional[List[int]]] = None,
    unbiased: Optional[bool] = None,
    keepdim: bool = False,
    *,
    correction: Optional[NumberType] = None,
) -> TensorLikeType:
    dim, unbiased = _dim_var_dispatch(dim, unbiased)
    correction = utils.set_correction(unbiased, correction)

    opmath_dtype, dtype = utils.reduction_dtypes(
        a, REDUCTION_OUTPUT_TYPE_KIND.COMPLEX_TO_FLOAT
    )
    a = _maybe_convert_to_dtype(a, opmath_dtype)
    a_var = torch.var(a, dim, correction=correction, keepdim=keepdim)
    a_std = torch.sqrt(a_var)
    assert dtype is not None
    return _maybe_convert_to_dtype(a_std, dtype)


@register_decomposition(aten.mean)
def mean(
    a: TensorLikeType,
    dim: Optional[DimsType] = None,
    keepdim: bool = False,
    *,
    dtype=None,
    out=None,
) -> TensorLikeType:
    # reduces over all dimensions if dim=() is passed
    if dim == () or dim == []:
        dim = None
    orig_dtype = dtype
    if dtype is None:
        dtype = a.dtype
    # can't use out wrapper because of this argument
    torch._check(
        out is None or out.dtype == dtype,
        lambda: f"Expected out tensor to have dtype {dtype}, but got {out.dtype} instead",
    )
    result = _reduction(
        a,
        prims.sum,
        dims=dim,
        keepdims=keepdim,
        dtype=dtype,
        out=None,
        output_dtype_kind=REDUCTION_OUTPUT_TYPE_KIND.KEEP_PROMOTED_TYPE,
    )
    torch._check(
        utils.is_float_dtype(dtype) or utils.is_complex_dtype(dtype),
        lambda: (
            f"mean(): could not infer output dtype. "
            f"{'Input' if orig_dtype is None else 'Optional'} dtype must be either "
            f"a floating point or complex dtype. Got: {dtype}"
        ),
    )
    if isinstance(dim, Dim):
        dim = (dim,)  # type: ignore[assignment]
    dims = utils.reduction_dims(a.shape, dim)  # type: ignore[arg-type]
    nelem = 1 if a.ndim == 0 else reduce(operator.mul, (a.shape[i] for i in dims), 1)
    result = true_divide(result, nelem)
    result_dtype = a.dtype if dtype is None else dtype
    result = _maybe_convert_to_dtype(result, result_dtype)  # type: ignore[method-assign]
    if out is not None:
        assert isinstance(out, TensorLike)
        out = _maybe_resize_out(out, result.shape)
        return _safe_copy_out(copy_from=result, copy_to=out)  # type: ignore[arg-type]
    return result


@register_decomposition(aten.std_mean)
@out_wrapper("out0", "out1")
def std_mean(
    a: TensorLikeType,
    dim: Optional[DimsType] = None,
    *,
    unbiased: Optional[bool] = None,
    keepdim: bool = False,
    correction: Optional[NumberType] = None,
):
    dim, unbiased = _dim_var_dispatch(dim, unbiased)
    correction = utils.set_correction(unbiased, correction)
    opmath_dtype, dtype = utils.reduction_dtypes(
        a, REDUCTION_OUTPUT_TYPE_KIND.COMPLEX_TO_FLOAT
    )
    original_dtype = a.dtype
    a = _maybe_convert_to_dtype(a, opmath_dtype)
    a_var, a_mean = torch.var_mean(a, dim, correction=correction, keepdim=keepdim)
    a_std = torch.sqrt(a_var)
    assert dtype is not None
    return (
        _maybe_convert_to_dtype(a_std, dtype),
        _maybe_convert_to_dtype(a_mean, original_dtype),
    )


@register_decomposition(aten.var_mean)
@out_wrapper("out0", "out1")
def var_mean(
    a: TensorLikeType,
    dim: Optional[DimsType] = None,
    unbiased: Optional[bool] = None,
    keepdim: bool = False,
    *,
    correction: Optional[NumberType] = None,
):
    dim, unbiased = _dim_var_dispatch(dim, unbiased)
    v = var(a, dim, unbiased, keepdim, correction=correction)
    m = mean(a, dim, keepdim)
    return v, m


@register_decomposition(aten.addr)
@out_wrapper()
@elementwise_type_promotion_wrapper(
    type_promoting_args=("self", "vec1", "vec2"),
    type_promotion_kind=ELEMENTWISE_TYPE_PROMOTION_KIND.DEFAULT,
)
def addr(
    self: TensorLikeType,
    vec1: TensorLikeType,
    vec2: TensorLikeType,
    *,
    beta: NumberType = 1,
    alpha: NumberType = 1,
) -> TensorLikeType:
    torch._check(
        vec1.ndim == 1,
        lambda: f"addr: Expected 1-D argument vec1, but got {vec1.ndim}-D",
    )
    torch._check(
        vec2.ndim == 1,
        lambda: f"addr: Expected 1-D argument vec2, but got {vec2.ndim}-D",
    )
    for arg, arg_name in ((alpha, "alpha"), (beta, "beta")):
        if isinstance(arg, bool):
            torch._check(
                utils.is_boolean_dtype(self.dtype)
                and utils.is_boolean_dtype(vec1.dtype)
                and utils.is_boolean_dtype(vec2.dtype),
                lambda: f"Boolean {arg_name} only supported for Boolean results.",
            )
    self = self.expand(vec1.shape[0], vec2.shape[0])
    if utils.is_boolean_dtype(self.dtype):
        # Integers are accepted for booleans
        torch._check(
            is_weakly_lesser_type(type(beta), int),
            lambda: f"expected bool/int beta but got {type(beta)}",
        )
        torch._check(
            is_weakly_lesser_type(type(alpha), int),
            lambda: f"expected bool/int alpha but got {type(beta)}",
        )
        if not beta:
            return torch.outer(vec1, vec2) if alpha else torch.full_like(self, False)
        else:
            return torch.logical_or(
                self,
                torch.outer(vec1, vec2) if alpha else torch.full_like(self, False),
            )
    else:
        torch._check(
            is_weakly_lesser_type(type(beta), dtype_to_type(self.dtype)),
            lambda: f"cannot safely convert {type(beta)} to {self.dtype}",
        )
        torch._check(
            is_weakly_lesser_type(type(alpha), dtype_to_type(self.dtype)),
            lambda: f"cannot safely convert {type(alpha)} to {self.dtype}",
        )
        if beta == 0:
            # This means NaNs from self are dropped if beta is zero
            return alpha * torch.outer(vec1, vec2)
        else:
            return beta * self + alpha * torch.outer(vec1, vec2)


# CompositeImplicitAutograd - don't register decomp
def atleast_1d(
    arg: Union[TensorLikeType, Sequence[TensorLikeType]], *args: TensorLikeType
) -> Union[TensorLikeType, Tuple[TensorLikeType, ...]]:
    """Reference implementation of :func:`torch.atleast_1d`."""
    if not args and isinstance(arg, collections.abc.Sequence):
        args_ = arg
    else:
        assert not isinstance(arg, collections.abc.Sequence)
        args_ = (arg,) + args
    res = tuple(a if a.ndim >= 1 else unsqueeze(a, 0) for a in args_)
    return res if len(res) > 1 else res[0]


# Helper function with assert to avoid MyPy error
# of incompatible type passed to unsqueeze
def _unsqueeze_atleast(
    at_least_fn: Callable, dim: int, arg: TensorLikeType
) -> TensorLikeType:
    arg_ = at_least_fn(arg)
    assert isinstance(arg_, TensorLike)
    return unsqueeze(arg_, dim)


# CompositeImplicitAutograd - don't register decomp
def atleast_2d(
    arg: Union[TensorLikeType, Sequence[TensorLikeType]], *args: TensorLikeType
) -> Union[TensorLikeType, Tuple[TensorLikeType, ...]]:
    """Reference implementation of :func:`torch.atleast_2d`."""
    if not args and isinstance(arg, collections.abc.Sequence):
        args_ = arg
    else:
        assert not isinstance(arg, collections.abc.Sequence)
        args_ = (arg,) + args
    unsqueeze_atleast_1d = partial(_unsqueeze_atleast, atleast_1d, 0)
    res = tuple(a if a.ndim >= 2 else unsqueeze_atleast_1d(a) for a in args_)
    return res if len(res) > 1 else res[0]


# CompositeImplicitAutograd - don't register decomp
def atleast_3d(
    arg: Union[TensorLikeType, Sequence[TensorLikeType]], *args: TensorLikeType
) -> Union[TensorLikeType, Tuple[TensorLikeType, ...]]:
    """Reference implementation of :func:`torch.atleast_3d`."""
    if not args and isinstance(arg, collections.abc.Sequence):
        args_ = arg
    else:
        assert not isinstance(arg, collections.abc.Sequence)
        args_ = (arg,) + args
    unsqueeze_atleast_2d = partial(_unsqueeze_atleast, atleast_2d, -1)
    res = tuple(a if a.ndim >= 3 else unsqueeze_atleast_2d(a) for a in args_)
    return res if len(res) > 1 else res[0]


def as_strided(
    a: TensorLikeType,
    size: ShapeType,
    stride: StrideType,
    storage_offset: Optional[int] = None,
) -> TensorLikeType:
    storage_offset_int = (
        storage_offset if storage_offset is not None else a.storage_offset()
    )
    return prims.as_strided(a, size, stride, storage_offset_int)


@register_decomposition(aten.as_strided_scatter)
@out_wrapper()
def as_strided_scatter(
    input: TensorLikeType,
    src: TensorLikeType,
    size: ShapeType,
    stride: StrideType,
    storage_offset: Optional[int] = None,
) -> TensorLikeType:
    storage_offset_int = 0 if storage_offset is None else storage_offset
    return prims.as_strided_scatter(input, src, size, stride, storage_offset_int)


def broadcast_shapes(*shapes) -> ShapeType:
    return torch.Size(_broadcast_shapes(*shapes))


@aten.broadcast_tensors.default.py_impl(DispatchKey.CompositeImplicitAutograd)
@aten.broadcast_tensors.default.py_impl(DispatchKey.Meta)
def broadcast_tensors(*tensors) -> List[TensorLikeType]:
    if len(tensors) == 1 and not isinstance(tensors[0], Tensor):
        tensors = tensors[0]
    return list(_maybe_broadcast(*tensors, preserve_cpu_scalar_tensors=False))


# CompositeImplicitAutograd - don't register decomp
def broadcast_to(a: TensorLikeType, size: ShapeType) -> TensorLikeType:
    start = len(size) - len(a.shape)
    dims = tuple(range(start, len(a.shape) + start))
    return prims.broadcast_in_dim(a, size, dims)


@register_decomposition(aten.cat)
@out_wrapper()
@elementwise_type_promotion_wrapper(
    type_promoting_args=("tensors",),
    type_promotion_kind=ELEMENTWISE_TYPE_PROMOTION_KIND.NO_OPMATH,
)
def cat(tensors: TensorSequenceType, dim: int = 0) -> TensorLikeType:
    def cat_compute_output_memory_format(inputs):
        format = None
        for t in inputs:
            f = utils.suggest_memory_format(t)
            if f == torch.contiguous_format:
                return f
            if format is not None and format != f:
                return torch.contiguous_format
            format = f
        assert format is not None
        return format

    if len(tensors) == 0:
        msg = "cat expects at least one tensor, but received zero!"
        raise ValueError(msg)

    for tensor in tensors:
        assert isinstance(tensor, TensorLike)

    utils.check_same_device(*tensors, allow_cpu_scalar_tensors=False)

    from torch.fx.experimental.symbolic_shapes import guard_size_oblivious

    # This is a bit tricky.  Naively, you would expect to just pick one
    # arbitrary tensor and check that all tensors match this tensor.  However,
    # there is legacy behavior which says that if you have a 1-D empty tensor
    # (0,), this is permissible.  So you can't assume that all the tensors
    # have same dimensionality, and you can't assume that the first tensor is
    # the correct stencil.
    #
    # We'll implement this in a few passes.  First, we will try to infer the
    # ndim of the cat output.  If this ndim != 1, then we know that all ndim =
    # 1 inputs must be empty, or are errors.  If this ndim == 1, then life
    # is easy (the legacy special case coincides with regular handling).
    #
    # NB: The regular implementation of cat just filters out empty inputs,
    # but we do it slightly different here for better handling for unbacked
    # SymInts

    example = None
    for i, t in enumerate(tensors):
        if example is None:
            if t.ndim != 1:
                example = t
        else:
            if t.ndim != 1:
                torch._check(
                    t.ndim == example.ndim,
                    lambda: "Number of dimensions of tensors must match.  "
                    f"Expected {example.ndim}-D tensors, but got {t.ndim}-D for "
                    f"tensor number {i} in the list",
                )

    if example is None:
        # example is None if everything is 1-D.  If so, just arbitrarily pick
        # the first one
        example = tensors[0]

    shape = example.shape
    filtered = []
    for tensor_idx, tensor in enumerate(tensors):
        if len(shape) != len(tensor.shape):
            assert tensor.ndim == 1  # we've already checked this above
            # Don't suggest the legacy behavior in the error message
            torch._check(
                tensor.shape[0] == 0,
                lambda: f"Number of dimensions of tensors must match.  "
                f"Expected {example.ndim}-D tensors, but got 1-D for "
                f"tensor number {tensor_idx} in the list",
            )
        else:
            # Remove inputs that are 1-D, zero size
            if tensor.ndim == 1 and guard_size_oblivious(tensor.shape[0] == 0):
                continue
            # Don't bother checking size match, prims.cat will handle it
            filtered.append(tensor)

    memory_format = cat_compute_output_memory_format(tensors)

    if len(filtered) == 0:
        t = tensors[0]

        # TODO: fix this to work with meta tensors
        try:
            # BUG? This looks like it wants to call builtins.any() but is
            # actually calling .any() (in this file). Changing to builtins.any()
            # causes tests to fail:
            # PYTORCH_OPINFO_SAMPLE_INPUT_INDEX=4 python test/test_ops.py -k \
            #   TestFakeTensorCUDA.test_fake_crossref_backward_amp_cat_cuda_float32
            requires_grad = bool(any(x.requires_grad for x in tensors))  # type: ignore[arg-type]
        except Exception:
            requires_grad = False  # type: ignore[assignment]

        return empty(
            (0,),
            dtype=t.dtype,
            device=t.device,
            requires_grad=requires_grad,
            memory_format=memory_format,
        )

    dim = utils.canonicalize_dim(filtered[0].ndim, dim)
    utils.validate_idx(filtered[0].ndim, dim)

    return prims.cat(filtered, dim).clone(memory_format=memory_format)


# CompositeImplicitAutograd - don't register decomp
@out_wrapper()
def column_stack(tensors: TensorSequenceType) -> TensorLikeType:
    aligned_tensors = tuple(
        x if x.ndim > 1 else x.reshape((x.numel(), 1)) for x in tensors
    )
    return cat(aligned_tensors, 1)


def conj(input: TensorLikeType) -> TensorLikeType:
    if not utils.is_complex_dtype(input.dtype):
        return input
    if input.is_sparse:
        return torch.conj_physical(input)
    return prims.conj(input)


# This replicates at::constant_pad_nd, defined in ATen/native/PadNd.cpp
@register_decomposition(aten.constant_pad_nd)
@out_wrapper()
def constant_pad_nd(
    input: TensorLikeType, pad: List[int], value: NumberType = 0
) -> TensorLikeType:
    torch._check(
        len(pad) % 2 == 0,
        lambda: f"Length of pad must be even but instead it equals {len(pad)}",
    )

    input_sizes = input.shape
    l_inp = len(input_sizes)

    l_pad = len(pad) // 2
    l_diff = l_inp - l_pad

    torch._check(
        l_inp >= l_pad,
        lambda: "Length of pad should be no more than twice the number of "
        f"dimensions of the input. Pad length is {len(pad)} while the input has "
        f"{l_inp} dimensions.",
    )

    c_input = input
    for i in range(l_diff, l_inp):
        pad_idx = 2 * (l_inp - i - 1)
        if pad[pad_idx] < 0:
            c_input = c_input.narrow(i, -pad[pad_idx], c_input.shape[i] + pad[pad_idx])

        if pad[pad_idx + 1] < 0:
            c_input = c_input.narrow(i, 0, c_input.shape[i] + pad[pad_idx + 1])

    # if none of the pads are positive we can just return the result
    if builtins.all(p <= 0 for p in pad):
        return c_input.clone()

    new_shape = list(input_sizes[:l_diff])

    for i in range(l_pad):
        pad_idx = len(pad) - ((i + 1) * 2)
        new_dim = input_sizes[l_diff + i] + pad[pad_idx] + pad[pad_idx + 1]
        torch._check(
            new_dim > 0,
            lambda: f"The input size {input_sizes[l_diff + i]}, plus negative padding "
            f"{pad[pad_idx]} and {pad[pad_idx + 1]} resulted in a negative output size, "
            f"which is invalid. Check dimension {l_diff + i} of your input.",
        )
        new_shape.append(new_dim)

    memory_format = utils.suggest_memory_format(input)
    output = torch.empty(
        new_shape,
        dtype=input.dtype,
        device=input.device,
        requires_grad=input.requires_grad,
        memory_format=memory_format,
    )

    if value == 0 and input.dtype == torch.bool:
        value = False
    # torch.fill isn't typed to allow complex values
    output = torch.fill(output, value)  # type: ignore[arg-type]

    c_output = output
    for i in range(l_diff, l_inp):
        pad_idx = 2 * (l_inp - i - 1)
        if pad[pad_idx] > 0:
            c_output = c_output.narrow(
                i, pad[pad_idx], c_output.shape[i] - pad[pad_idx]
            )
        if pad[pad_idx + 1] > 0:
            c_output = c_output.narrow(i, 0, c_output.shape[i] - pad[pad_idx + 1])

    prims.copy_to(c_output, c_input)
    return output


def contiguous(
    a: Tensor, *, memory_format: torch.memory_format = torch.contiguous_format
) -> Tensor:
    torch._check(
        memory_format != torch.preserve_format,
        lambda: "preserve memory format is unsupported by the contiguous operator",
    )

    if utils.is_contiguous_for_memory_format(a, memory_format=memory_format):
        return a

    return torch.clone(a, memory_format=memory_format)


@out_wrapper()
def dstack(tensors: TensorSequenceType) -> TensorLikeType:
    torch._check(len(tensors) > 0, lambda: "dstack expects a non-empty TensorList")
    aligned_tensors = atleast_3d(*tensors)
    return cat(aligned_tensors, 2)


@register_decomposition(aten.expand)
def expand(a: Tensor, *shape) -> Tensor:
    from torch.fx.experimental.symbolic_shapes import guard_size_oblivious

    # NOTE: cannot use utils.extract_shape_from_varargs here
    # because that also validates the shape, but the shape
    # given to expand may be "invalid"
    if len(shape) == 1 and isinstance(shape[0], Sequence):
        shape = tuple(shape[0])

    torch._check(
        len(shape) >= len(a.shape),
        lambda: "expand: the requested shape has too few dimensions!",
    )

    offset = len(shape) - len(a.shape)
    shape_ = list(shape)
    for idx, x in enumerate(a.shape):
        offset_idx = idx + offset
        requested_length = shape[offset_idx]
        torch._check(
            guard_size_oblivious(requested_length == x)
            or guard_size_oblivious(x == 1)
            or requested_length == -1,
            lambda: f"expand: attempting to expand a dimension of length {x}!",
        )

        shape_[offset_idx] = requested_length if requested_length != -1 else x

    # At this point shape must be valid
    utils.validate_shape(shape_)

    return prims.broadcast_in_dim(
        a, shape_, tuple(range(offset, len(a.shape) + offset))
    )


# CompositeImplicitAutograd - don't register decomp
def expand_as(a: Tensor, b: Tensor) -> Tensor:
    return a.expand(b.shape)


def chunk(a: TensorLikeType, chunks: int, dim: int = 0) -> Tuple[TensorLikeType, ...]:
    if chunks <= 0:
        msg = f"Expected at least one chunk, but got {chunks}!"
        raise ValueError(msg)

    dim = utils.canonicalize_dim(a.ndim, dim)
    length = a.shape[dim]
    chunk_size = math.ceil(length / chunks)
    full_chunks = math.floor(length / chunk_size)
    tail_chunk_size = length % chunk_size

    result = []
    for i in range(full_chunks):
        result.append(narrow(a, dim, i * chunk_size, chunk_size))

    if tail_chunk_size != 0:
        result.append(narrow(a, dim, full_chunks * chunk_size, tail_chunk_size))

    return tuple(result)


# Note: flatten, unlike other shape operators, returns the input tensor on a no-op (unless
# a 0D tensor is flattened, in which case it's returned in 1D)
# CompositeImplicitAutograd - don't register decomp
def flatten(a: TensorLikeType, start_dim: int = 0, end_dim: int = -1) -> TensorLikeType:
    start_dim = utils.canonicalize_dim(a.ndim, start_dim)
    end_dim = utils.canonicalize_dim(a.ndim, end_dim)

    # Short-circuits on no-op
    if start_dim == end_dim and a.ndim != 0:
        return a

    # Tries to take a view
    # TODO: we could look at directing collapse_view to skip its meta function here (unsafe_collapse_view)
    new_shape, new_strides = prims._collapse_view_helper(a, start_dim, end_dim)
    if new_shape is not None:
        return prims.collapse_view(a, start_dim, end_dim)

    # Makes a copy if it can't make a view
    return prims.collapse(a, start_dim, end_dim)


@register_decomposition(aten.flip)
@out_wrapper()
def flip(a: TensorLikeType, dims: DimsSequenceType) -> TensorLikeType:
    if not isinstance(dims, tuple) and not isinstance(dims, list):
        raise ValueError("dims has to be a sequence of ints")
    dims = utils.canonicalize_dims(a.ndim, dims)  # type: ignore[assignment]
    utils.validate_no_repeating_dims(dims)
    return prims.rev(a, dims)


# CompositeImplicitAutograd - don't register decomp
def fliplr(a: TensorLikeType) -> TensorLikeType:
    if a.ndim < 2:
        raise RuntimeError("Input must be >= 2-d.")

    return flip(a, (1,))


# CompositeImplicitAutograd - don't register decomp
def flipud(a: TensorLikeType) -> TensorLikeType:
    if a.ndim < 1:
        raise RuntimeError("Input must be >= 1-d.")

    return flip(a, (0,))


# CompositeImplicitAutograd - don't register decomp
def narrow(
    a: TensorLikeType, dim: int, start: Union[int, TensorLikeType], length: int
) -> TensorLikeType:
    # Supports Tensor overload that was added for XLA:
    # https://github.com/pytorch/pytorch/issues/31558
    if isinstance(start, TensorLike):
        torch._check(
            start.dim() == 0 and utils.is_integer_dtype(start.dtype),
            lambda: "start must be an 0-dim integral Tensor.",
        )
        start = start.item()  # type: ignore[assignment]
    torch._check(a.dim() > 0, lambda: "narrow() cannot be applied to a 0-dim tensor.")
    torch._check(length >= 0, lambda: "narrow(): length must be non-negative.")
    dim = utils.canonicalize_dim(a.ndim, dim)
    dim_length = a.size(dim)
    torch._check_with(
        IndexError,
        -dim_length <= start and start <= dim_length,  # type: ignore[arg-type]
        lambda: f"start out of range (expected to be in range of [{-dim_length}, {dim_length}], but got {start})",
    )
    if start < 0:
        start = start + dim_length
    torch._check(
        start <= dim_length - length,  # type: ignore[arg-type]
        lambda: f"start ({start}) + length ({length}) exceeds dimension size ({dim_length}).",
    )
    return prims.slice_in_dim(a, start, start + length, axis=dim)


def _normalize(
    a: Tensor, norm_dims: DimsType, eps: float
) -> Tuple[Tensor, Tensor, Tensor]:
    """Computes mean and 1/std of a tensor along norm_dims.

    Used as a helper function for normalization layers.

    Args:
        a (Tensor): input tensor
        norm_dims (DimsType): dimensions to normalize over
        eps (float): epsilon for numerical stability

    Returns:
        out (Tensor): normalized tensor.
        mean (Tensor): mean of the tensor along norm_dims.
        rstd (Tensor): 1/std of the tensor along norm_dims.
    """
    norm_dims = utils.canonicalize_dims(a.ndim, norm_dims)
    computation_dtype = utils.get_computation_dtype(a.dtype)
    a_acc = _maybe_convert_to_dtype(a, computation_dtype)
    assert isinstance(a_acc, TensorLike)  # to avoid mypy error for var_mean
    biased_var, mean = torch.var_mean(
        a_acc, dim=norm_dims, unbiased=False, keepdim=True
    )
    rstd = torch.rsqrt(biased_var + eps)
    out = (a - mean) * rstd
    return out, mean, rstd


# add all specified dimensions
def _unsqueeze_multiple(x: TensorLikeType, dimensions: List[int]) -> TensorLikeType:
    for dim in sorted(dimensions):
        x = torch.unsqueeze(x, dim)
    return x


@register_decomposition(aten.native_group_norm.default)
def native_group_norm(
    input: Tensor,
    weight: Optional[Tensor],
    bias: Optional[Tensor],
    batch_size: int,
    num_channels: int,
    flattened_inner_size: int,
    num_groups: int,
    eps: float,
) -> Tuple[Tensor, Tensor, Tensor]:
    torch._check(
        input.ndim >= 2,
        lambda: f"Expected at least 2 dimensions for input tensor but received {input.ndim}",
    )
    torch._check(
        num_channels % num_groups == 0,
        lambda: "Expected number of channels in input to be divisible by num_groups, "
        + f"but got input of shape {input.shape} and num_groups = {num_groups}",
    )

    # num_channels / num_groups and flattened inner dimension are the reduction axes
    reduction_dims = [2, 3]
    input_reshaped = torch.reshape(
        input,
        [batch_size, num_groups, num_channels // num_groups, flattened_inner_size],
    )
    out, mean, rstd = _normalize(input_reshaped, reduction_dims, eps)
    out = out.view(input.shape)

    broadcast_dims = [0] + list(range(2, input.ndim))
    unsqueeze_bias = None
    if bias is not None:
        unsqueeze_bias = _unsqueeze_multiple(bias, broadcast_dims)
    unsqueeze_weight = None
    if weight is not None:
        unsqueeze_weight = _unsqueeze_multiple(weight, broadcast_dims)

    if unsqueeze_weight is not None:
        out = out * unsqueeze_weight
    if unsqueeze_bias is not None:
        out = out + unsqueeze_bias

    out = _maybe_convert_to_dtype(out, input.dtype)  # type: ignore[assignment]
    mean = _maybe_convert_to_dtype(mean, input.dtype)  # type: ignore[assignment]
    rstd = _maybe_convert_to_dtype(rstd, input.dtype)  # type: ignore[assignment]

    # remove broadcast dimensions from mean and rstd
    mean = torch.squeeze(mean, reduction_dims)
    rstd = torch.squeeze(rstd, reduction_dims)
    return (out, mean, rstd)


@register_decomposition(aten.native_layer_norm)
@out_wrapper("out0", "out1", "out2")
def native_layer_norm(
    input: Tensor,
    normalized_shape: ShapeType,
    weight: Optional[Tensor],
    bias: Optional[Tensor],
    eps: float,
) -> Tuple[Tensor, Tensor, Tensor]:
    normalized_ndim = len(normalized_shape)
    torch._check(
        normalized_ndim >= 1,
        lambda: "Expected normalized_shape to be at least 1-dimensional, i.e., "
        + "containing at least one element, but got normalized_shape = "
        + str(normalized_shape),
    )
    # torch.Size([1, 2, 3]) == [1, 2, 3] evaluates to False
    # while torch.Size([1, 2, 3]) == (1, 2, 3) is True
    # therefore we use tuple(normalized_shape)
    torch._check(
        weight is None or weight.shape == tuple(normalized_shape),
        lambda: "Expected weight to be of same shape as normalized_shape, but got "
        + "weight of shape "
        + str(weight.shape)  # type: ignore[union-attr]
        + " and normalized_shape = "
        + str(normalized_shape),
    )
    torch._check(
        bias is None or bias.shape == tuple(normalized_shape),
        lambda: "Expected bias to be of same shape as normalized_shape, but got "
        + "bias of shape "
        + str(bias.shape)  # type: ignore[union-attr]
        + " and normalized_shape = "
        + str(normalized_shape),
    )
    torch._check(
        input.ndim >= normalized_ndim
        and input.shape[(input.ndim - normalized_ndim) :] == tuple(normalized_shape),
        lambda: "Given normalized_shape="
        + str(normalized_shape)
        + ", expected input with shape "
        + str(normalized_shape)
        + ", but got input of size "
        + str(input.shape),
    )

    input = input.contiguous()
    if weight is not None:
        weight = weight.contiguous()
    if bias is not None:
        bias = bias.contiguous()

    axis = input.ndim - normalized_ndim
    reduction_dims = list(range(axis, input.ndim))
    out, mean, rstd = _normalize(input, reduction_dims, eps)

    if weight is None and bias is not None:
        out = out + bias
    elif weight is not None and bias is None:
        out = out * weight
    elif weight is not None and bias is not None:
        out = out * weight + bias

    out = _maybe_convert_to_dtype(out, input.dtype)  # type: ignore[assignment]
    if input.device.type == "cpu":
        mean = _maybe_convert_to_dtype(mean, input.dtype)  # type: ignore[assignment]
        rstd = _maybe_convert_to_dtype(rstd, input.dtype)  # type: ignore[assignment]
    return (out, mean, rstd)


# TODO: Adding this as a meta function causes functorch tests to fail when compiled with debug mode.
# test/test_eager_transforms.py::TestFunctionalizeCPU::test_functionalize_fx_transpose_simple_cpu
@register_decomposition(aten.permute)
def permute(a: TensorLikeType, *dims) -> TensorLikeType:
    _permutation = utils.canonicalize_dims(
        a.ndim, utils.extract_dims_from_varargs(dims)
    )
    return prims.transpose(a, _permutation)


@register_decomposition(aten.renorm)
@out_wrapper()
def renorm(
    input: TensorLikeType, p: RealNumberType, dim: int, maxnorm: RealNumberType
) -> TensorLikeType:
    torch._check(not isinstance(p, complex), lambda: "renorm: p must be real-valued")
    torch._check(p > 0, lambda: "renorm: non-positive norm not supported")
    torch._check(
        not isinstance(maxnorm, complex), lambda: "renorm: maxnorm must be real-valued"
    )
    torch._check(
        maxnorm >= 0, lambda: f"renorm: expected maxnorm to be >= 0 but got {maxnorm}"
    )
    ndim = input.ndim
    torch._check(
        ndim > 1,
        lambda: f"renorm: input needs at least 2 dimensions, got {ndim} dimensions",
    )

    dim = utils.canonicalize_dim(ndim, dim)
    reduce_dims = list(range(ndim))
    del reduce_dims[dim]

    # For half and bfloat16, calculate norm in float precision then cast
    # normalization factor to half
    acc_type = utils.get_computation_dtype(input.dtype)
    if acc_type != input.dtype:
        norm = torch.linalg.vector_norm(
            input, p, reduce_dims, keepdim=True, dtype=acc_type
        )
    else:
        norm = torch.linalg.vector_norm(input, p, reduce_dims, keepdim=True)

    eps = 1e-7
    norm_factor = torch.where(norm > maxnorm, maxnorm / (norm + eps), 1.0)
    if acc_type != input.dtype:
        norm_factor = prims.convert_element_type(norm_factor, input.dtype)
    return (input * norm_factor).contiguous()


# CompositeImplicitAutograd - don't register decomp
@aten.stft.center.py_impl(DispatchKey.CompositeImplicitAutograd)
def stft(
    input: Tensor,
    n_fft: int,
    hop_length: Optional[int] = None,
    win_length: Optional[int] = None,
    window: Optional[Tensor] = None,
    center: bool = True,
    pad_mode: str = "reflect",
    normalized: bool = False,
    onesided: Optional[bool] = None,
    return_complex: Optional[bool] = None,
) -> Tensor:
    torch._check(
        window is None or window.device == input.device,
        lambda: (
            f"stft input and window must be on the same device but got self on {input.device}"
            + f" and window on {window.device}"  # type: ignore[union-attr]
        ),
    )

    hop_length_ = hop_length if hop_length is not None else n_fft // 4
    win_length_ = win_length if win_length is not None else n_fft

    if return_complex is None:
        return_complex_ = input.is_complex() or (
            window is not None and utils.is_complex_dtype(window.dtype)
        )
        torch._check(
            return_complex_,
            (
                "stft requires the return_complex parameter be given for real inputs, "
                + "and will further require that return_complex=True in a future PyTorch release."
            ),
        )
    else:
        return_complex_ = return_complex

    torch._check(
        utils.is_float_dtype(input.dtype) or utils.is_complex_dtype(input.dtype),
        lambda: "stft expected a tensor of floating point or complex values",
    )
    torch._check(1 <= input.ndim <= 2, lambda: "stft expected a 1D or 2D tensor")

    original_ndim = input.ndim
    if original_ndim == 1:
        input = input.unsqueeze(0)

    if center:
        extra_dims = 3 - input.ndim
        pad_amount = n_fft // 2
        extended_shape = [*itertools.repeat(1, extra_dims), *input.shape]
        input = aten.pad(input.view(extended_shape), [pad_amount, pad_amount], pad_mode)
        input = input.view(input.size()[extra_dims:])

    batch = input.size(0)
    length = input.size(1)
    torch._check(
        0 < n_fft <= length,
        lambda: f"stft expected 0 < n_fft <= {length}, but got n_fft={n_fft}",
    )
    torch._check(
        hop_length_ > 0,
        lambda: f"stft expected hop_length > 0 but got hop_length={hop_length_}",
    )
    torch._check(
        0 < win_length_ <= n_fft,
        lambda: f"stft expected 0 < win_length <= n_fft but got win_length={win_length_}",
    )
    torch._check(
        window is None or window.shape == (win_length_,),
        lambda: (
            f"expected a 1D window tensor of size equal to win_length={win_length_}, "
            + f"but got window with size {window.shape}"  # type: ignore[union-attr]
        ),
    )

    if win_length_ < n_fft:
        if window is None:
            window = torch.ones(win_length_, dtype=input.dtype, device=input.device)
        left = (n_fft - win_length_) // 2
        window = aten.constant_pad_nd(window, [left, n_fft - win_length_ - left])

    input = input.unfold(dimension=-1, size=n_fft, step=hop_length_)
    if window is not None:
        input = input * window

    complex_fft = utils.is_complex_dtype(input.dtype)
    onesided = onesided if onesided is not None else not complex_fft
    norm = "ortho" if normalized else None
    if onesided:
        torch._check(
            not complex_fft,
            lambda: "Cannot have onesided output if window or input is complex",
        )
        out = torch.fft.rfft(input, dim=-1, norm=norm)
    else:
        out = torch.fft.fft(input, dim=-1, norm=norm)

    out.transpose_(1, 2)

    if original_ndim == 1:
        out = out.squeeze_(0)

    return out if return_complex_ else torch.view_as_real(out)


# CompositeImplicitAutograd - don't register decomp
@aten.istft.default.py_impl(DispatchKey.CompositeImplicitAutograd)
def istft(
    input: Tensor,
    n_fft: int,
    hop_length: Optional[int] = None,
    win_length: Optional[int] = None,
    window: Optional[Tensor] = None,
    center: bool = True,
    normalized: bool = False,
    onesided: Optional[bool] = None,
    length: Optional[int] = None,
    return_complex=False,
) -> Tensor:
    torch._check(
        window is None or window.device == input.device,
        lambda: (
            f"istft input and window must be on the same device but got self on {input.device}"
            + f" and window on {window.device}"  # type: ignore[union-attr]
        ),
    )

    hop_length_ = hop_length if hop_length is not None else n_fft // 4
    win_length_ = win_length if win_length is not None else n_fft

    torch._check(
        utils.is_complex_dtype(input.dtype),
        lambda: (
            "istft input and window must be on the same device but got self on "
            + f"{input.device} and window on {window.device}"  # type: ignore[union-attr]
        ),
    )
    n_frames = input.size(-1)
    fft_size = input.size(-2)

    expected_output_signal_len = n_fft + hop_length_ * (n_frames - 1)
    torch._check(input.numel() > 0, lambda: "istft input tensor cannot be empty")
    torch._check(
        2 <= input.ndim <= 3,
        lambda: f"istft expected a tensor with 2 or 3 dimensions, but got {input.ndim}",
    )
    onesided_ = onesided if onesided is not None else fft_size != n_fft

    if onesided_:
        torch._check(
            n_fft // 2 + 1 == fft_size,
            lambda: (
                "istft expected the frequency dimension (3rd to the last) of the input tensor "
                + "to match n_fft / 2 + 1 when onesided=True, but got {fft_size}"
            ),
        )
    else:
        torch._check(
            n_fft == fft_size,
            lambda: (
                "istft expected the frequency dimension (3rd to the last) of the input tensor "
                + "to match n_fft when onesided=False, but got {fft_size}",
            ),
        )

    torch._check(
        0 < hop_length_ <= win_length_,
        lambda: "istft expected 0 < hop_length <= win_length",
    )
    torch._check(
        0 < win_length_ <= n_fft, lambda: "istft expected 0 < win_length <= n_fft"
    )
    torch._check(
        window is None or window.shape == (win_length_,),
        lambda: "Invalid window shape. window has to be 1D and length of `win_length`",
    )

    if window is None:
        real_dtype = utils.corresponding_real_dtype(input.dtype)
        window_ = torch.ones(win_length_, dtype=real_dtype, device=input.device)
    else:
        window_ = window

    if win_length_ != n_fft:
        left = (n_fft - win_length_) // 2
        window_ = aten.constant_pad_nd(window_, (left, n_fft - win_length_ - left), 0)

    original_ndim = input.ndim
    if input.ndim == 2:
        input = input.unsqueeze(0)

    input = input.transpose(1, 2)
    norm = "ortho" if normalized else None
    if return_complex:
        torch._check(
            not onesided_,
            lambda: "cannot have onesided output if window or input is complex",
        )
        input = torch.fft.ifft(input, dim=-1, norm=norm)
    else:
        torch._check(
            window is None or not utils.is_complex_dtype(window.dtype),
            lambda: "Complex windows are incompatible with return_complex=False",
        )
        if not onesided_:
            input = input.narrow(dim=-1, start=0, length=n_fft // 2 + 1)
        input = torch.fft.irfft(input, dim=-1, norm=norm)

    assert input.size(2) == n_fft

    y_tmp = input * window_.view([1, 1, n_fft])
    y = aten.unfold_backward(
        y_tmp,
        input_sizes=(y_tmp.size(0), expected_output_signal_len),
        dim=1,
        size=n_fft,
        step=hop_length_,
    )
    window_envelop = aten.unfold_backward(
        window_.pow(2).expand((1, n_frames, n_fft)),
        input_sizes=(y_tmp.size(0), expected_output_signal_len),
        dim=1,
        size=n_fft,
        step=hop_length_,
    )

    assert expected_output_signal_len == y.size(1)
    assert expected_output_signal_len == window_envelop.size(1)

    start = n_fft // 2 if center else 0
    if length is not None:
        end = start + length
    elif center:
        end = expected_output_signal_len - n_fft // 2
    else:
        end = expected_output_signal_len

    length = max(0, end - start)
    y = y.narrow(dim=1, start=start, length=length)
    window_envelop = window_envelop.narrow(dim=1, start=start, length=length)

    window_envelop_lowest = window_envelop.abs().min().lt(1e-11)
    torch._check(
        not window_envelop_lowest.item(),
        lambda: "window overlap add min less than 1e-11",
    )

    y = y / window_envelop
    if original_ndim == 2:
        y = y.squeeze(0)

    if end > expected_output_signal_len:
        warnings.warn(
            "The length of signal is shorter than the length parameter. Result is being "
            + "padded with zeros in the tail. Please check your center and hop_length settings"
        )
        y = aten.constant_pad_nd(y, (0, end - expected_output_signal_len), 0)
    return y


# Get the new shape and stride after applying unfold to an input tensor
def _get_unfold_shape_stride(
    a_shape: ShapeType, a_stride: StrideType, dimension: int, size: int, step: int
):
    a_ndim = len(a_shape)
    dim = utils.canonicalize_dim(a_ndim, dimension, wrap_scalar=True)
    max_size = 1 if a_ndim == 0 else a_shape[dim]
    last_stride = 1 if a_ndim == 0 else a_stride[dim]

    torch._check(
        size <= max_size,
        lambda: f"Maximum size for tensor at dimension {dim} is {max_size} but size is {size}",
    )

    torch._check(
        step > 0,
        lambda: f"Step is {step} but must be > 0",
    )

    shape = list(a_shape)
    strides = list(a_stride)
    shape.append(size)
    strides.append(last_stride)
    if dim < a_ndim:
        shape[dim] = (shape[dim] - size) // step + 1
        strides[dim] *= step
    return shape, strides


@register_decomposition(aten.repeat)
@out_wrapper()
def repeat(a: Tensor, *repeat_shape) -> Tensor:
    repeat_shape = utils.extract_shape_from_varargs(repeat_shape, validate=False)
    torch._check(
        len(repeat_shape) >= len(a.shape),
        lambda: "repeat: Number of dimensions of repeat dims can not be smaller than number of dimensions of tensor",
    )

    if len(repeat_shape) == 0:
        return torch.clone(a)

    num_new_dimensions = len(repeat_shape) - a.ndim
    padded_shape = [1] * num_new_dimensions
    for dim_size in a.shape:
        padded_shape.append(dim_size)

    target_shape = tuple(
        padded_size * repeat_size
        for padded_size, repeat_size in zip(padded_shape, repeat_shape)
    )

    # return an empty tensor if one of the repeat_shape dimensions is zero
    if 0 in repeat_shape:
        return torch.empty(
            target_shape,
            dtype=a.dtype,
            device=a.device,
            requires_grad=a.requires_grad,
            memory_format=utils.suggest_memory_format(a),
        )

    urtensor_shape = target_shape
    urtensor_stride = utils.make_contiguous_strides_for(target_shape)
    for dim, dim_size in enumerate(padded_shape):
        # repeat each dimension by using unfold_copy operation
        urtensor_shape, urtensor_stride = _get_unfold_shape_stride(
            urtensor_shape, urtensor_stride, dim, dim_size, max(dim_size, 1)
        )

    # derive permute order by sorting urtensor strides
    enumerated_stride = list(enumerate(urtensor_stride))
    enumerated_stride.sort(key=operator.itemgetter(1), reverse=True)
    permute_order, sorted_stride = zip(*enumerated_stride)

    # add new and expand dimensions according to urtensor
    repeat_xtensor = a.expand(urtensor_shape)

    # clone tensor to concretize expanded dimensions
    cloned_result = torch.clone(repeat_xtensor)

    # transpose axis so strides are in sorted order
    permuted_result = cloned_result.permute(permute_order)

    # reshape to get contiguous tensor with correct target shape
    return permuted_result.reshape(target_shape)


def _reshape_view_helper(a: TensorLikeType, *shape, allow_copy: bool) -> TensorLikeType:
    from torch.fx.experimental.symbolic_shapes import guard_size_oblivious, sym_eq

    # Creates a valid shape
    shape = utils.extract_shape_from_varargs(shape, validate=False)
    # Reshape may be given a shape with a -1 length
    # This indicates that the dimension's length should be inferred
    shape = utils.infer_size(shape, a.numel())

    # Special-cases tensors with no elements
    if guard_size_oblivious(a.numel() == 0):
        return as_strided(a, shape, utils.make_contiguous_strides_for(shape))

    # Special-cases reshaping zero dim tensors
    if a.ndim == 0:
        _a = a
        for length in shape:
            assert length == 1
            _a = unsqueeze(_a, -1)
        if _a is a:
            return prims.view_of(a)
        else:
            return _a

    # Special-cases reshaping to zero dim tensors
    if len(shape) == 0:
        _a = a
        for length in a.shape:
            assert length == 1
            _a = squeeze(_a, -1)
        if _a is a:
            return prims.view_of(a)
        else:
            return _a

    if a.is_contiguous():
        # Special-cases for nd_to_1d
        if len(shape) == 1 and a.ndim > 1:
            return torch.as_strided(a, [a.numel()], [1])
        # Special-cases for 1d_to_2d
        if len(shape) == 2 and a.ndim == 1:
            dim0 = shape[0]
            dim1 = shape[1]
            return torch.as_strided(a, [dim0, dim1], [dim1, 1])

    # Handles general case: a 1+D tensor reshaped into a distinct 1+D shape

    # NOTE [Reshape Algorithm]
    # This algorithm works by attempting to greedily construct the desired dimensions in
    # the output shape, left to right. It does this by, conceptually, accumulating
    # dimensions of the original tensor, also left to right, until the dimension
    # can be constructed using prims.split_dim.
    # The algorithm also has special handling for tail squeezes/unsqueezes, like
    # if a reshape from (5, 5) to (5, 5, 1) or vice versa.
    #
    # This algorithm does not flatten the original tensor and then split dims as appropriate
    # because that would create copies more often than this algorithm. flatten is the only
    # operation below which can create a view or a copy, and while it prefers creating
    # views it may sometimes create a copy if the tensor's strides do not permit a view.
    # As a result, this algorithm tries to minimize flattening.
    #
    # Note that a better version of this algorithm may exist. Regions which could be
    # flattened without creating a copy can be identified in advance, and that might
    # allow fewer flatten calls or faster short-circuiting to make a copy.
    idx = 0
    a_ = a
    for length in shape:
        # Handles tail unsqueezes
        if idx >= a_.ndim:
            assert length == 1
            last_dim = a_.ndim - 1
            # NOTE: using split_dim instead of unsqueeze may seem silly here,
            # but it's necessary to get the strides correct
            a_ = prims.split_dim(a_, last_dim, a_.shape[last_dim])
            idx = idx + 1
            continue

        # Skips dimensions that are already the correct length
        if guard_size_oblivious(length == a_.shape[idx]):
            idx = idx + 1
            continue

        # Gathers enough original dimensions such that this new dimension can be created
        # Note that this accumulation will terminate because we've verified a and the shape
        # specify the same number of elements above
        accum = a_.shape[idx]
        end = idx
        while guard_size_oblivious(accum % length != 0):
            end = end + 1
            accum = accum * a_.shape[end]
        if end != idx:
            # NOTE: in this case multiple dimensions must be flatten to create the desired dimension
            # This flattening is why reshape sometimes creates a copy -- because flattening
            # may return a view of a copy

            # Checks if collapse can be a view and short-circuits to copying reshape if it can't
            new_shape, new_strides = prims._collapse_view_helper(a_, idx, end)
            if new_shape is None:
                if allow_copy:
                    return prims.reshape(a, shape)

                msg = f"Cannot view a tensor with shape {a.shape} and strides {a.stride()} as a tensor with shape {shape}!"
                raise ValueError(msg)

            a_ = flatten(a_, idx, end)

        # Splits the (possibly flattened) dimension to create the desired dim length
        if guard_size_oblivious(accum != length):
            a_ = prims.split_dim(a_, idx, length)

        idx = idx + 1

    # Squeezes tail
    while idx < a_.ndim:
        torch._check(
            a_.shape[idx] == 1,
            lambda: f"a.size({idx}) expected to be 1 but got {a_.shape[idx]}",
        )
        a_ = squeeze(a_, idx)

    if a_ is a:
        return prims.view_of(a)
    else:
        return a_


# CompositeImplicitAutograd - don't register decomp
# NOTE: shape is a vararg because Tensor.reshape can be called with as
# Tensor.reshape(a, b, c) or Tensor.reshape((a, b, c)) Function call
# torch.reshape doesn't support unpacked shapes
def reshape(a: TensorLikeType, *shape: ShapeType) -> TensorLikeType:
    return _reshape_view_helper(a, *shape, allow_copy=True)


# CompositeImplicitAutograd - don't register decomp
def reshape_as(self: TensorLikeType, other: TensorLikeType) -> TensorLikeType:
    return self.reshape(other.size())


@register_decomposition(aten.roll)
@out_wrapper()
def roll(a: TensorLikeType, shifts: DimsType, dims: DimsType = ()) -> TensorLikeType:
    """Reference implementation of :func:`torch.roll`."""
    dims = utils.canonicalize_dims(a.ndim, dims)
    # ATen specifies int[1] type for shifts and dims which expands integers to tuples of length 1
    if not isinstance(shifts, Iterable):
        shifts = (shifts,)
    if not isinstance(dims, Iterable):
        dims = (dims,)

    # Avoid modulo by zero
    if a.numel() == 0:
        # Keeping this as ref for now as FakeTensor runs into some issues with complex tensors
        return a.clone()

    if a.dim() == 0 and len(dims) > 0:
        raise IndexError(
            f"Dimension specified as {dims[0]} but tensor has no dimensions"
        )

    len_shifts = len(shifts)
    len_dims = len(dims)
    if len_shifts != 1 or len_dims != 1:
        if len_shifts == 0:
            raise RuntimeError("`shifts` required")
        # Takes care of the case when dims is not specified (default)
        # By default, the tensor is flattened before shifting, after which the original shape is restored
        if len_dims == 0 and len_shifts == 1:
            return torch.roll(torch.flatten(a), shifts, 0).view(a.shape)
        if len_shifts != len_dims:
            raise RuntimeError(
                f"shifts and dimensions must align. shifts: {len_shifts}, dims: {len_dims}"
            )
        assert len_dims > 1
        tail_shifts = shifts[1:]
        tail_dims = dims[1:]
        first_dim_rolled = torch.roll(a, (shifts[0],), dims[0])
        return torch.roll(first_dim_rolled, tail_shifts, tail_dims)

    # This path is taken when only one dimension is rolled
    # For example to get `first_dim_rolled` above
    dim = dims[0]
    size = a.shape[dim]
    start = (size - shifts[0]) % size
    idx = torch.arange(size, device=a.device)
    return a.index_select(dim, torch.fmod(start + idx, size))


@register_decomposition(aten.rot90)
@out_wrapper()
def rot90(
    a: TensorLikeType, k: int = 1, dims: DimsSequenceType = (0, 1)
) -> TensorLikeType:
    """Reference implementation of :func:`torch.rot90`."""
    if len(dims) != 2:
        raise RuntimeError(
            f"expected total rotation dims == 2, but got dims = {len(dims)}"
        )
    if a.ndim < 2:
        raise RuntimeError(f"expected total dims >= 2, but got total dims = {a.ndim}")

    # Do this after the initial checks to be compatible with the behavior in
    # core.
    dims = utils.canonicalize_dims(a.ndim, dims)

    if dims[0] == dims[1]:
        raise RuntimeError(
            f"expected rotation dims to be different, but got dim0 = {dims[0]} and dim1 = {dims[1]}"
        )
    k = k % 4  # Rotation direction is from the second towards the first axis for k < 0
    if k == 1:
        return torch.transpose(torch.flip(a, (dims[1],)), dims[0], dims[1])
    elif k == 2:
        return torch.flip(a, dims)
    elif k == 3:
        return torch.transpose(torch.flip(a, (dims[0],)), dims[0], dims[1])
    else:
        return a.clone(memory_format=torch.contiguous_format)


def _check_stack_inputs(tensors: TensorSequenceType) -> None:
    entry_shape = tensors[0].shape
    for i in range(1, len(tensors)):
        assert tensors[i].shape == entry_shape, (
            f"stack expects each tensor to be equal size, but got {entry_shape} at entry 0 "
            f"and {tensors[i].shape} at entry {i}"
        )


@register_decomposition(aten.stack)
@out_wrapper()
def stack(tensors: TensorSequenceType, dim: int = 0) -> TensorLikeType:
    assert len(tensors) > 0, "stack expects a non-empty TensorList"
    wrapped_dim = utils.canonicalize_dim(tensors[0].ndim + 1, dim)
    # Refs need sparse support to check other condition
    if wrapped_dim < tensors[0].ndim:  # and not tensors[0].is_sparse:
        _check_stack_inputs(tensors)
        result_sizes = list(tensors[0].shape)
        result_sizes.insert(wrapped_dim, len(tensors))
        out = torch.cat(tensors, wrapped_dim)
        return out.view(result_sizes)

    # If dim == tensors[0].ndim, view cannot efficiently handle it
    return torch.cat([t.unsqueeze(wrapped_dim) for t in tensors], dim)


# CompositeImplicitAutograd - don't register decomp
@out_wrapper()
def softmax(
    a: TensorLikeType,
    dim: int,
    dtype: Optional[torch.dtype] = None,
) -> TensorLikeType:
    result_dtype = dtype or a.dtype
    computation_dtype = utils.get_computation_dtype(result_dtype)
    a_ = _maybe_convert_to_dtype(a, computation_dtype)
    if a.numel() == 0:
        a_exp = exp(a_)
    else:
        a_max = amax(a_, dim, keepdim=True)
        a_exp = exp(a_ - a_max)
    return _maybe_convert_to_dtype(
        true_divide(a_exp, sum(a_exp, dim, keepdim=True)), result_dtype
    )  # type: ignore[return-value]


# CompositeImplicitAutograd - don't register decomp
@out_wrapper()
def hstack(tensors: TensorSequenceType) -> TensorLikeType:
    torch._check(len(tensors) > 0, lambda: "hstack expects a non-empty TensorList")
    aligned_tensors = atleast_1d(*tensors)
    if aligned_tensors[0].ndim == 1:
        return cat(aligned_tensors, 0)
    return cat(aligned_tensors, 1)


# CompositeImplicitAutograd - don't register decomp
@out_wrapper()
def vstack(tensors: TensorSequenceType) -> TensorLikeType:
    torch._check(len(tensors) > 0, lambda: "vstack expects a non-empty TensorList")
    aligned_tensors = atleast_2d(*tensors)
    return cat(aligned_tensors, 0)


# CompositeImplicitAutograd - don't register decomp
def unflatten(a: TensorLikeType, dim: int, sizes: ShapeType) -> TensorLikeType:
    dim = utils.canonicalize_dim(a.ndim, dim)
    torch._check(len(sizes) != 0, lambda: "unflatten: sizes must be non-empty")
    return a.view(tuple(a.shape[:dim]) + tuple(sizes) + tuple(a.shape[dim + 1 :]))


@register_decomposition(aten.unbind)
def unbind(t: TensorLikeType, dim: int = 0) -> TensorSequenceType:
    from torch.fx.experimental.symbolic_shapes import guard_size_oblivious

    dim = utils.canonicalize_dim(t.ndim, dim)
    torch._check_index(
        len(t.shape) > 0,
        lambda: "Dimension specified as 0 but tensor has no dimensions",
    )
    if guard_size_oblivious(t.shape[dim] == 0):
        return ()
    else:
        return tuple(
            torch.squeeze(s, dim) for s in torch.tensor_split(t, t.shape[dim], dim)
        )


@out_wrapper()
def index_copy(x: TensorLike, dim: int, index: TensorLike, tensor: TensorLike):
    return x.clone(memory_format=torch.contiguous_format).index_copy_(
        dim, index, tensor
    )


def index_copy_(x: TensorLike, dim: int, index: TensorLike, tensor: TensorLike):
    dim = utils.canonicalize_dims(x.ndim, dim)
    torch._check(
        index.ndim <= 1,
        lambda: f"Index should have dimension 1 or 0 (got {index.ndim})",
    )
    # Treat scalars as elements of \R^1
    y = x.unsqueeze(0) if x.ndim == 0 else x
    idx = (slice(None),) * dim + (index,)
    y[idx] = tensor
    return x


@register_decomposition(aten.index_fill)
@out_wrapper()
def index_fill(
    x: TensorLike, dim: int, index: TensorLike, value: Union[NumberType, TensorLike]
):
    return _index_fill(x, dim, index, value, inplace=False)


@register_decomposition(aten.index_fill_)
def index_fill_(
    x: TensorLike, dim: int, index: TensorLike, value: Union[NumberType, TensorLike]
):
    return _index_fill(x, dim, index, value, inplace=True)


def _index_fill(
    x: TensorLike,
    dim: int,
    index: TensorLike,
    value: Union[NumberType, TensorLike],
    *,
    inplace: bool,
):
    torch._check(
        index.ndim <= 1,
        lambda: f"Index should have dimension 1 or 0 (got {index.ndim})",
    )
    if isinstance(value, TensorLike):
        torch._check(
            value.ndim == 0,
            lambda: "Only supports 0-dimensional value tensor. "  # type: ignore[union-attr]
            f"Got a tensor with {value.ndim} dimensions.",
        )  # type: ignore[arg-type]
    else:
        value = torch.scalar_tensor(
            value, dtype=x.dtype, layout=x.layout, device=x.device  # type: ignore[arg-type]
        )

    # index_copy has some unnecessary preconditions when x is a scalar. We do this to work through them
    zero_dim = x.ndim == 0
    y = x.unsqueeze(0) if zero_dim else x
    # index_copy does not broadcast on value so we have to do it manually
    shape = list(y.shape)
    shape[dim] = index.numel()
    value = value.expand(shape)
    index_copy = Tensor.index_copy_ if inplace else torch.index_copy
    out = index_copy(y, dim, index, value)  # type: ignore[operator]
    if inplace:
        return x
    else:
        if zero_dim:
            # The clone is necessary so that it returns a fresh tensor rather than a view
            out = out.squeeze(0).clone()
        # index_fill preserves the strides. index_copy always returns contiguous tensors
        if out.stride() != x.stride():
            new_out = torch.empty_like(x)
            new_out.copy_(out)
            out = new_out
        return out


@out_wrapper()
def index_add(
    x: TensorLike,
    dim: int,
    index: TensorLike,
    tensor: TensorLike,
    *,
    alpha: NumberType = 1,
):
    # index_add always returns a new contiguous tensor
    return x.clone(memory_format=torch.contiguous_format).index_add_(
        dim, index, tensor, alpha=alpha  # type: ignore[arg-type]
    )


@register_decomposition(aten.index_select)
@out_wrapper()
def index_select(x: TensorLike, dim: int, index: TensorLike):
    dim = utils.canonicalize_dims(x.ndim, dim)
    torch._check(
        index.ndim <= 1,
        lambda: f"Index should have dimension 1 or 0 (got {index.ndim})",
    )
    if index.ndim == 0:
        index = index.unsqueeze(0)
    if x.ndim == 0:
        # Treat scalars as elements of \R^1
        # We cannot use x[idx] here as it accesses item() (??), hence this awkward construction
        return torch.empty_like(x).index_copy(0, index, x.expand_as(index))

    idx = (slice(None),) * dim + (index,)
    return x[idx]


@register_decomposition(aten.squeeze.dims)
def squeeze(a: TensorLikeType, dim: Optional[DimsType] = None) -> TensorLikeType:
    from torch.fx.experimental.symbolic_shapes import guard_size_oblivious

    if dim is None:
        dims = tuple(idx for idx, size in enumerate(a.shape) if size == 1)
        return prims.squeeze(a, dims) if dims else prims.view_of(a)

    ndim = a.ndim
    dim = utils.canonicalize_dims(ndim, dim)
    dims = (dim,) if isinstance(dim, Dim) else dim
    # Short-circuits if the tensor has no dimensions
    if ndim == 0:
        assert len(dims) == 0 or dims == (0,)
        return prims.view_of(a)

    # Note: squeeze does not modify tensors when the given dim is not a dimension of length 1
    dims = tuple(d for d in dims if guard_size_oblivious(a.shape[d] == 1))
    if len(dims) == 0:
        return prims.view_of(a)
    if len(dims) == 1:
        return prims.squeeze(a, dims)
    dims_list = list(dims)
    dims_list = sorted(dims_list, reverse=True)
    for i in dims_list:
        a = squeeze(a, i)
    return a


# Note: does not work with TensorMetas because of data-dependent control-flow
# CompositeImplicitAutograd - don't register decomp
def tensor_split(
    a: TensorLikeType,
    indices_or_sections: Union[Tensor, DimsType],
    dim: int = 0,
) -> Tuple[TensorLikeType, ...]:
    _dim = utils.canonicalize_dim(a.ndim, dim)
    if a.ndim == 0:
        msg = "tensor_split: received a rank zero tensor, but expected a tensor of rank one or greater!"
        raise ValueError(msg)

    # If indices_or_sections is a tensor, it must be a CPU Long tensor
    if isinstance(indices_or_sections, TensorLike):
        if not indices_or_sections.device.type == "cpu":
            msg = (
                f"tensor_split: if indices_or_sections is a tensor it must be on the CPU, "
                f"but received one on {indices_or_sections.device}"
            )
            raise ValueError(msg)
        if indices_or_sections.dtype != torch.long:
            msg = "tensor_split: if indices_or_sections is a tensor it must have long dtype, "
            f" but received one with dtype {indices_or_sections.dtype}"
            raise ValueError(msg)

    # Case 0 -- indices_or_sections is an integer or a scalar tensor n and a is split along dim into n parts of equal-ish length
    if isinstance(indices_or_sections, IntLike) or (
        isinstance(indices_or_sections, TensorLike) and indices_or_sections.ndim == 0
    ):
        sections: int = (
            indices_or_sections  # type: ignore[assignment]
            if isinstance(indices_or_sections, Number)
            else indices_or_sections.item()
        )

        if sections <= 0:
            msg = f"tensor_split: number of sections must be greater than 0, but was {sections}"
            raise ValueError(msg)

        splits = []
        dim_size = a.shape[_dim]
        min_split_size = math.floor(dim_size / sections)
        num_splits_one_extra = dim_size % sections
        start_idx = 0
        for split_idx in range(sections):
            split_size = (
                min_split_size + 1
                if (split_idx < num_splits_one_extra)
                else min_split_size
            )
            s = prims.slice_in_dim(a, start_idx, start_idx + split_size, axis=_dim)
            splits.append(s)
            start_idx = start_idx + split_size

        return tuple(splits)
    # Case 1 -- indices_or_sections is a sequence of integers or a 1D tensor describing the splits
    else:
        indices = indices_or_sections
        if isinstance(indices_or_sections, TensorLike):
            if indices_or_sections.ndim != 1:
                msg = "tensor_split: non-scalar indices_or_sections tensors must have only one dimension, "
                f"but received a tensor with {indices_or_sections.ndim} dimensions"
                raise ValueError(msg)

            indices = indices_or_sections.tolist()

        splits = []
        start_idx = 0
        for x in indices:
            splits.append(prims.slice_in_dim(a, start_idx, x, axis=_dim))
            start_idx = x
        splits.append(prims.slice_in_dim(a, start_idx, a.shape[_dim], axis=_dim))
        return tuple(splits)


# CompositeImplicitAutograd - don't register decomp
def hsplit(
    a: TensorLikeType, indices_or_sections: DimsType
) -> Tuple[TensorLikeType, ...]:
    torch._check(
        a.ndim >= 1,
        lambda: (
            "torch.hsplit requires a tensor with at least 1 dimension, but got a tensor with "
            + str(a.ndim)
            + " dimensions!"
        ),
    )
    dim = 0 if a.ndim == 1 else 1
    if isinstance(indices_or_sections, IntLike):
        split_size = indices_or_sections
        torch._check(
            (split_size != 0 and a.shape[dim] % split_size == 0),
            lambda: (
                "torch.hsplit attempted to split along dimension "
                + str(dim)
                + ", but the size of the dimension "
                + str(a.shape[dim])
                + " is not divisible by the split_size "
                + str(split_size)
                + "!"
            ),
        )
        return tensor_split(a, split_size, dim)

    torch._check_type(
        isinstance(indices_or_sections, (list, tuple)),
        lambda: (
            "hsplit(): received an invalid combination of arguments. "
            "Expected indices_or_sections to be of type int, list of ints or tuple of ints "
            f"but got type {type(indices_or_sections)}"
        ),
    )

    split_sizes = indices_or_sections
    return tensor_split(a, split_sizes, dim)


# CompositeImplicitAutograd - don't register decomp
def vsplit(
    a: TensorLikeType, indices_or_sections: DimsType
) -> Tuple[TensorLikeType, ...]:
    torch._check(
        a.ndim >= 2,
        lambda: (
            "torch.vsplit requires a tensor with at least 2 dimension, but got a tensor with "
            + str(a.ndim)
            + " dimensions!"
        ),
    )
    if isinstance(indices_or_sections, IntLike):
        split_size = indices_or_sections
        torch._check(
            (split_size != 0 and a.shape[0] % split_size == 0),
            lambda: (
                f"torch.vsplit attempted to split along dimension 0"
                f", but the size of the dimension "
                f"{a.shape[0]}"
                f" is not divisible by the split_size "
                f"{split_size}"
                f"!"
            ),
        )
        return tensor_split(a, split_size, 0)

    torch._check_type(
        isinstance(indices_or_sections, (list, tuple)),
        lambda: (
            "vsplit(): received an invalid combination of arguments. "
            "Expected indices_or_sections to be of type int, list of ints or tuple of ints "
            f"but got type {type(indices_or_sections)}"
        ),
    )

    split_sizes = indices_or_sections
    return tensor_split(a, split_sizes, 0)


@register_decomposition(aten.diag.out)
@out_wrapper()
def diag(
    self: TensorLikeType,
    offset: int = 0,
) -> TensorLikeType:
    ndim = self.dim()
    torch._check(
        ndim in (1, 2), lambda: f"diag(): Supports 1D or 2D tensors. Got {ndim}D"
    )
    if ndim == 1:
        return torch.diag_embed(self, offset)
    else:
        return torch.diagonal_copy(self, offset)


@register_decomposition(aten.diagonal_scatter)
@out_wrapper()
def diagonal_scatter(
    input: TensorLikeType,
    src: TensorLikeType,
    offset: int = 0,
    dim1: int = 0,
    dim2: int = 1,
) -> TensorLikeType:
    out = utils.clone_preserve_strides(input)
    diag = out.diagonal(offset, dim1, dim2)
    torch._check(
        diag.shape == src.shape,
        lambda: "expected src to have a size equal to the diagonal of the input."
        f"Got {src.shape} for a diagonal of shape {diag.shape}",
    )
    copy_to(diag, src)
    return out


@register_decomposition(aten.diagonal)
def diagonal(
    self: TensorLikeType,
    offset: int = 0,
    dim1: int = 0,
    dim2: int = 1,
) -> TensorLikeType:
    """
    Reference implementation of torch.diagonal
    """
    num_dims = self.dim()
    dim1 = utils.canonicalize_dim(idx=dim1, rank=num_dims)
    dim2 = utils.canonicalize_dim(idx=dim2, rank=num_dims)

    torch._check(
        dim1 != dim2, lambda: f"diagonal dimensions cannot be identical {dim1}, {dim2}"
    )

    storage_offset = self.storage_offset()

    if offset >= 0:
        diag_size = max(min(self.size()[dim1], self.size()[dim2] - offset), 0)
    else:
        diag_size = max(min(self.size()[dim1] + offset, self.size()[dim2]), 0)

    if diag_size > 0:
        if offset >= 0:
            storage_offset += offset * self.stride()[dim2]
        else:
            storage_offset -= offset * self.stride()[dim1]

    sizes = [s for i, s in enumerate(self.size()) if i not in (dim1, dim2)]
    sizes.append(diag_size)

    strides = [s for i, s in enumerate(self.stride()) if i not in (dim1, dim2)]
    strides.append(self.stride()[dim1] + self.stride()[dim2])

    result = self.as_strided(size=sizes, stride=strides, storage_offset=storage_offset)

    return result


@register_decomposition(aten.diag_embed)
@out_wrapper()
def diag_embed(
    t: TensorLikeType,
    offset: int = 0,
    dim1: int = -2,
    dim2: int = -1,
) -> TensorLikeType:
    """
    Reference implementation of torch.diag_embed
    """
    # convert from negative dims
    rank = t.ndim + 1
    dim1 = utils.canonicalize_dim(rank=rank, idx=dim1)
    dim2 = utils.canonicalize_dim(rank=rank, idx=dim2)

    # as per the docs, exchanging dims is equivalent to changing the sign of
    # offset
    if dim1 > dim2:
        dim1, dim2 = dim2, dim1
        offset = -offset

    torch._check(
        dim1 != dim2, lambda: f"diagonal dimensions cannot be identical {dim1}, {dim2}"
    )

    # as per the docs, the size of last dim is placed at dim1 and dim2
    last_dim = t.size(-1)

    if offset != 0:
        # add padding to match the new size
        t_shape = list(t.shape)
        t_shape[-1] = builtins.abs(offset)
        z = torch.zeros(t_shape, dtype=t.dtype, device=t.device, requires_grad=False)
        pair = (z, t) if offset > 0 else (t, z)
        t = torch.cat(pair, dim=-1)
        # make sure the diagonal always has the same size
        last_dim += builtins.abs(offset)

    # preserve original data, but place 1 at dim1 and move last dim to dim2
    t = t.unsqueeze(dim1).movedim(-1, dim2)

    # generate ranges shifting indices based on offset
    a_range = torch.arange(last_dim, device=t.device, dtype=torch.int64)
    b_range = torch.arange(
        offset, last_dim + offset, device=t.device, dtype=torch.int64
    )

    # broadcast
    cond = a_range == b_range.unsqueeze(-1)
    cond_shape = [last_dim if i in (dim1, dim2) else 1 for i in range(len(t.shape))]
    cond = cond.reshape(cond_shape)

    # aten.diag_embed always returns a new contiguous tensor
    # contiguous() is needed to correctly model the output stride
    return utils.mask_tensor(cond, t).contiguous()


@register_decomposition(aten.block_diag)
@out_wrapper()
def _block_diag_iterable(tensors: List[TensorLikeType]) -> TensorLikeType:
    """
    Reference implementation of torch.block_diag
    """
    tensors_2d = [
        tensor.view(1, -1) if tensor.dim() <= 1 else tensor for tensor in tensors
    ]

    ncols = builtins.sum(tensor.shape[1] for tensor in tensors_2d)
    device = tensors_2d[0].device

    result = []

    col_start = 0
    for i, tensor in enumerate(tensors_2d):
        torch._check(
            tensor.dim() == 2,
            lambda: "Input tensors must have 2 or fewer dimensions. "
            f"Input {i} has {tensor.dim()} dimensions",
        )
        torch._check(
            tensor.device == device,
            lambda: "Input tensors must all be on the same device. "
            f"Input 0 is on device {device} and input {i} is on device {tensor.device}.",
        )
        row, col = tensor.shape
        left = torch.zeros((row, col_start), device=device, dtype=tensor.dtype)
        right = torch.zeros(
            (row, ncols - col_start - col), device=device, dtype=tensor.dtype
        )
        result += [torch.cat((left, tensor, right), dim=1)]
        col_start += col

    return torch.cat(result, dim=0)


def block_diag(*tensors: List[TensorLikeType]) -> TensorLikeType:
    """
    This is used as an input to PythonRefInfo. `torch.block_diag`
    expects arguments splatted, but `aten.block_diag` expects only
    one argument that is a list of Tensors.
    """
    return _block_diag_iterable(tensors)  # type: ignore[arg-type]


# CompositeImplicitAutograd - don't register decomp
def dsplit(a: TensorLikeType, sections: DimsType) -> TensorSequenceType:
    if a.ndim < 3:
        raise RuntimeError(
            f"torch.dsplit requires a tensor with at least 3 dimension, but got a tensor with {a.ndim} dimensions!"
        )
    if isinstance(sections, IntLike) and (sections == 0 or a.shape[2] % sections != 0):
        raise RuntimeError(
            "torch.dsplit attempted to split along dimension 2, "
            + f"but the size of the dimension {a.shape[2]} is not divisible by the split_size {sections}!"
        )
    return tensor_split(a, sections, 2)


@register_decomposition(aten.t.default)
def t(a: TensorLikeType):
    # TODO: Add sparse support
    # if a.is_sparse:
    #     sparse_dim = a.sparse_dim()
    #     dense_dim = a.dense_dim()
    #     if not (sparse_dim <= 2 and dense_dim == 0):
    #         raise RuntimeError(
    #             f"t() expects a tensor with <= 2 sparse and 0 dense dimensions, but got {sparse_dim} sparse and"
    #             f"{dense_dim} dense dimensions"
    #         )
    if a.ndim > 2:
        raise RuntimeError(
            f"t() expects a tensor with <= 2 dimensions, but self is {a.ndim}D"
        )
    return torch.transpose(a, 0, 0 if a.ndim < 2 else 1)


# CompositeImplicitAutograd - don't register decomp
def T(a: TensorLikeType) -> TensorLikeType:
    # n != 2 && n != 0 is deprecated in regular PyTorch.
    torch._check(
        a.ndim in (0, 2),
        lambda: (
            "The use of `x.T` on tensors of dimension other than 0 or 2 "
            "to reverse their shape is not supported."
        ),
    )
    return a.t()


@register_decomposition(aten.alias)
def alias(a: TensorLikeType) -> TensorLikeType:
    return prims.view_of(a)


@register_decomposition(aten.transpose)
def transpose(a: TensorLikeType, dim0: int, dim1: int) -> TensorLikeType:
    _dim0, _dim1 = utils.canonicalize_dims(a.ndim, (dim0, dim1))  # type: ignore[misc]

    if a.ndim <= 1 or dim0 == dim1:
        return aten.alias.default(a)

    _permutation = list(range(0, a.ndim))
    _permutation[_dim0] = _dim1
    _permutation[_dim1] = _dim0
    return torch.permute(a, _permutation)


# Aliases for transpose
swap_axes = transpose


@register_decomposition(aten.unfold)
def unfold(
    self: TensorLikeType, dimension: int, size: int, step: int
) -> TensorLikeType:
    shape, strides = _get_unfold_shape_stride(
        self.shape, self.stride(), dimension, size, step
    )
    return self.as_strided(shape, strides)


@register_decomposition(aten.unfold_copy)
@out_wrapper()
def unfold_copy(self: TensorLikeType, dimension: int, size: int, step: int):
    return self.unfold(dimension, size, step).clone(
        memory_format=torch.contiguous_format
    )


def _cumsumprod_common(
    func,
    init,
    a: TensorLikeType,
    dim: int,
    *,
    dtype: Optional[torch.dtype] = None,
    out: Optional[Tensor] = None,
) -> TensorLikeType:
    # We implement all the kwargs of a reduction. ATen just handles dtype
    # nb. This decomposition may not be as efficient as a backend-specific implementation
    ndim = a.ndim
    dim = utils.canonicalize_dim(ndim, dim)
    if ndim == 0:
        return func(a.unsqueeze(0), dim=0, dtype=dtype, out=out)
    a = a.unsqueeze(dim + 1)
    rg = torch.arange(a.shape[dim], device=a.device)
    mask = rg.unsqueeze(1) <= rg
    for _ in range(ndim - dim - 1):
        mask = mask.unsqueeze(-1)
    masked_a = torch.where(mask, a, init)
    return func(masked_a, dim=dim, dtype=dtype, out=out)


@register_decomposition(aten.cumsum)
def cumsum(
    a: TensorLikeType,
    dim: int,
    *,
    dtype: Optional[torch.dtype] = None,
    out: Optional[Tensor] = None,
) -> TensorLikeType:
    return _cumsumprod_common(func=sum, init=0, a=a, dim=dim, dtype=dtype, out=out)


@register_decomposition(aten.cumprod)
def cumprod(
    a: TensorLikeType,
    dim: int,
    *,
    dtype: Optional[torch.dtype] = None,
    out: Optional[Tensor] = None,
) -> TensorLikeType:
    return _cumsumprod_common(func=prod, init=1, a=a, dim=dim, dtype=dtype, out=out)


# Note: although squeeze is documented as having the out= kwarg it doesn't
@register_decomposition(aten.unsqueeze)
def unsqueeze(a: TensorLikeType, dim: int) -> TensorLikeType:
    # Note that unsqueeze canonicalizes with rank + 1 because it allows
    # a new innermost dimension to be specified
    ndim = a.ndim + 1
    dim = utils.canonicalize_dim(ndim, dim)
    return prims.expand_dims(a, (dim,), ndim=ndim)


# NOTE: shape is a vararg because Tensor.reshape can be called with as
# Tensor.view(a, b, c) or Tensor.view((a, b, c)) Function call torch.view
# doesn't support unpacked shapes
# TODO: Turn this into a decomposition (currently fails on reshape meta tests)
@register_decomposition(aten.view.default)
def view(a: TensorLikeType, *shape: ShapeType) -> TensorLikeType:
    return _reshape_view_helper(a, *shape, allow_copy=False)


# CompositeImplicitAutograd - don't register decomp
def view_as(self: TensorLikeType, other: TensorLikeType) -> TensorLikeType:
    return self.view(other.size())


# CompositeImplicitAutograd - don't register decomp
def ravel(a: TensorLikeType) -> TensorLikeType:
    return reshape(a, (-1,))


# CompositeImplicitAutograd - don't register decomp
# missing ref impl. for aten.gather
@out_wrapper()
def take_along_dim(
    a: torch.Tensor, indices: torch.Tensor, dim: Optional[int] = None
) -> torch.Tensor:
    torch._check(
        a.ndim == indices.ndim,
        lambda: (
            "torch.take_along_dim(): input and indices should have the same "
            f"number of dimensions, but got {a.ndim} dimensions for input, and "
            f"{indices.ndim} dimensions for indices"
        ),
    )

    torch._check(
        utils.is_integer_dtype(indices.dtype),
        lambda: (
            "torch.take_along_dim(): dtype of indices should be int but got "
            f"{indices.dtype} instead"
        ),
    )

    if dim is None:
        return torch.gather(a.view(-1), 0, indices.view(-1))
    else:
        self_sizes = list(a.shape)
        self_sizes[dim] = indices.size(dim)
        broadcast_shape = utils.infer_size_shapes(self_sizes, indices.size())
        indices_broadcast = broadcast_to(indices, broadcast_shape)

        indices_sizes = list(indices.shape)
        indices_sizes[dim] = a.size(dim)
        broadcast_shape = utils.infer_size_shapes(indices_sizes, a.size())
        self_broadcast = broadcast_to(a, broadcast_shape)

        return torch.gather(self_broadcast, dim, indices_broadcast)


@out_wrapper()
def empty(
    *shape,
    dtype: Optional[torch.dtype] = None,
    layout: torch.layout = torch.strided,
    device: Optional[DeviceLikeType] = None,
    requires_grad: bool = False,
    pin_memory: bool = False,
    memory_format: torch.memory_format = torch.contiguous_format,
) -> TensorLikeType:
    torch._check(
        memory_format != torch.preserve_format,
        lambda: "torch.empty: the Preserve memory format is not supported",
    )

    shape = utils.extract_shape_from_varargs(shape)

    if memory_format == torch.contiguous_format:
        strides = utils.make_contiguous_strides_for(shape)
    elif memory_format == torch.channels_last_3d:
        strides = utils.make_channels_last_3d_strides_for(shape)
    else:  # memory_format == torch.channels_last
        torch._check(
            memory_format == torch.channels_last,
            lambda: f"torch.empty: received an unknown memory format {memory_format}!",
        )
        strides = utils.make_channels_last_2d_strides_for(shape)

    return torch.empty_strided(
        shape,
        strides,
        dtype=dtype,
        layout=layout,
        device=device,
        pin_memory=pin_memory,
        requires_grad=requires_grad,
    )


@out_wrapper()
def empty_permuted(
    shape,
    physical_layout,
    dtype: Optional[torch.dtype] = None,
    layout: torch.layout = torch.strided,
    device: Optional[DeviceLikeType] = None,
    requires_grad: bool = False,
    pin_memory: bool = False,
) -> TensorLikeType:
    return prims.empty_permuted(
        shape,
        physical_layout,
        dtype=dtype,
        device=device,
        requires_grad=requires_grad,
    )


@register_decomposition(aten.new_empty)
@out_wrapper()
def new_empty(
    a: TensorLikeType,
    size: ShapeType,
    *,
    dtype: Optional[torch.dtype] = None,
    layout: Optional[torch.layout] = None,
    device: Optional[DeviceLikeType] = None,
    pin_memory: bool = False,
) -> TensorLikeType:
    dtype = a.dtype if dtype is None else dtype
    layout = a.layout if layout is None else layout
    device = a.device if device is None else device

    return torch.empty(
        size,
        dtype=dtype,
        device=device,
        pin_memory=pin_memory,
        layout=layout,
    )


@register_decomposition(aten.new_empty_strided)
@out_wrapper()
def new_empty_strided(
    a: TensorLikeType,
    size: ShapeType,
    stride: StrideType,
    *,
    dtype: Optional[torch.dtype] = None,
    layout: Optional[torch.layout] = None,
    device: Optional[DeviceLikeType] = None,
    pin_memory: bool = False,
) -> TensorLikeType:
    """
    Reference implementation of torch.Tensor.new_empty_strided
    """

    dtype = a.dtype if dtype is None else dtype
    layout = a.layout if layout is None else layout
    device = a.device if device is None else device

    return torch.empty_strided(
        size,
        stride,
        dtype=dtype,
        device=device,
        pin_memory=pin_memory,
        layout=layout,
    )


@register_decomposition(aten.zeros.default)
@out_wrapper()
def zeros(
    *size,
    dtype: Optional[torch.dtype] = None,
    layout: torch.layout = torch.strided,
    device: Optional[DeviceLikeType] = None,
    pin_memory: bool = False,
    requires_grad: bool = False,
) -> TensorLikeType:
    size = utils.extract_shape_from_varargs(size)

    if dtype is None:
        dtype = torch.get_default_dtype()

    return torch.full(
        size,
        False if dtype == torch.bool else 0,
        dtype=dtype,
        layout=layout,
        device=device,
        pin_memory=pin_memory,
        requires_grad=requires_grad,
    )


@register_decomposition(aten.new_zeros)
@out_wrapper()
def new_zeros(
    a: TensorLikeType,
    size: ShapeType,
    *,
    dtype: Optional[torch.dtype] = None,
    layout: Optional[torch.layout] = None,
    device: Optional[DeviceLikeType] = None,
    pin_memory: bool = False,
    requires_grad: bool = False,
) -> TensorLikeType:
    dtype = a.dtype if dtype is None else dtype
    layout = a.layout if layout is None else layout
    device = a.device if device is None else device

    return torch.full(
        size,
        False if (dtype or a.dtype) == torch.bool else 0,
        dtype=dtype,
        layout=layout,
        device=device,
        pin_memory=pin_memory,
        requires_grad=requires_grad,
    )


@register_decomposition(aten.ones.default)
@out_wrapper()
def ones(
    *size,
    dtype: Optional[torch.dtype] = None,
    layout: torch.layout = torch.strided,
    device: Optional[DeviceLikeType] = None,
    pin_memory: bool = False,
    requires_grad: bool = False,
) -> TensorLikeType:
    size = utils.extract_shape_from_varargs(size)

    if dtype is None:
        dtype = torch.get_default_dtype()

    return torch.full(
        size,
        True if dtype == torch.bool else 1,
        dtype=dtype,
        layout=layout,
        device=device,
        pin_memory=pin_memory,
        requires_grad=requires_grad,
    )


@register_decomposition(aten.new_ones)
@out_wrapper()
def new_ones(
    a: TensorLikeType,
    size: ShapeType,
    *,
    dtype: Optional[torch.dtype] = None,
    layout: Optional[torch.layout] = None,
    device: Optional[DeviceLikeType] = None,
    pin_memory: bool = False,
    requires_grad: bool = False,
) -> TensorLikeType:
    dtype = a.dtype if dtype is None else dtype
    layout = a.layout if layout is None else layout
    device = a.device if device is None else device

    return torch.full(
        size,
        True if (dtype or a.dtype) == torch.bool else 1,
        dtype=dtype,
        layout=layout,
        device=device,
        pin_memory=pin_memory,
        requires_grad=requires_grad,
    )


@register_decomposition(aten.new_full)
@out_wrapper()
def new_full(
    a: TensorLikeType,
    size: ShapeType,
    fill_value: NumberType,
    *,
    dtype: Optional[torch.dtype] = None,
    layout: Optional[torch.layout] = None,
    device: Optional[DeviceLikeType] = None,
    pin_memory: bool = False,
) -> TensorLikeType:
    dtype = a.dtype if dtype is None else dtype
    layout = a.layout if layout is None else layout
    device = a.device if device is None else device

    return torch.full(
        size,
        fill_value,
        dtype=dtype,
        layout=layout,
        device=device,
        pin_memory=pin_memory,
    )


@register_decomposition(aten.empty_like)
@out_wrapper()
def empty_like(
    a: TensorLikeType,
    *,
    dtype: Optional[torch.dtype] = None,
    device: Optional[DeviceLikeType] = None,
    layout: Optional[torch.layout] = None,
    pin_memory: bool = False,
    requires_grad: bool = False,
    memory_format: torch.memory_format = torch.preserve_format,
) -> TensorLikeType:
    dtype = a.dtype if dtype is None else dtype
    layout = a.layout if layout is None else layout
    device = a.device if device is None else device

    if memory_format != torch.preserve_format:
        return torch.empty(
            a.shape,
            dtype=dtype,
            layout=layout,
            device=device,
            requires_grad=requires_grad,
            pin_memory=pin_memory,
            memory_format=memory_format,
        )

    # memory_format == torch.preserve_format
    logical_to_physical_perm = (
        utils.compute_elementwise_output_logical_to_physical_perm(a)
    )
    # identity perm is [2, 1, 0]
    return torch.empty_permuted(
        a.shape,
        logical_to_physical_perm,
        dtype=dtype,
        layout=layout,
        device=device,
        pin_memory=pin_memory,
        requires_grad=requires_grad,
    )


@register_decomposition([aten.arange.start_step, aten.arange.start_out])
@out_wrapper()
def arange(
    start: NumberType = 0,
    end: Optional[NumberType] = None,
    step: NumberType = 1,
    *,
    dtype: Optional[torch.dtype] = None,
    layout: torch.layout = torch.strided,
    device: Optional[DeviceLikeType] = None,
    pin_memory: bool = False,
    requires_grad: bool = False,
) -> TensorLikeType:
    utils.check_layout(layout)
    utils.check_pin_memory(pin_memory)
    device = torch.device(utils.device_or_default(device))

    assert not isinstance(start, complex)
    assert not isinstance(end, complex)
    assert not isinstance(step, complex)

    # Case: torch.arange(5)
    if end is None:
        end = start
        start = 0
    torch._check(step != 0, lambda: "step must be nonzero")
    if step > 0:
        torch._check(
            end >= start,
            lambda: "upper bound and lower bound inconsistent with step sign",
        )
    elif step < 0:
        torch._check(
            end <= start,
            lambda: "upper bound and lower bound inconsistent with step sign",
        )

    def is_finite(x):
        return not isinstance(x, FloatWithoutSymFloat) or math.isfinite(x)

    torch._check(
        is_finite(start) and is_finite(end),
        lambda: f"unsupported range: {start} -> {end}",
    )
    torch._check(
        is_finite(step),
        lambda: f"step must be finite but got {step}",
    )

    args = (start, end, step)
    integer_args = builtins.all(isinstance(arg, IntLike) for arg in args)

    if dtype is None:
        dtype = torch.int64 if integer_args else torch.get_default_dtype()

    is_integer = utils.is_integer_dtype(dtype)
    if is_integer:
        xstart = sym_int(start)
        xend = sym_int(end)
        xstep = sym_int(step)

    # For int64 we truncate arguments to int before calculating length, but
    # other integral dtypes we don't. Weird... but needed to match ATen shapes.
    if dtype == torch.int64:
        # Uses floordiv to avoid ceil in inductor.
        sgn = bool(xstep > 0) - bool(xstep < 0)  # type: ignore[possibly-undefined]
        length = (xend - xstart + xstep - sgn) // xstep  # type: ignore[possibly-undefined]
    else:
        length = math.ceil((end - start) / step)

    if is_integer:
        return prims.iota(
            length,
            start=xstart,  # type: ignore[possibly-undefined]
            step=xstep,  # type: ignore[possibly-undefined]
            dtype=dtype,
            device=device,
            requires_grad=requires_grad,
        )

    index = prims.iota(
        length,
        start=0,
        step=1,
        dtype=torch.int64,
        device=device,
        requires_grad=False,
    )

    computation_dtype = (
        torch.long if integer_args else utils.get_acc_type(dtype, device)
    )
    index = _maybe_convert_to_dtype(index, computation_dtype)
    result = start + step * index
    result = _maybe_convert_to_dtype(result, dtype)

    if requires_grad:
        result.requires_grad_(True)
    return result


@register_decomposition(aten.lerp)
@out_wrapper()
@elementwise_type_promotion_wrapper(
    type_promoting_args=("start", "end", "weight"),
    type_promotion_kind=ELEMENTWISE_TYPE_PROMOTION_KIND.DEFAULT,
)
def lerp(start: Tensor, end: Tensor, weight: Union[Tensor, NumberType]):
    inputs = [start, end]
    if isinstance(weight, Number):
        weight = start.new_full((), weight)  # type: ignore[arg-type]
    else:
        inputs.append(weight)
    assert isinstance(weight, Tensor)  # mypy
    # We implement it this way for numerical stability. We assume (in the stability optimisation)
    # that 0 <= weight <= 1. We take the abs to deal with complex numbers
    # We want to perform operations near zero, which is where floating points are most precise
    # thus, we perform the following optimisation:
    # If weight.abs() >= 0.5:
    #    return (1 - weight) * (start - end) + end
    mask = weight.abs() >= 0.5
    coeff = torch.where(mask, weight - 1, weight)
    base = torch.where(mask, end, start)
    output = coeff * (end - start) + base
    # make sure the decomposition output's stride is same as non-decomposition path.
    stride = utils.compute_elementwise_output_strides(*_maybe_broadcast(*inputs))
    if output.stride() != stride:
        output = prims.copy_strided(output, stride)

    return handle_noncontiguous_outputs(inputs, output)


@register_decomposition(aten.linspace)
@out_wrapper()
def linspace(
    start: Union[NumberType, TensorLikeType],
    end: Union[NumberType, TensorLikeType],
    steps: NumberType,
    *,
    dtype: Optional[torch.dtype] = None,
    device: Optional[DeviceLikeType] = None,
    layout: torch.layout = torch.strided,
    pin_memory: bool = False,
    requires_grad: bool = False,
) -> TensorLikeType:
    if isinstance(start, TensorLikeType):
        torch._check(
            start.dim() == 0,
            lambda: "linspace only supports 0-dimensional start and end tensors",
        )
        start = _maybe_convert_to_dtype(start, torch.float64)
    if isinstance(end, TensorLikeType):
        torch._check(
            end.dim() == 0,
            lambda: "linspace only supports 0-dimensional start and end tensors",
        )
        end = _maybe_convert_to_dtype(end, torch.float64)

    if builtins.any(isinstance(arg, complex) for arg in (start, end, steps)):
        default_complex_dtype = utils.corresponding_complex_dtype(
            torch.get_default_dtype()
        )
        if dtype is None:
            dtype = default_complex_dtype
        else:
            torch._check(
                utils.is_complex_dtype(dtype),
                lambda: f"linspace(): inferred dtype {default_complex_dtype} can't be safely cast to passed dtype {dtype}",
            )
    else:
        dtype = dtype or torch.get_default_dtype()
    assert isinstance(dtype, torch.dtype)

    # steps does not participate in the computation of the dtype
    torch._check_type(
        isinstance(steps, IntLike),
        lambda: f"received an invalid combination of arguments - got \
({type(start).__name__}, {type(end).__name__}, {type(steps).__name__})",
    )
    assert isinstance(steps, IntLike)  # for mypy
    torch._check(steps >= 0, lambda: "number of steps must be non-negative")

    factory_kwargs = {
        "layout": layout,
        "device": device,
        "pin_memory": pin_memory,
        "requires_grad": requires_grad,
    }
    if steps == 0:
        return torch.full((0,), 0, dtype=dtype, **factory_kwargs)  # type: ignore[arg-type]
    if steps == 1:
        if isinstance(start, TensorLikeType):
            return torch.empty((steps,), dtype=dtype, **factory_kwargs).copy_(start)  # type: ignore[arg-type]
        else:
            return torch.full((steps,), start, dtype=dtype, **factory_kwargs)  # type: ignore[arg-type]

    # Perform in arange in int because some backends like ATen or Triton do not support all the dtypes
    rg = torch.arange(0, steps, **factory_kwargs)  # type: ignore[arg-type]

    # Small types need to be computed in higher precision as this is, at heart, an associative scan
    dtype_red = (
        torch.int64
        if (utils.is_boolean_dtype(dtype) or utils.is_integer_dtype(dtype))
        else dtype
    )
    computation_dtype, _ = utils.reduction_dtypes(
        rg, REDUCTION_OUTPUT_TYPE_KIND.SAME, dtype_red
    )
    cast_rg = partial(_maybe_convert_to_dtype, dtype=computation_dtype)

    # We implement torch.lerp without performing rg / (steps - 1) explicitly
    # With this we get out[0] == start, out[-1] == end
    step = (end - start) / (steps - 1)
    out = torch.where(
        rg < steps / 2,
        start + step * cast_rg(rg),  # type: ignore[arg-type,operator]
        end - step * cast_rg((steps - 1) - rg),  # type: ignore[arg-type,operator]
    )
    return _maybe_convert_to_dtype(out, dtype)  # type: ignore[return-value]


@register_decomposition(aten.logspace)
@out_wrapper()
def logspace(
    start: Union[NumberType, TensorLikeType],
    end: Union[NumberType, TensorLikeType],
    steps: NumberType,
    base: NumberType = 10,
    *,
    dtype: Optional[torch.dtype] = None,
    device: Optional[DeviceLikeType] = None,
    layout: torch.layout = torch.strided,
    pin_memory: bool = False,
    requires_grad: bool = False,
) -> TensorLikeType:
    if dtype is None:
        dtype = torch.get_default_dtype()

    # NB: NumPy doesn't have this cast
    if prims.utils.is_integer_dtype(dtype):
        if isinstance(start, FloatLike):
            start = sym_int(start)
        elif isinstance(start, TensorLikeType):
            torch._check(
                start.dim() == 0,
                lambda: "logspace only supports 0-dimensional start and end tensors",
            )
            start = _maybe_convert_to_dtype(start, dtype)
        if isinstance(end, FloatLike):
            end = sym_int(end)
        elif isinstance(end, TensorLikeType):
            torch._check(
                end.dim() == 0,
                lambda: "logspace only supports 0-dimensional start and end tensors",
            )
            end = _maybe_convert_to_dtype(end, dtype)

    if builtins.any(isinstance(arg, complex) for arg in (start, end, steps)):
        default_complex_dtype = utils.corresponding_complex_dtype(
            torch.get_default_dtype()
        )
        dtype = default_complex_dtype
        _dtype = None  # torch.linspace will update the correct dtype
    else:
        _dtype = torch.float64

    assert not isinstance(base, complex)  # for mypy
    if base < 0:
        raise NotImplementedError
    ret = torch.linspace(  # type: ignore[misc]
        start,  # type: ignore[arg-type]
        end,  # type: ignore[arg-type]
        steps,  # type: ignore[arg-type]
        dtype=_dtype,
        layout=layout,
        device=device,
        pin_memory=pin_memory,
        requires_grad=requires_grad,
    )
    return _maybe_convert_to_dtype(torch.pow(base, ret), dtype)  # type: ignore[arg-type,return-value]


@overload
def meshgrid(tensors: Sequence[TensorLikeType], indexing: str):
    pass


@overload
def meshgrid(*tensors: TensorLikeType, indexing: str):
    pass


@register_decomposition(aten.meshgrid)  # type: ignore[misc]
def meshgrid(
    *tensors: Union[TensorLikeType, List[TensorLikeType], Tuple[TensorLikeType]],
    indexing: str,
) -> List[TensorLikeType]:
    # This ref simultaneously handles two overloads (see stubs above)
    # The `indexing` argument is currently optional for torch.meshgrid, but we
    # plan to make the argument required: https://github.com/pytorch/pytorch/issues/50276
    if isinstance(tensors[0], (list, tuple)):
        assert len(tensors) == 1
        tensors = tuple(tensors[0])

    torch._check(
        builtins.all(isinstance(a, TensorLike) for a in tensors),
        lambda: "meshgrid expects its inputs to be tensors",
    )

    torch._check(len(tensors) > 0, lambda: "meshgrid expects a non-empty TensorList")

    for i in range(len(tensors) - 1):
        torch._check(
            tensors[i].dtype == tensors[i + 1].dtype,  # type: ignore[union-attr]
            lambda: "meshgrid expects all tensors to have the same dtype",
        )
        torch._check(
            tensors[i].device == tensors[i + 1].device,  # type: ignore[union-attr]
            lambda: "meshgrid expects all tensors to have the same device",
        )

    swap_first_and_second_tensors = False
    if indexing == "xy":
        swap_first_and_second_tensors = len(tensors) >= 2
        if swap_first_and_second_tensors:
            tensors = (tensors[1], tensors[0], *tensors[2:])
    else:
        torch._check(
            indexing == "ij",
            lambda: (
                'torch.meshgrid: indexing must be one of "xy" or "ij", '
                f"but received: {indexing}"
            ),
        )

    result_shape: List[int] = []
    for t in tensors:
        assert isinstance(t, TensorLike)  # mypy
        torch._check(
            t.ndim == 0 or t.ndim == 1,
            lambda: f"torch.meshgrid: Expected 0D or 1D tensor in the tensor list but got: {t}",
        )
        result_shape.append(t.numel())

    grids: List[TensorLikeType] = []
    for i, t in enumerate(tensors):
        assert isinstance(t, TensorLike)  # mypy
        if t.ndim == 0:
            t = t.view((1,))
        grids.append(prims.broadcast_in_dim(t, result_shape, (i,)))

    if swap_first_and_second_tensors:
        # Swap outputs if we originally swapped at the beginning
        grids[0], grids[1] = grids[1], grids[0]

    return grids


# CompositeImplicitAutograd - don't register decomp
def movedim(
    input: TensorLikeType,
    source: Union[int, DimsSequenceType],
    destination: Union[int, DimsSequenceType],
) -> TensorLikeType:
    """
    Reference implementation of torch.movedim
    """
    if type(source) is int:
        source = (source,)
    if type(destination) is int:
        destination = (destination,)

    # Converts to list to produce a compatible error message with core PyTorch,
    # which prints sequences in square brackets.
    torch._check(
        len(source) == len(destination),  # type: ignore[arg-type]
        lambda: (
            "movedim: Invalid source or destination dims: source "  # type: ignore[arg-type]
            f"({list(source)} dims) should contain the same number "  # type: ignore[arg-type]
            f"of dims as destination ({list(destination)} dims)"  # type: ignore[arg-type]
        ),
    )

    rank = input.ndim
    ss = tuple(utils.canonicalize_dims(rank=rank, indices=source))  # type: ignore[arg-type]
    ds = tuple(utils.canonicalize_dims(rank=rank, indices=destination))  # type: ignore[arg-type]

    sss = set(ss)
    dss = set(ds)

    # See above on why this converts to list in error messages.
    torch._check(
        len(ss) == len(sss),
        lambda: f"movedim: repeated dim in `source` ({list(source)})",  # type: ignore[arg-type]
    )
    torch._check(
        len(ds) == len(dss),
        lambda: f"movedim: repeated dim in `destination` ({list(destination)})",  # type: ignore[arg-type]
    )

    m = dict(zip(ds, ss))
    dims = []
    si = 0  # source index
    for di in range(rank):
        # check if the destination index is in the mapping
        s = m.get(di)
        if s is not None:
            # insert source index if found
            dims.append(s)
        else:
            # insert source index sequentially, skipping indices from the mapping
            while si in sss:
                si += 1
            dims.append(si)
            si += 1

    result = torch.permute(input, tuple(dims))

    return result


# NOTE: for convenience, shape can be a tuple of ints or a tuple containing a tuple of ints
@register_decomposition(aten.empty_strided)
@out_wrapper()
def empty_strided(
    shape: Union[ShapeType, Tuple[ShapeType]],
    strides: StrideType,
    *,
    dtype: Optional[torch.dtype] = None,
    device: Optional[DeviceLikeType] = None,
    layout: torch.layout = torch.strided,
    requires_grad: bool = False,
    pin_memory: bool = False,
) -> TensorLikeType:
    # Layout == strided, pin_memory is False
    utils.check_layout(layout)
    utils.check_pin_memory(pin_memory)

    shape = utils.extract_shape_from_varargs(shape)
    dtype = torch.get_default_dtype() if dtype is None else dtype
    device = torch.device("cpu") if device is None else device

    return prims.empty_strided(
        shape,
        strides,
        dtype=dtype,
        device=device,
        requires_grad=requires_grad,
    )


@register_decomposition(aten.eye)
@out_wrapper()
def eye(
    n: int,
    m: Optional[int] = None,
    *,
    dtype: Optional[torch.dtype] = None,
    layout: torch.layout = torch.strided,
    device: Optional[DeviceLikeType] = None,
    pin_memory: bool = False,
    requires_grad: bool = False,  # TODO: unused
) -> TensorLikeType:
    """
    Reference implementation of torch.eye
    """
    if m is None:
        m = n

    torch._check(n >= 0, lambda: f"n must be greater or equal to 0, got {n}")
    torch._check(m >= 0, lambda: f"m must be greater or equal to 0, got {m}")

    range_n = torch.arange(n, dtype=torch.int64, device=device, requires_grad=False)
    range_m = torch.arange(m, dtype=torch.int64, device=device, requires_grad=False)

    cond = range_n.unsqueeze(-1) == range_m
    if dtype is torch.bool:
        return cond
    else:
        one = torch.ones(
            (1,),
            dtype=dtype,
            layout=layout,
            device=device,
            pin_memory=pin_memory,
            requires_grad=False,
        )
        return torch.where(cond, one, 0)
    # TODO: Use requires_grad.  All refs taking the requires_grad kwarg must
    # return a leaf tensor.
    # result.requires_grad_(requires_grad)


@register_decomposition([aten.full.default, aten.full.out])
@out_wrapper()
def full(
    shape: ShapeType,
    fill_value: NumberType,
    *,
    dtype: Optional[torch.dtype] = None,
    layout: torch.layout = torch.strided,
    device: Optional[DeviceLikeType] = None,
    pin_memory: bool = False,
    requires_grad: bool = False,
) -> TensorLikeType:
    utils.check_layout(layout)
    utils.check_pin_memory(pin_memory)

    dtype = dtype if dtype is not None else utils.type_to_dtype(type(fill_value))
    device = device if device is not None else torch.device("cpu")

    e = empty(
        shape,
        dtype=dtype,
        layout=layout,
        device=device,
        pin_memory=pin_memory,
        requires_grad=requires_grad,
    )
    return torch.fill(e, fill_value)  # type: ignore[arg-type]


def full_like(
    a: TensorLikeType,
    fill_value: NumberType,
    *,
    dtype: Optional[torch.dtype] = None,
    layout: Optional[torch.layout] = None,
    device: Optional[DeviceLikeType] = None,
    pin_memory: bool = False,
    requires_grad: bool = False,
    memory_format: torch.memory_format = torch.preserve_format,
) -> TensorLikeType:
    e = torch.empty_like(
        a,
        dtype=dtype,
        layout=layout,
        device=device,
        pin_memory=pin_memory,
        requires_grad=requires_grad,
        memory_format=memory_format,
    )
    return fill(e, fill_value)


@register_decomposition(aten.zeros_like)
@out_wrapper()
def zeros_like(
    a: TensorLikeType,
    *,
    dtype: Optional[torch.dtype] = None,
    layout: Optional[torch.layout] = None,
    device: Optional[DeviceLikeType] = None,
    pin_memory: bool = False,
    requires_grad: bool = False,
    memory_format: torch.memory_format = torch.preserve_format,
) -> TensorLikeType:
    return torch.full_like(
        a,
        False if (dtype or a.dtype) == torch.bool else 0,
        dtype=dtype,
        layout=layout,
        device=device,
        pin_memory=pin_memory,
        requires_grad=requires_grad,
        memory_format=memory_format,
    )


@register_decomposition(aten.ones_like)
@out_wrapper()
def ones_like(
    a: TensorLikeType,
    *,
    dtype: Optional[torch.dtype] = None,
    layout: Optional[torch.layout] = None,
    device: Optional[DeviceLikeType] = None,
    pin_memory: bool = False,
    requires_grad: bool = False,
    memory_format: torch.memory_format = torch.preserve_format,
) -> TensorLikeType:
    return torch.full_like(
        a,
        True if (dtype or a.dtype) == torch.bool else 1,
        dtype=dtype,
        layout=layout,
        device=device,
        pin_memory=pin_memory,
        requires_grad=requires_grad,
        memory_format=memory_format,
    )


@register_decomposition(aten.randn.default)
@out_wrapper()
def randn(
    *shape,
    dtype: Optional[torch.dtype] = None,
    device: Optional[DeviceLikeType] = None,
    layout: Optional[torch.layout] = None,
    requires_grad: bool = False,
    pin_memory: bool = False,
) -> TensorLikeType:
    utils.check_pin_memory(pin_memory)

    shape_ = utils.extract_shape_from_varargs(shape)

    dtype = utils.dtype_or_default(dtype)
    device = utils.device_or_default(device)

    return prims.normal(
        shape_,
        mean=0.0,
        std=1.0,
        dtype=dtype,
        device=device,
        requires_grad=requires_grad,
    )


def scalar_tensor(
    a: NumberType,
    *,
    dtype: Optional[torch.dtype] = None,
    layout: torch.layout = torch.strided,
    device: Optional[DeviceLikeType] = None,
    pin_memory: bool = False,
) -> TensorLikeType:
    utils.check_layout(layout)
    utils.check_pin_memory(pin_memory)
    dtype = dtype if dtype is not None else utils.type_to_dtype(type(a))
    device = device if device is not None else torch.device("cpu")
    return prims.scalar_tensor(a, dtype=dtype, device=device)


#
# Randomness References
#


def _uniform_helper(
    shape: ShapeType,
    low: Union[bool, int, float] = 0.0,
    high: Union[bool, int, float] = 1.0,
    *,
    dtype: torch.dtype,
    device: DeviceLikeType,
) -> TensorLikeType:
    utils.validate_shape(shape)

    assert isinstance(low, Number)
    assert isinstance(high, Number)
    low = sym_float(low)
    high = sym_float(high)

    assert isinstance(dtype, torch.dtype)
    device = utils.canonicalize_device(device)

    return prims._uniform_helper(shape, low=low, high=high, dtype=dtype, device=device)


@register_decomposition(aten.masked_fill)
@out_wrapper()
def masked_fill(a: TensorLikeType, mask: TensorLikeType, value: TensorOrNumberLikeType):
    python_type = utils.dtype_to_type(a.dtype)
    if isinstance(value, Number):
        value_type = type(value)
    else:
        # NOTE: Could not use value = item(value) as it resulted in
        # RuntimeError: Cannot cast FakeTensor(cpu) to number
        value_ndim = value.ndim
        torch._check(
            value_ndim == 0,
            lambda: f"only supports a 0-dimensional value tensor, but got tensor with {value_ndim} dimension",
        )
        # `masked_fill` allows cpu scalar to be moved to cuda, xpu and hpu but not otherwise.
        is_cpu_scalar = (
            a.device.type
            in ["cuda", "xpu", torch._C._get_privateuse1_backend_name(), "hpu"]
            and value.device.type == "cpu"
        )
        torch._check(
            is_cpu_scalar or value.device == a.device,
            lambda: "Expected `value` to be on same device as `a`",
        )
        value_type = utils.dtype_to_type(value.dtype)

    if value_type is complex:
        # only downcasting from complex to lower type is not allowed.
        # We allow casting `value` to lower type for other case
        # Eg. float -> int.
        # Ref: https://github.com/pytorch/pytorch/issues/79195
        torch._check(
            utils.is_weakly_lesser_type(value_type, python_type),
            lambda: f"could not convert to type {python_type} without overflow",
        )

    # Since `where` allows type-promotion,
    # cast value to correct type before passing to `where`
    value = _maybe_convert_to_dtype(value, a.dtype)
    r = torch.where(mask, value, a)  # type: ignore[arg-type]

    # aten.mask_fill always return a new contiguous tensor
    # contiguous() is needed to correctly model the output stride
    return r.contiguous()


@register_decomposition(aten.masked_fill_)
def masked_fill_(
    a: TensorLikeType, mask: TensorLikeType, value: TensorOrNumberLikeType
) -> TensorLikeType:
    b = torch.masked_fill(a, mask, value)  # type: ignore[arg-type]
    a.copy_(b)
    return a


# CompositeImplicitAutograd - don't register decomp
def allclose(
    a: TensorLikeType,
    b: TensorLikeType,
    rtol: float = 1e-05,
    atol: float = 1e-08,
    equal_nan: bool = False,
) -> bool:
    """
    Reference implementation of torch.allclose
    """
    _check_close_args(name="torch.allclose", a=a, b=b, rtol=rtol, atol=atol)

    return bool(
        torch.all(torch.isclose(a, b, rtol=rtol, atol=atol, equal_nan=equal_nan)).item()
    )


def equal(a: TensorLikeType, b: TensorLikeType) -> bool:
    utils.check_same_device(a, b, allow_cpu_scalar_tensors=False)
    utils.check_same_dtype(a, b)

    # Shape check
    if a.ndim != b.ndim:
        return False

    for x, y in zip(a.shape, b.shape):
        if x != y:
            return False

    # Short-circuits if there are no elements to validate
    if a.numel() == 0:
        return True

    return item(all(eq(a, b)))  # type: ignore[return-value]


@register_decomposition(aten.norm)
@out_wrapper(exact_dtype=True)
def norm(
    input: TensorLikeType,
    p: Optional[Union[float, str]] = "fro",
    dim: Optional[DimsType] = None,
    keepdim: bool = False,
    *,
    dtype: Optional[torch.dtype] = None,
) -> TensorLikeType:
    # In these cases we compute the "Frobenius norm"
    if (
        p == "fro" and (dim is None or isinstance(dim, Dim) or len(dim) <= 2)
    ) or p is None:
        p = 2
    if isinstance(dim, Dim):
        dim = [dim]
    if isinstance(p, str):
        # Here we either call the nuclear norm, or we call matrix_norm with some arguments
        # that will throw an error
        if dim is None:
            dim = tuple(range(input.ndim))
        return torch.linalg.matrix_norm(input, p, dim, keepdim, dtype=dtype)
    else:
        return torch.linalg.vector_norm(input, p, dim, keepdim, dtype=dtype)


@register_decomposition(aten.trace)
@out_wrapper()
def trace(self: TensorLikeType) -> TensorLikeType:
    torch._check(
        self.ndim == 2, lambda: "expected a matrix, but got tensor with dim {self.ndim}"
    )
    return torch.sum(torch.diag(self, 0))


def _make_r_binary_op(base_op):
    def rop(
        a: Union[TensorLikeType, NumberType],
        b: Union[TensorLikeType, NumberType],
    ) -> TensorLikeType:
        return base_op(b, a)

    return rop


rtruediv = _make_r_binary_op(true_divide)
rfloordiv = _make_r_binary_op(floor_divide)
rpow = _make_r_binary_op(pow)


@register_decomposition(aten.triu)
@out_wrapper()
def triu(a: TensorLikeType, diagonal: int = 0) -> TensorLikeType:
    torch._check(
        a.ndim >= 2, lambda: "triu: input tensor must have at least 2 dimensions"
    )
    h, w = a.shape[-2:]
    mask = (
        torch.arange(w, device=a.device).unsqueeze(-2)
        - torch.arange(h, device=a.device).unsqueeze(-1)
    ) >= diagonal

    # aten.triu always returns a new contiguous tensor
    # contiguous() is needed to correctly model the output stride
    return utils.mask_tensor(mask, a).contiguous()


@register_decomposition(aten.tril)
@out_wrapper()
def tril(a: TensorLikeType, diagonal: int = 0) -> TensorLikeType:
    torch._check(
        a.ndim >= 2, lambda: "tril: input tensor must have at least 2 dimensions"
    )
    h, w = a.shape[-2:]
    mask = (
        torch.arange(w, device=a.device).unsqueeze(-2)
        - torch.arange(h, device=a.device).unsqueeze(-1)
    ) <= diagonal

    # aten.tril always returns a new contiguous tensor
    # contiguous() is needed to correctly model the output stride
    return utils.mask_tensor(mask, a).contiguous()


# This is based on get_tril_size in aten/src/ATen/native/TensorFactories.h
# The components of the matrix that belong to the lower triangle with offset
# form a pentagon that can be broken down into a top trapezoid and a bottom
# rectangle. For the implementation of tril_indices, we need the sizes of
# both of these, as well as the length of the top side of the trapezoid.
def _get_tril_sizes(row: int, col: int, offset: int) -> Tuple[int, int, int]:
    if row == 0 or col == 0:
        return 0, 0, 0

    m_first_row = min(col, 1 + offset) if offset > 0 else int(row + offset > 0)
    m_last_row = max(0, min(col, row + offset))
    n_row_all = max(0, min(row, row + offset))
    n_row_trapezoid = m_last_row - m_first_row + 1

    # Number of elements in top trapezoid
    trapezoid_size = (m_first_row + m_last_row) * n_row_trapezoid // 2
    # Number of elements in bottom rectangle
    diff_row = n_row_all - n_row_trapezoid
    rectangle_size = max(0, diff_row * col)

    return trapezoid_size, rectangle_size, m_first_row


def _trilu_checks(
    name: str,
    row: int,
    col: int,
    dtype: torch.dtype,
    layout: torch.layout,
    pin_memory: bool,
):
    torch._check(row >= 0, lambda: f"row must be non-negative, got {row}")
    torch._check(col >= 0, lambda: f"col must be non-negative, got {col}")
    torch._check(
        dtype in (torch.int32, torch.int64),
        lambda: f"\"{name}\" not implemented for '{dtype}'",
    )


# This is based on tril_indices_cuda in aten/src/ATen/native/cuda/TensorFactories.cu
@register_decomposition(aten.tril_indices)
@out_wrapper()
def tril_indices(
    row: int,
    col: int,
    offset: int = 0,
    *,
    dtype: torch.dtype = torch.long,
    layout: torch.layout = torch.strided,
    device: DeviceLikeType = "cpu",
    pin_memory: bool = False,
) -> TensorLikeType:
    _trilu_checks("tril_indices", row, col, dtype, layout, pin_memory)

    trapezoid_size, rectangle_size, m_first_row = _get_tril_sizes(row, col, offset)
    row_offset = max(0, -offset)

    arange_kw = partial(
        torch.arange, layout=layout, device=device, pin_memory=pin_memory
    )

    # first we do the indices for top trapezoid
    xs1 = arange_kw(0, trapezoid_size, dtype=torch.float64)
    b = m_first_row - 0.5
    row_inds1 = torch.floor(-b + torch.sqrt(b * b + 2 * xs1))
    col_inds1 = torch.floor(xs1 - (2 * m_first_row - 1 + row_inds1) * row_inds1 * 0.5)
    row_inds1 = _maybe_convert_to_dtype(row_inds1 + row_offset, dtype)
    col_inds1 = _maybe_convert_to_dtype(col_inds1, dtype)

    # then bottom rectangle
    xs2 = arange_kw(0, rectangle_size, dtype=dtype)
    row_inds2 = xs2 // col + (col - m_first_row + 1 + row_offset)
    col_inds2 = xs2 % col

    return torch.stack(
        (torch.cat((row_inds1, row_inds2)), torch.cat((col_inds1, col_inds2)))
    )


# Similar to _get_tril_sizes above, but here there is a top trapezoid and
# a bottom rectangle instead. Note that you can't reduce this to
# _get_tril_sizes(col, row, -offset) because that would correspond to
# decomposing into a left trapezoid and right rectangle.
def _get_triu_sizes(row: int, col: int, offset: int) -> Tuple[int, int, int]:
    if row == 0 or col == 0:
        return 0, 0, 0

    m_first_row = max(0, col - offset) if offset > 0 else col

    # Number of elements in top rectangle
    rectangle_size = max(0, min(row, -offset) * col)

    # Number of elements in bottom trapezoid
    trapezoid_size_tril, rectangle_size_tril, _ = _get_tril_sizes(row, col, offset - 1)
    triu_size = row * col - (trapezoid_size_tril + rectangle_size_tril)
    trapezoid_size = triu_size - rectangle_size

    return trapezoid_size, rectangle_size, m_first_row


@register_decomposition(aten.triu_indices)
@out_wrapper()
def triu_indices(
    row: int,
    col: int,
    offset: int = 0,
    *,
    dtype: torch.dtype = torch.long,
    layout: torch.layout = torch.strided,
    device: DeviceLikeType = "cpu",
    pin_memory: bool = False,
) -> TensorLikeType:
    _trilu_checks("triu_indices", row, col, dtype, layout, pin_memory)

    trapezoid_size, rectangle_size, m_first_row = _get_triu_sizes(row, col, offset)
    col_offset = max(0, offset)

    arange_kw = partial(
        torch.arange, layout=layout, device=device, pin_memory=pin_memory
    )

    # indices for top rectangle
    xs2 = arange_kw(0, rectangle_size, dtype=dtype)
    row_inds2 = xs2 // col
    col_inds2 = xs2 % col

    # bottom trapezoid
    xs1 = arange_kw(0, trapezoid_size, dtype=torch.float64)
    b = -0.5 - m_first_row
    row_inds1 = torch.floor(-b - torch.sqrt(b * b - 2 * xs1))
    col_inds1 = torch.floor(xs1 - ((2 * m_first_row - 1 - row_inds1) * row_inds1) * 0.5)
    row_inds1 = _maybe_convert_to_dtype(row_inds1, dtype)
    col_inds1 = _maybe_convert_to_dtype(col_inds1, dtype)

    if col:
        row_inds1 = row_inds1 + (rectangle_size // col)
    col_inds1 = col_inds1 + col_offset

    return torch.stack(
        (torch.cat((row_inds2, row_inds1)), torch.cat((col_inds2, col_inds1)))
    )


@register_decomposition(aten.bucketize)
@out_wrapper(exact_dtype=True)
def bucketize(
    a: TensorLikeType,
    boundaries: TensorLikeType,
    *,
    out_int32: bool = False,
    right: bool = False,
):
    torch._check(
        boundaries.dim() == 1,
        lambda: f"boundaries tensor must be 1 dimension but got dim({boundaries.dim()})",
    )

    out_dtype = torch.int32 if out_int32 else torch.int64
    n_boundaries = boundaries.shape[-1]
    if n_boundaries == 0:
        return torch.zeros_like(a)
    # We are trying to find the bucket (defined by pairs of consecutive elements of `boundaries`)
    # each element of `a` belongs to. We use binary search to achieve logarithimic complexity,
    # but each step of the search is done "in parallel" over all elements of `a`
    # can't use int32 as indexes, so we have to do all computations with int64 and convert at the end
    start = torch.zeros(a.shape, device=a.device, dtype=torch.int64)
    end = start + n_boundaries
    # Max depth of the binary search
    # Since we can't break out of the loop at different points for different elements of a,
    # we just do the max amount of iterations that binary search requires and add condition
    # tensor (cond_update below) to stop updating once the search terminates

    # For first iteration through loop we can skip some checks, we have separate implementation
    mid = start + (end - start) // 2
    mid_val = boundaries[mid]
    if right:
        cond_mid = mid_val > a
    else:
        cond_mid = mid_val >= a
    start = torch.where(cond_mid, start, mid + 1)

    if n_boundaries > 1:
        cond_update = torch.ones_like(a, dtype=torch.bool)
        niters = int(math.log2(n_boundaries))
        for _ in range(niters):
            end = torch.where(cond_mid & cond_update, mid, end)
            cond_update = start < end
            # start might end up pointing to 1 past the end, we guard against that
            mid = torch.where(cond_update, start + (end - start) // 2, 0)
            mid_val = boundaries[mid]
            # If right is true, the buckets are closed on the *left*
            # (i.e., we are doing the equivalent of std::upper_bound in C++)
            # Otherwise they are closed on the right (std::lower_bound)
            if right:
                cond_mid = mid_val > a
            else:
                cond_mid = mid_val >= a
            start = torch.where((~cond_mid) & cond_update, mid + 1, start)

    return start.to(dtype=out_dtype)


@register_decomposition(aten.cauchy)
@out_wrapper()
@elementwise_type_promotion_wrapper(
    type_promoting_args=("self",),
    type_promotion_kind=ELEMENTWISE_TYPE_PROMOTION_KIND.DEFAULT,
)
def cauchy(self, median=0, sigma=1, generator=None):
    assert generator is None
    torch._check(
        not utils.is_complex_dtype(self.dtype)
        and not utils.is_integer_dtype(self.dtype)
        and not utils.is_boolean_dtype(self.dtype),
        lambda: f"Cauchy distribution is a continuous probability distribution. \
        dtype must be a floating point but you specified {self.dtype}",
    )
    torch._check(
        sigma > 0.0,
        lambda: f"cauchy_ expects sigma > 0.0, but found sigma={sigma}",
    )
    return median + sigma * torch.tan(math.pi * (torch.rand_like(self) - 0.5))


@register_decomposition(aten.exponential)
@out_wrapper()
@elementwise_type_promotion_wrapper(
    type_promoting_args=("self",),
    type_promotion_kind=ELEMENTWISE_TYPE_PROMOTION_KIND.DEFAULT,
)
def exponential(self, rate=1, generator=None):
    assert generator is None
    torch._check(
        not utils.is_complex_dtype(self.dtype)
        and not utils.is_integer_dtype(self.dtype)
        and not utils.is_boolean_dtype(self.dtype),
        lambda: f"Exponential distribution is a continuous probability distribution. \
        dtype must be a floating point but you specified {self.dtype}",
    )
    torch._check(
        rate > 0.0,
        lambda: f"exponential_ expects lambda > 0.0, but found lambda={rate}",
    )

    uniform_val = torch.rand_like(self)

    # copying numerics of transformation::exponential see comment:
    # curand_uniform has (0,1] bounds. log(1) is 0 and exponential excludes 0.
    # we need log to be not 0, and not underflow when converted to half
    # fast __logf approximation can underflow, so set log to -epsilon/2 for 1 or close to 1 args
    epsilon = torch.finfo(uniform_val.dtype).eps / 2
    condition = uniform_val >= 1.0 - epsilon
    log_uniform = torch.where(condition, -epsilon, torch.log(uniform_val))

    return -1 / rate * log_uniform


@register_decomposition(aten.geometric)
@out_wrapper()
@elementwise_type_promotion_wrapper(
    type_promoting_args=("self",),
    type_promotion_kind=ELEMENTWISE_TYPE_PROMOTION_KIND.DEFAULT,
)
def geometric(self, p, generator=None):
    assert generator is None
    # TODO: fix inductor rand_like for integer, bool dtypes
    torch._check(
        not utils.is_complex_dtype(self.dtype)
        and not utils.is_boolean_dtype(self.dtype),
        lambda: f"geometric not implemented for {self.dtype}",
    )
    torch._check(
        0 < p and p < 1,
        lambda: f"geometric_ expects p to be in (0, 1), but got p={p}",
    )
    return torch.floor(torch.log1p(-torch.rand_like(self)) / math.log1p(-p)) + 1


@register_decomposition(aten.log_normal)
@out_wrapper()
@elementwise_type_promotion_wrapper(
    type_promoting_args=("self",),
    type_promotion_kind=ELEMENTWISE_TYPE_PROMOTION_KIND.DEFAULT,
)
def log_normal(self, mean=1, std=2, generator=None):
    assert generator is None
    torch._check(
        not utils.is_complex_dtype(self.dtype)
        and not utils.is_integer_dtype(self.dtype)
        and not utils.is_boolean_dtype(self.dtype),
        lambda: f"log_normal not implemented for {self.dtype}",
    )
    torch._check(
        0 < std,
        lambda: f"log_normal_ expects std > 0.0, but found std={std}",
    )
    return torch.exp(std * torch.randn_like(self) + mean)


# TODO: add support for functionalization aten.normal_functional
# NOTE: the device and dtype will be ignored when shape is None
@register_decomposition(aten.normal)
@out_wrapper()
@elementwise_type_promotion_wrapper(
    type_promoting_args=(
        "mean",
        "std",
    ),
    type_promotion_kind=ELEMENTWISE_TYPE_PROMOTION_KIND.DEFAULT,
)
def normal(
    mean=0,
    std=1,
    size=None,
    *,
    generator=None,
    dtype=None,
    layout=None,
    device=None,
    pin_memory=None,
):
    assert layout is None or layout == torch.strided

    if not isinstance(std, TensorLike):
        torch._check(
            std >= 0, lambda: f"normal expects std >= 0.0, but found std {std}"
        )

    if size is None:
        tensors = tuple(t for t in (mean, std) if isinstance(t, TensorLike))
        torch._check(
            len(tensors) > 0,
            lambda: "normal expects that either mean or std is a tensor, or size is defined",
        )
        torch._check(
            layout is None and pin_memory is None,
            lambda: "Cannot pass layout, or pin_memory without size",
        )

        size = _broadcast_shapes(*(t.shape for t in tensors))
        dtype = tensors[0].dtype
        device = tensors[0].device
    else:
        torch._check(
            not isinstance(mean, TensorLike) and not isinstance(std, TensorLike),
            lambda: "normal expects mean and std to be scalars when size is defined",
        )
        dtype = torch.get_default_dtype() if dtype is None else dtype
        device = torch.device("cpu") if device is None else device

    normal_samples = prims.normal(
        size,
        mean=0.0,
        std=1.0,
        dtype=dtype,
        device=device,
        requires_grad=False,
        generator=generator,
    )
    return std * normal_samples + mean


@register_decomposition(aten.normal_)
def normal_(self, mean=0, std=1, *, generator=None):
    return normal(mean, std, self.shape, out=self, generator=generator)


@_make_elementwise_unary_reference(ELEMENTWISE_TYPE_PROMOTION_KIND.INT_TO_FLOAT)
def rad2deg(self: TensorLikeType):
    torch._check(
        not utils.is_complex_dtype(self.dtype),
        lambda: "rad2deg is not supported for complex tensors.",
    )
    M_180_PI = 57.295779513082320876798154814105170332405472466564
    return self * M_180_PI


@_make_elementwise_unary_reference(ELEMENTWISE_TYPE_PROMOTION_KIND.INT_TO_FLOAT)
def deg2rad(self: TensorLikeType):
    torch._check(
        not utils.is_complex_dtype(self.dtype),
        lambda: "deg2rad is not supported for complex tensors.",
    )
    M_PI_180 = 0.017453292519943295769236907684886127134428718885417
    return self * M_PI_180


@register_decomposition(aten.count_nonzero)
@out_wrapper()
def count_nonzero(self, dim: Optional[DimsType] = None):
    return (self != 0).sum(dim)


def _dot_check(self, other):
    torch._check(
        self.dim() == 1 and other.dim() == 1,
        lambda: f"1D tensors expected, but got {self.dim()}D and {other.dim()}D tensors",
    )

    def numel_error():
        return (
            f"inconsistent tensor size, expected tensor [{self.numel()}] and src [{other.numel()}] to have the"
            f"same number of elements, but got {self.numel()} and {other.numel()} elements respectively"
        )

    torch._check(self.numel() == other.numel(), numel_error)


@register_decomposition(aten.dot)
@out_wrapper()
@elementwise_type_promotion_wrapper(
    type_promoting_args=("self", "other"),
    type_promotion_kind=ELEMENTWISE_TYPE_PROMOTION_KIND.DEFAULT,
)
def dot(self, other):
    if self.is_complex():
        if self.is_conj():
            if other.is_conj():
                return torch.dot(self.conj(), other.conj()).conj()
            else:
                return torch.vdot(self.conj(), other)
        elif other.is_conj():
            return torch.vdot(other.conj(), self)

    _dot_check(self, other)
    return (self * other).sum()


@register_decomposition(aten.vdot)
@out_wrapper()
@elementwise_type_promotion_wrapper(
    type_promoting_args=("self", "other"),
    type_promotion_kind=ELEMENTWISE_TYPE_PROMOTION_KIND.DEFAULT,
)
def vdot(self, other):
    if not self.is_complex():
        return torch.dot(self, other)

    if self.is_conj():
        if other.is_conj():
            return torch.vdot(other.conj(), self.conj())
        else:
            return torch.dot(self.conj(), other)
    elif other.is_conj():
        return torch.dot(self, other.conj()).conj()

    _dot_check(self, other)
    # The decomposition fails if you do self.conj()... not sure why
    return (self.conj_physical() * other).sum()


@register_decomposition(aten.select_scatter)
@out_wrapper()
def select_scatter(x: TensorLikeType, src: TensorLikeType, dim: int, index: int):
    dim = utils.canonicalize_dim(x.ndim, dim)
    mask_shape = [1] * x.ndim
    mask_shape[dim] = -1
    if index < 0:
        index = index + x.shape[dim]
    mask = torch.arange(x.shape[dim], device=x.device).view(mask_shape) == index
    src = torch.unsqueeze(src, dim).expand(x.shape)
    return torch.where(mask, src, x)


# inplace
abs_ = _make_inplace(abs)
acos_ = _make_inplace(acos)
acosh_ = _make_inplace(acosh)
add_ = _make_inplace(add)
addcmul_ = _make_inplace(addcmul)
addcdiv_ = _make_inplace(addcdiv)
asin_ = _make_inplace(asin)
asinh_ = _make_inplace(asinh)
atan_ = _make_inplace(atan)
atanh_ = _make_inplace(atanh)
atan2_ = _make_inplace(atan2)
bitwise_and_ = _make_inplace(bitwise_and)
bitwise_left_shift_ = _make_inplace(bitwise_left_shift)
bitwise_not_ = _make_inplace(bitwise_not)
bitwise_or_ = _make_inplace(bitwise_or)
bitwise_right_shift_ = _make_inplace(bitwise_right_shift)
bitwise_xor_ = _make_inplace(bitwise_xor)
ceil_ = _make_inplace(ceil)
clamp_ = _make_inplace(clamp)
clamp_min_ = _make_inplace(clamp_min)
clamp_max_ = _make_inplace(clamp_max)
conj_physical_ = _make_inplace(conj_physical)
copysign_ = _make_inplace(copysign)
cos_ = _make_inplace(cos)
cosh_ = _make_inplace(cosh)
cumsum_ = _make_inplace(cumsum)
cumprod_ = _make_inplace(cumprod)
deg2rad_ = _make_inplace(deg2rad)
digamma_ = _make_inplace(digamma)
div_ = _make_inplace(div)
eq_ = _make_inplace(eq)
erf_ = _make_inplace(erf)
erfc_ = _make_inplace(erfc)
erfinv_ = _make_inplace(erfinv)
exp_ = _make_inplace(exp)
exp2_ = _make_inplace(exp2)
expm1_ = _make_inplace(expm1)
float_power_ = _make_inplace(float_power)
floor_ = _make_inplace(floor)
floor_divide_ = _make_inplace(floor_divide)
fmod_ = _make_inplace(fmod)
frac_ = _make_inplace(frac)
gcd_ = _make_inplace(gcd)
ge_ = _make_inplace(ge)
gt_ = _make_inplace(gt)
heaviside_ = _make_inplace(heaviside)
hypot_ = _make_inplace(hypot)
igamma_ = _make_inplace(igamma)
igammac_ = _make_inplace(igammac)
i0_ = _make_inplace(i0)
lcm_ = _make_inplace(lcm)
le_ = _make_inplace(le)
lerp_ = _make_inplace(lerp)
lgamma_ = _make_inplace(lgamma)
log10_ = _make_inplace(log10)
log1p_ = _make_inplace(log1p)
log2_ = _make_inplace(log2)
log_ = _make_inplace(log)
logical_and_ = _make_inplace(logical_and)
logical_not_ = _make_inplace(logical_not)
logical_or_ = _make_inplace(logical_or)
logical_xor_ = _make_inplace(logical_xor)
lt_ = _make_inplace(lt)
mul_ = _make_inplace(mul)
mvlgamma_ = _make_inplace(mvlgamma)
nan_to_num_ = _make_inplace(nan_to_num)
ne_ = _make_inplace(ne)
neg_ = _make_inplace(neg)
nextafter_ = _make_inplace(nextafter)
pow_ = _make_inplace(pow)
rad2deg_ = _make_inplace(rad2deg)
reciprocal_ = _make_inplace(reciprocal)
remainder_ = _make_inplace(remainder)
rsqrt_ = _make_inplace(rsqrt)
sgn_ = _make_inplace(sgn)
sigmoid_ = _make_inplace(sigmoid)
sign_ = _make_inplace(sign)
sin_ = _make_inplace(sin)
sinc_ = _make_inplace(sinc)
sinh_ = _make_inplace(sinh)
sqrt_ = _make_inplace(sqrt)
square_ = _make_inplace(square)
sub_ = _make_inplace(sub)
tan_ = _make_inplace(tan)
tanh_ = _make_inplace(tanh)
tril_ = _make_inplace(tril)
triu_ = _make_inplace(triu)
true_divide_ = _make_inplace(true_divide)
trunc_ = _make_inplace(trunc)
xlogy_ = _make_inplace(xlogy)
cauchy_ = _make_inplace(cauchy)
exponential_ = _make_inplace(exponential)
geometric_ = _make_inplace(geometric)
log_normal_ = _make_inplace(log_normal)
zero_ = _make_inplace(zero)

alias_copy = _make_copy_from_view(aten.alias)
as_strided_copy = _make_copy_from_view(aten.as_strided)
diagonal_copy = _make_copy_from_view(aten.diagonal)
expand_copy = _make_copy_from_view(aten.expand)
# TODO: This must return a sparse tensor if the input is sparse, but refs have
# no sparse support. See narrow_copy_sparse in core.
narrow_copy = _make_copy_from_view(aten.narrow)
t_copy = _make_copy_from_view(aten.t)
<<<<<<< HEAD
transpose_copy = _make_copy_from_view(aten.transpose)
squeeze_copy = _make_copy_from_view(aten.squeeze)
=======
>>>>>>> 05a85400
unsqueeze_copy = _make_copy_from_view(aten.unsqueeze)
view_copy = _make_copy_from_view(aten.view)


# xref: isStorage in torch/csrc/DynamicTypes.cpp
def _isStorage(obj):
    return isinstance(obj, (torch.TypedStorage, torch.UntypedStorage))


# xref: compute_sizes in torch/csrc/utils/tensor_new.cpp
def _compute_sizes(seq, scalar_type):
    MAX_DIMS = 128
    is_storage = _isStorage(seq)
    sizes = []
    # TODO: this is inaccurate, we actually test PySequence_Check
    while isinstance(seq, (list, tuple)):
        length = len(seq)
        if is_storage:
            length //= scalar_type.itemsize
        sizes.append(length)
        if len(sizes) > MAX_DIMS:
            raise ValueError(f"too many dimensions '{type(seq).__name__}'")
        if length == 0:
            break
        try:
            handle = seq[0]
        except Exception:
            raise ValueError(  # noqa: B904
                f"could not determine the shape of object type '{type(seq).__name__}'"
            )
        seq = handle

    return sizes


# xref: infer_scalar_type in torch/csrc/utils/tensor_new.cpp
def _infer_scalar_type(obj):
    if isinstance(obj, FloatLike):
        return torch.get_default_dtype()
    if isinstance(obj, IntLike) and not isinstance(obj, bool):  # careful!
        return torch.int64
    if isinstance(obj, BoolLike):
        return torch.bool
    if isinstance(obj, complex):
        default_dtype = torch.get_default_dtype()
        if default_dtype is torch.float:
            return torch.cfloat
        elif default_dtype is torch.double:
            return torch.cdouble
        elif default_dtype is torch.half:
            return torch.chalf
        else:
            raise RuntimeError("invalid default scalar type for complex")
    if isinstance(obj, torch.Tensor):
        return obj.dtype
    if isinstance(obj, str):
        raise TypeError(f"new(): invalid data type '{type(obj).__name__}'")
    # TODO: this is inaccurate, we actually test PySequence_Check
    if isinstance(obj, (list, tuple)):
        scalarType = None
        length = len(obj)
        # match NumPy semantics, except use default tensor type instead of
        # double.
        if length == 0:
            return torch.get_default_dtype()
        for i in range(length):
            cur_item = obj[i]
            # TODO: test this
            """
            if cur_item is obj:
                raise TypeError("new(): self-referential lists are incompatible")
            """
            item_scalarType = _infer_scalar_type(cur_item)  # recurse!
            if scalarType is not None:
                scalarType = torch.promote_types(scalarType, item_scalarType)
            else:
                scalarType = item_scalarType
            if scalarType is torch.cdouble:
                # this won't change (unless we hit undefined, but that will
                # fail later)
                return scalarType
        return scalarType
    raise RuntimeError(f"Could not infer dtype of {type(obj).__name__}")


# Analogous to recursive_store
# xref: recursive_store in torch/csrc/utils/tensor_new.cpp
def _recursive_build(
    scalarType: torch.dtype, obj: Union[TensorOrNumberLikeType, TensorSequenceType]
):
    if isinstance(obj, Tensor) and obj.numel() == 1:
        return obj.detach().to(dtype=scalarType, device="cpu", copy=True).view(())
    elif isinstance(obj, Tensor):
        # It is invalid to call ".tensor([...])" with a non-scalar tensor in eager mode
        # >>> torch.tensor([torch.randn(2)])
        # ValueError: only one element tensors can be converted to Python scalars
        #
        # But it is possible with a NumPy array
        # >>> torch.tensor([np.random.uniform(size=(2,))]).shape
        # torch.Size([1, 2])
        return obj.detach().to(dtype=scalarType, device="cpu", copy=True)
    elif isinstance(obj, Number):
        return torch.scalar_tensor(obj, dtype=scalarType)

    # seq can be a list of tensors
    seq = obj
    return torch.stack([_recursive_build(scalarType, item) for item in seq])


# xref: internal_new_from_data in torch/csrc/utils/tensor_new.cpp
def _internal_new_from_data(
    options,
    scalar_type,
    device_opt,
    data,
    copy_variables,
    copy_numpy,
    type_inference,
    pin_memory=False,
):
    if isinstance(data, torch.Tensor):
        torch._check(
            not pin_memory, lambda: "Can't pin tensor constructed from a variable"
        )
        var = data
        if copy_variables:
            var = var.detach()
        inferred_scalar_type = var.dtype if type_inference else scalar_type
        device = device_opt if device_opt is not None else var.device
        return var.to(
            device=device,
            dtype=inferred_scalar_type,
            non_blocking=False,
            copy=copy_variables,
        )

    # TODO
    if hasattr(data, "__cuda_array_interface__"):
        return NotImplemented

    # TODO: test for numpy input with PyArray_Check

    device = device_opt if device_opt is not None else options["device"]
    inferred_scalar_type = _infer_scalar_type(data) if type_inference else scalar_type

    # NB: Don't need to avoid tracing, as we aren't going to do any manual
    # pointer filling tricks
    if _isStorage(data):
        return NotImplemented
    else:
        if torch.device(device).type == "meta":
            return NotImplemented

        # In the C implementation, we would directly start poking the memory
        # of a freshly allocated CPU tensor.  Here, we're going to do an
        # alternate, heinously slow implementation: turn each individual
        # scalar into a tensor, and then repeatedly cat them together
        tensor = _recursive_build(inferred_scalar_type, data)

        tensor = tensor.to(device, inferred_scalar_type, non_blocking=False, copy=False)

    # NB: lift_fresh is not needed, because we built the tensor from scalars
    # guaranteeing a fresh tensor in this case
    return tensor


# xref: tensor_ctor in torch/csrc/utils/tensor_new.cpp
def tensor(data, *, dtype=None, device=None, pin_memory=False, requires_grad=False):
    # TODO (or not): support names kwarg
    if isinstance(data, torch.Tensor):
        warnings.warn(
            "To copy construct from a tensor, it is recommended to use sourceTensor.clone().detach() "
            "or sourceTensor.clone().detach().requires_grad_(True), rather than torch.tensor(sourceTensor)"
        )
    type_inference = dtype is None
    new_tensor = _internal_new_from_data(
        # device="cpu" because that's what you get with torch.tensor(2) no
        # device by default
        {"device": "cpu"},  # TODO: use torch.get_default_tensor_type
        dtype if dtype is not None else torch.get_default_dtype(),
        device,
        data,
        copy_variables=True,
        copy_numpy=True,
        type_inference=type_inference,
        pin_memory=pin_memory,
    )
    new_tensor.detach_()
    if requires_grad:
        new_tensor.requires_grad_(requires_grad)
    return new_tensor


# Views
# We can't model these as above, as the pattern of doing `op(a, out=a)` does not work for a view function
# given that it does not reshape the input (it just copies the result into it)

# squeeze_ = _make_inplace(squeeze)
# t_ = _make_inplace(t)
# transpose_ = _make_inplace(transpose)
# unsqueeze_ = _make_inplace(unsqueeze)


import torch._refs._conversions
import torch._refs.fft
import torch._refs.linalg
import torch._refs.nn.functional
import torch._refs.special<|MERGE_RESOLUTION|>--- conflicted
+++ resolved
@@ -285,14 +285,12 @@
     "stack",
     "swap_axes",  # alias for transpose
     "squeeze",
-    "squeeze_copy",
     "t",
     "t_copy",
     "T",
     "take_along_dim",
     "tensor_split",
     "transpose",
-    "transpose_copy",
     "unfold",
     "unfold_copy",
     "unsqueeze",
@@ -2215,21 +2213,12 @@
         result = fn(*args, out=out, **kwargs)
         if out is not None:
             return result
-<<<<<<< HEAD
 
         return pytree.tree_map(
             lambda x: x.clone(memory_format=torch.contiguous_format),
             result,
         )
 
-=======
-
-        return pytree.tree_map(
-            lambda x: x.clone(memory_format=torch.contiguous_format),
-            result,
-        )
-
->>>>>>> 05a85400
     copy_name = f"{fn.__name__}_copy"
     _fn.__name__ = copy_name
     _fn.__annotations__.update(annotations)
@@ -6333,11 +6322,6 @@
 # no sparse support. See narrow_copy_sparse in core.
 narrow_copy = _make_copy_from_view(aten.narrow)
 t_copy = _make_copy_from_view(aten.t)
-<<<<<<< HEAD
-transpose_copy = _make_copy_from_view(aten.transpose)
-squeeze_copy = _make_copy_from_view(aten.squeeze)
-=======
->>>>>>> 05a85400
 unsqueeze_copy = _make_copy_from_view(aten.unsqueeze)
 view_copy = _make_copy_from_view(aten.view)
 
