--- conflicted
+++ resolved
@@ -152,6 +152,9 @@
     # Note: this is guaranteed to be set when running under dynamo
     static_input_indices: Optional[List[int]] = None,
     pre_dispatch: bool = False,
+    # is_export is technically only needed to avoid using functionalization V2
+    # during analysis
+    is_export: bool = False,
 ) -> Callable[..., ViewAndMutationMeta]:
     memo: Dict[Tensor, Tensor] = {}
 
@@ -183,7 +186,7 @@
 
         # It doesn't matter if we run this under predispatch or not because it is
         # only for figuring out metadata
-        mode = FunctionalTensorMode(_allow_token_discovery=True)
+        mode = FunctionalTensorMode(_allow_token_discovery=True, export=is_export)
         suppress_pending = contextlib.nullcontext()
         fake_mode = detect_fake_mode()
         if fake_mode and (shape_env := fake_mode.shape_env):
@@ -762,13 +765,9 @@
             traced_tangents=traced_tangents,
             subclass_inp_meta=create_subclass_meta(flat_args),
             subclass_fw_graph_out_meta=create_subclass_meta(fw_graph_outs),
-<<<<<<< HEAD
-            subclass_tangent_meta=create_subclass_meta(traced_tangents),
-=======
             subclass_tangent_meta=create_subclass_meta(
                 traced_tangents, count_symints=False, with_memory_format=True
             ),
->>>>>>> 2ce2e4df
             is_train=is_train,
             grad_enabled_mutation=grad_enabled_mutation,
             static_input_indices=static_input_indices,
