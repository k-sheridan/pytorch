--- conflicted
+++ resolved
@@ -45,12 +45,7 @@
         .not_valid_before(datetime.now(timezone.utc))
         .not_valid_after(
             # Our certificate will be valid for 10 days
-<<<<<<< HEAD
-            datetime.utcnow() + timedelta(days=10)
-=======
-            datetime.now(timezone.utc)
-            + timedelta(days=10)
->>>>>>> 9231d20c
+            datetime.now(timezone.utc) + timedelta(days=10)
         )
         .add_extension(
             x509.BasicConstraints(ca=True, path_length=None),
@@ -95,12 +90,7 @@
         .not_valid_before(datetime.now(timezone.utc))
         .not_valid_after(
             # Our certificate will be valid for 10 days
-<<<<<<< HEAD
-            datetime.utcnow() + timedelta(days=10)
-=======
-            datetime.now(timezone.utc)
-            + timedelta(days=10)
->>>>>>> 9231d20c
+            datetime.now(timezone.utc) + timedelta(days=10)
             # Sign our certificate with our private key
         )
         .sign(private_ca_key, hashes.SHA256())
